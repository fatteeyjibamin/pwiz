--- conflicted
+++ resolved
@@ -1334,7 +1334,12 @@
   <data name="ColumnSort_ListSortDirection" xml:space="preserve">
     <value>Direction</value>
   </data>
-<<<<<<< HEAD
+  <data name="IonMobilityRow_Charge" xml:space="preserve">
+    <value>Charge</value>
+  </data>
+  <data name="TransitionGroupDocNode_PrecursorAdduct" xml:space="preserve">
+    <value>Adduct</value>
+  </data>
   <data name="ViewLayoutList_Layouts" xml:space="preserve">
     <value>Layouts</value>
   </data>
@@ -1346,12 +1351,5 @@
   </data>
   <data name="DocumentNodeCounts_TransitionCount" xml:space="preserve">
     <value>Transition count</value>
-=======
-  <data name="IonMobilityRow_Charge" xml:space="preserve">
-    <value>Charge</value>
-  </data>
-  <data name="TransitionGroupDocNode_PrecursorAdduct" xml:space="preserve">
-    <value>Adduct</value>
->>>>>>> 3da57e19
   </data>
 </root>
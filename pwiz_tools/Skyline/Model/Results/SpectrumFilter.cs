--- conflicted
+++ resolved
@@ -127,13 +127,9 @@
                     _isHighAccMsFilter = !Equals(_fullScan.PrecursorMassAnalyzer,
                         FullScanMassAnalyzerType.qit);
 
-<<<<<<< HEAD
-if (false) // TODO - get MattC's code to read TIC and BPC directly
-=======
                     /*
                      Leaving this here in case we ever decide to fall back to our own BPC+TIC extraction in cases where data
                      file doesn't have them ready to go, as in mzXML
->>>>>>> e00f2550
                     if (!firstPass && !_isFAIMS)
                     {
                         var key = new PrecursorTextId(SignedMz.ZERO, null, null, ChromExtractor.summed);  // TIC
@@ -1191,4 +1187,4 @@
         }
 
     }
-}
+}
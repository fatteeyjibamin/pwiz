﻿/*
 * Original author: Nicholas Shulman <nicksh .at. u.washington.edu>,
 *                  MacCoss Lab, Department of Genome Sciences, UW
 *
 * Copyright 2017 University of Washington - Seattle, WA
 *
 * Licensed under the Apache License, Version 2.0 (the "License");
 * you may not use this file except in compliance with the License.
 * You may obtain a copy of the License at
 *
 *     http://www.apache.org/licenses/LICENSE-2.0
 *
 * Unless required by applicable law or agreed to in writing, software
 * distributed under the License is distributed on an "AS IS" BASIS,
 * WITHOUT WARRANTIES OR CONDITIONS OF ANY KIND, either express or implied.
 * See the License for the specific language governing permissions and
 * limitations under the License.
 */
using System;
using System.Runtime.InteropServices;

namespace pwiz.Skyline.Model.Results
{
    [StructLayout(LayoutKind.Sequential, Pack = 4)]
    public struct CachedFileHeaderStruct
    {
        public Int64 modified;
        public int lenPath;
        // Version 3 file header addition
        public Int64 runstart;
        // Version 4 file header addition
        public int lenInstrumentInfo;
        // Version 5 file header addition
        public ChromCachedFile.FlagValues flags;
        // Version 6 file header addition
        public float maxRetentionTime;
        public float maxIntensity;
        // Version 9 file header addition
        public int sizeScanIds;
        public long locationScanIds;
        // Version 13 file header addition
        public float ticArea;
        // Version 14 file header addition
        public int lenSampleId;
        public int lenSerialNumber;

        // ReSharper disable LocalizableElement
        public static int GetStructSize(CacheFormatVersion formatVersion)
        {
            if (formatVersion >= CacheFormatVersion.Fourteen)
            {
<<<<<<< HEAD
                return 64;
=======
                return 60;
>>>>>>> 142d89b3
            }
            if (formatVersion >= CacheFormatVersion.Thirteen)
            {
                return 52;
            }
            if (formatVersion > CacheFormatVersion.Eight)
            {
                return 48;
            }
            else if (formatVersion > CacheFormatVersion.Five)
            {
                return 36;
            }
            else if (formatVersion > CacheFormatVersion.Four)
            {
                return 28;
            }
            else if (formatVersion > CacheFormatVersion.Three)
            {
                return 24;
            }
            else if (formatVersion > CacheFormatVersion.Two)
            {
                return 20;
            }
            else
            {
                return 12;
            }
        }
        // ReSharper restore LocalizableElement
    }
}
<|MERGE_RESOLUTION|>--- conflicted
+++ resolved
@@ -1,89 +1,85 @@
-﻿/*
- * Original author: Nicholas Shulman <nicksh .at. u.washington.edu>,
- *                  MacCoss Lab, Department of Genome Sciences, UW
- *
- * Copyright 2017 University of Washington - Seattle, WA
- *
- * Licensed under the Apache License, Version 2.0 (the "License");
- * you may not use this file except in compliance with the License.
- * You may obtain a copy of the License at
- *
- *     http://www.apache.org/licenses/LICENSE-2.0
- *
- * Unless required by applicable law or agreed to in writing, software
- * distributed under the License is distributed on an "AS IS" BASIS,
- * WITHOUT WARRANTIES OR CONDITIONS OF ANY KIND, either express or implied.
- * See the License for the specific language governing permissions and
- * limitations under the License.
- */
-using System;
-using System.Runtime.InteropServices;
-
-namespace pwiz.Skyline.Model.Results
-{
-    [StructLayout(LayoutKind.Sequential, Pack = 4)]
-    public struct CachedFileHeaderStruct
-    {
-        public Int64 modified;
-        public int lenPath;
-        // Version 3 file header addition
-        public Int64 runstart;
-        // Version 4 file header addition
-        public int lenInstrumentInfo;
-        // Version 5 file header addition
-        public ChromCachedFile.FlagValues flags;
-        // Version 6 file header addition
-        public float maxRetentionTime;
-        public float maxIntensity;
-        // Version 9 file header addition
-        public int sizeScanIds;
-        public long locationScanIds;
-        // Version 13 file header addition
-        public float ticArea;
-        // Version 14 file header addition
-        public int lenSampleId;
-        public int lenSerialNumber;
-
-        // ReSharper disable LocalizableElement
-        public static int GetStructSize(CacheFormatVersion formatVersion)
-        {
-            if (formatVersion >= CacheFormatVersion.Fourteen)
-            {
-<<<<<<< HEAD
-                return 64;
-=======
-                return 60;
->>>>>>> 142d89b3
-            }
-            if (formatVersion >= CacheFormatVersion.Thirteen)
-            {
-                return 52;
-            }
-            if (formatVersion > CacheFormatVersion.Eight)
-            {
-                return 48;
-            }
-            else if (formatVersion > CacheFormatVersion.Five)
-            {
-                return 36;
-            }
-            else if (formatVersion > CacheFormatVersion.Four)
-            {
-                return 28;
-            }
-            else if (formatVersion > CacheFormatVersion.Three)
-            {
-                return 24;
-            }
-            else if (formatVersion > CacheFormatVersion.Two)
-            {
-                return 20;
-            }
-            else
-            {
-                return 12;
-            }
-        }
-        // ReSharper restore LocalizableElement
-    }
-}
+﻿/*
+ * Original author: Nicholas Shulman <nicksh .at. u.washington.edu>,
+ *                  MacCoss Lab, Department of Genome Sciences, UW
+ *
+ * Copyright 2017 University of Washington - Seattle, WA
+ *
+ * Licensed under the Apache License, Version 2.0 (the "License");
+ * you may not use this file except in compliance with the License.
+ * You may obtain a copy of the License at
+ *
+ *     http://www.apache.org/licenses/LICENSE-2.0
+ *
+ * Unless required by applicable law or agreed to in writing, software
+ * distributed under the License is distributed on an "AS IS" BASIS,
+ * WITHOUT WARRANTIES OR CONDITIONS OF ANY KIND, either express or implied.
+ * See the License for the specific language governing permissions and
+ * limitations under the License.
+ */
+using System;
+using System.Runtime.InteropServices;
+
+namespace pwiz.Skyline.Model.Results
+{
+    [StructLayout(LayoutKind.Sequential, Pack = 4)]
+    public struct CachedFileHeaderStruct
+    {
+        public Int64 modified;
+        public int lenPath;
+        // Version 3 file header addition
+        public Int64 runstart;
+        // Version 4 file header addition
+        public int lenInstrumentInfo;
+        // Version 5 file header addition
+        public ChromCachedFile.FlagValues flags;
+        // Version 6 file header addition
+        public float maxRetentionTime;
+        public float maxIntensity;
+        // Version 9 file header addition
+        public int sizeScanIds;
+        public long locationScanIds;
+        // Version 13 file header addition
+        public float ticArea;
+        // Version 14 file header addition
+        public int lenSampleId;
+        public int lenSerialNumber;
+
+        // ReSharper disable LocalizableElement
+        public static int GetStructSize(CacheFormatVersion formatVersion)
+        {
+            if (formatVersion >= CacheFormatVersion.Fourteen)
+            {
+                return 60;
+            }
+            if (formatVersion >= CacheFormatVersion.Thirteen)
+            {
+                return 52;
+            }
+            if (formatVersion > CacheFormatVersion.Eight)
+            {
+                return 48;
+            }
+            else if (formatVersion > CacheFormatVersion.Five)
+            {
+                return 36;
+            }
+            else if (formatVersion > CacheFormatVersion.Four)
+            {
+                return 28;
+            }
+            else if (formatVersion > CacheFormatVersion.Three)
+            {
+                return 24;
+            }
+            else if (formatVersion > CacheFormatVersion.Two)
+            {
+                return 20;
+            }
+            else
+            {
+                return 12;
+            }
+        }
+        // ReSharper restore LocalizableElement
+    }
+}
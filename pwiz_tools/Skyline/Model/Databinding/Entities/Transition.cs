﻿/*
 * Original author: Nicholas Shulman <nicksh .at. u.washington.edu>,
 *                  MacCoss Lab, Department of Genome Sciences, UW
 *
 * Copyright 2012 University of Washington - Seattle, WA
 *
 * Licensed under the Apache License, Version 2.0 (the "License");
 * you may not use this file except in compliance with the License.
 * You may obtain a copy of the License at
 *
 *     http://www.apache.org/licenses/LICENSE-2.0
 *
 * Unless required by applicable law or agreed to in writing, software
 * distributed under the License is distributed on an "AS IS" BASIS,
 * WITHOUT WARRANTIES OR CONDITIONS OF ANY KIND, either express or implied.
 * See the License for the specific language governing permissions and
 * limitations under the License.
 */

using System;
using System.Collections.Generic;
using System.Globalization;
<<<<<<< HEAD
using pwiz.Common.Chemistry;
=======
using System.Linq;
>>>>>>> d74beafa
using pwiz.Common.DataBinding.Attributes;
using pwiz.Skyline.Model.Databinding.Collections;
using pwiz.Skyline.Model.DocSettings;
using pwiz.Skyline.Model.ElementLocators;
using pwiz.Skyline.Model.Hibernate;
using pwiz.Skyline.Properties;
using pwiz.Skyline.Util;
using pwiz.Skyline.Util.Extensions;

namespace pwiz.Skyline.Model.Databinding.Entities
{
    [AnnotationTarget(AnnotationDef.AnnotationTarget.transition)]
    public class Transition : SkylineDocNode<TransitionDocNode>
    {
        private readonly Lazy<Precursor> _precursor;
        private readonly CachedValue<IDictionary<ResultKey, TransitionResult>> _results;
        public Transition(SkylineDataSchema dataSchema, IdentityPath identityPath) : base(dataSchema, identityPath)
        {
            _precursor = new Lazy<Precursor>(() => new Precursor(DataSchema, IdentityPath.Parent));
            _results = CachedValue.Create(DataSchema, MakeResults);
        }

        [HideWhen(AncestorOfType = typeof(Precursor))]
        public Precursor Precursor
        {
            get
            {
                return _precursor.Value;
            }
        }

        [InvariantDisplayName("TransitionResults")]
        [OneToMany(ForeignKey = "Transition", ItemDisplayName = "TransitionResult")]
        public IDictionary<ResultKey, TransitionResult> Results
        {
            get
            {
                return _results.Value;
            }
        }

        private IDictionary<ResultKey, TransitionResult> MakeResults()
        {
            return MakeChromInfoResultsMap(DocNode.Results, file => new TransitionResult(this, file));
        }

        private bool IsCustomTransition()
        {
            return DocNode.Transition.IsNonReporterCustomIon();  // As opposed to just IsCustom(), which might be a reporter ion on a peptide node
        }

        protected override TransitionDocNode CreateEmptyNode()
        {
            return new TransitionDocNode(new Model.Transition(new TransitionGroup(new Model.Peptide(null, @"X", null, null, 0), Adduct.SINGLY_PROTONATED, IsotopeLabelType.light), 0), Annotations.EMPTY, null, TypedMass.ZERO_MONO_MASSH, TransitionDocNode.TransitionQuantInfo.DEFAULT, null);
        }

        [InvariantDisplayName("TransitionResultsSummary")]
        public TransitionResultSummary ResultSummary
        {
            get
            {
                return new TransitionResultSummary(this, Results.Values);
            }
        }
        [Format(NullValue = TextUtil.EXCEL_NA)]
        public int ProductCharge { get { return DocNode.Transition.Charge; } }
        [Format(NullValue = TextUtil.EXCEL_NA)]
        public double ProductNeutralMass
        {
            get { return DocNode.GetMoleculePersistentNeutralMass(); }
        }
        [Format(NullValue = TextUtil.EXCEL_NA)]
        public double ProductMz
        {
            get { return SequenceMassCalc.PersistentMZ(DocNode.Mz); }
        }
        public string FragmentIon
        {
            get
            {
                string fragmentIon =  DocNode.GetFragmentIonName(CultureInfo.InvariantCulture);
                if (DocNode.Transition.IonType == IonType.precursor)
                {
                    fragmentIon += Model.Transition.GetMassIndexText(DocNode.Transition.MassIndex);
                }
                return fragmentIon;
            }
        }
        public string ProductIonFormula
        {
            get
            {
                return IsCustomTransition()
                ? (DocNode.Transition.CustomIon.Formula ?? string.Empty)
                : GetFragmentedMolecule().FragmentFormula.ToString();
            }
        }
        public string ProductNeutralFormula
        {
            get
            {
                return IsCustomTransition()
                ? DocNode.Transition.CustomIon.NeutralFormula ?? string.Empty
                : string.Empty;
            }
        }
        public string ProductAdduct
        {
            get
            {
                return DocNode.Transition.Adduct.AsFormula();
            }
        }
        public IonType FragmentIonType
        {
            get { return DocNode.Transition.IonType; }
        }
        [Format(NullValue = TextUtil.EXCEL_NA)]
        public int? FragmentIonOrdinal
        {
            get
            {
                if (DocNode.Transition.IsCustom())
                    return null;
                return DocNode.Transition.Ordinal;
            }
        }
        public char? CleavageAa
        {
            get
            {
                return IsCustomTransition()
                    ? default(char?) 
                    : DocNode.Transition.AA;
            }
        }
        [Format(NullValue = TextUtil.EXCEL_NA)]
        public double? LossNeutralMass
        {
            get
            {
                if (IsCustomTransition())
                    return  null;
                return DocNode.LostMass;
            }
        }
        public string Losses
        {
            get
            {
                return IsCustomTransition()
                    ? null
                    : (DocNode.HasLoss ? string.Join(@", ", DocNode.Losses.ToStrings()) : string.Empty);
            }
        }
        public string LossFormulas
        {
            get
            {
                if (IsCustomTransition())
                    return null;
                return DocNode.HasLoss && DocNode.Losses.Losses.All(l => l.Loss.Formula != null)
                        ? string.Join(@", ", DocNode.Losses.Losses.Select(l => l.Loss.Formula))
                        : string.Empty;
            }
        }

        [Importable]
        public bool Quantitative
        {
            get { return DocNode.ExplicitQuantitative; }
            set
            {
                ChangeDocNode(EditDescription.SetColumn(@"Quantitative", value),
                    docNode=>docNode.ChangeQuantitative(value));
            }
        }
        [InvariantDisplayName("TransitionNote")]
        [Importable]
        public string Note
        {
            get { return DocNode.Note; }
            set { ChangeDocNode(EditDescription.SetColumn(@"TransitionNote", value),
                docNode=>(TransitionDocNode) docNode.ChangeAnnotations(docNode.Annotations.ChangeNote(value)));}
        }
        [Format(NullValue = TextUtil.EXCEL_NA)]
        public int? LibraryRank
        {
            get
            {
                return DocNode.HasLibInfo ? (int?) DocNode.LibInfo.Rank : null;
            }
        }
        [Format(NullValue = TextUtil.EXCEL_NA)]
        public double? LibraryIntensity
        {
            get { return DocNode.HasLibInfo ? (double?) DocNode.LibInfo.Intensity : null; }
        }
        [Format(NullValue = TextUtil.EXCEL_NA)]
        public int IsotopeDistIndex { get { return DocNode.Transition.MassIndex; } }
        [Format(NullValue = TextUtil.EXCEL_NA)]
        public int? IsotopeDistRank { get { return DocNode.HasDistInfo ? (int?)DocNode.IsotopeDistInfo.Rank : null; } }
        [Format(Formats.STANDARD_RATIO, NullValue = TextUtil.EXCEL_NA)]
        public double? IsotopeDistProportion {get { return DocNode.HasDistInfo ? (double?) DocNode.IsotopeDistInfo.Proportion : null; }}
        [Format(NullValue = TextUtil.EXCEL_NA)]
        public double? FullScanFilterWidth
        {
            get
            {
                var fullScan = SrmDocument.Settings.TransitionSettings.FullScan;
                if (fullScan.IsEnabledMs && DocNode.Transition.IonType == IonType.precursor)
                {
                    return SequenceMassCalc.PersistentMZ(fullScan.GetPrecursorFilterWindow(ProductMz));
                }
                if (fullScan.IsEnabledMsMs &&
                    (DocNode.Transition.IonType != IonType.precursor || DocNode.Transition.MassIndex == 0))
                {
                    return SequenceMassCalc.PersistentMZ(fullScan.GetProductFilterWindow(DocNode.Mz));
                }
                return null;
            }
        }
        [InvariantDisplayName("TransitionIsDecoy")]
        public bool IsDecoy
        {
            get { return DocNode.IsDecoy; }
        }
        [Format(NullValue = TextUtil.EXCEL_NA)]
        public int? ProductDecoyMzShift
        {
            get { return DocNode.Transition.DecoyMassShift; }
        }

        public override string ToString()
        {
            return DocNode.Transition.ToString();
        }

        public override string GetDeleteConfirmation(int nodeCount)
        {
            if (nodeCount == 1)
            {
                return string.Format(Resources.Transition_GetDeleteConfirmation_Are_you_sure_you_want_to_delete_the_transition___0___, this);
            }
            return string.Format(Resources.Transition_GetDeleteConfirmation_Are_you_sure_you_want_to_delete_these__0__transitions_, nodeCount);
        }

        [InvariantDisplayName("ProductIonMzDistribution")]
        [ChildDisplayName("ProductIon{0}")]
        [Format(Formats.Mz)]
        public AbstractDistribution.MzDistribution MzDistribution 
        {
            get
            {
                var fragmentedMolecule = GetFragmentedMolecule();
                var settings = FragmentedMolecule.Settings.FromSrmSettings(SrmDocument.Settings);
                var mzDistribution = fragmentedMolecule.GetFragmentDistribution(settings, null, null);
                var monoMass = settings.GetMonoMass(fragmentedMolecule.FragmentFormula,
                    fragmentedMolecule.FragmentMassShift, fragmentedMolecule.FragmentCharge);
                return new AbstractDistribution.MzDistribution(mzDistribution, monoMass);
            } 
        }

        [ChildDisplayName("ComplementaryProductMassDistribution{0}")]
        [Format(Formats.Mz)]
        public AbstractDistribution.MassDistribution ComplementaryProductMassDistribution
        {
            get
            {
                Molecule complementaryFormula;
                var fragmentedMolecule = GetFragmentedMolecule();
                try
                {
                    complementaryFormula = fragmentedMolecule.GetComplementaryProductFormula();
                }
                catch (Exception)
                {
                    return null;
                }
                var settings = FragmentedMolecule.Settings.FromSrmSettings(SrmDocument.Settings);
                double massShift = fragmentedMolecule.PrecursorMassShift - fragmentedMolecule.FragmentMassShift;
                return new AbstractDistribution.MassDistribution(settings.GetMassDistribution(complementaryFormula, massShift, 0),
                    settings.GetMonoMass(complementaryFormula, massShift, 0));
            }
        }

        public FragmentedMolecule GetFragmentedMolecule()
        {
            return FragmentedMolecule.GetFragmentedMolecule(SrmDocument.Settings,
                Precursor.Peptide.DocNode, Precursor.DocNode, DocNode);
        }

        [InvariantDisplayName("TransitionLocator")]
        public string Locator { get { return GetLocator(); } }

        protected override NodeRef NodeRefPrototype
        {
            get { return TransitionRef.PROTOTYPE; }
        }
    }

    public class TransitionResultSummary : SkylineObject
    {
        public TransitionResultSummary(Transition transition, IEnumerable<TransitionResult> results)
            : base(transition.DataSchema)
        {
#pragma warning disable 612
            Transition = transition;
#pragma warning restore 612
            var retentionTimes = new List<double>();
            var fwhms = new List<double>();
            var areas = new List<double>();
            var areasRatio = new List<double>();
            var areasNormalized = new List<double>();

            foreach (var result in results)
            {
                if (result.RetentionTime.HasValue)
                {
                    retentionTimes.Add(result.RetentionTime.Value);
                }
                if (result.Fwhm.HasValue)
                {
                    fwhms.Add(result.Fwhm.Value);
                }
                if (result.Area.HasValue)
                {
                    areas.Add(result.Area.Value);
                }
                if (result.AreaNormalized.HasValue)
                {
                    areasNormalized.Add(result.AreaNormalized.Value);
                }
                if (result.AreaRatio.HasValue)
                {
                    areasRatio.Add(result.AreaRatio.Value);
                }
            }
            if (retentionTimes.Count > 0)
            {
                RetentionTime = new RetentionTimeSummary(new Statistics(retentionTimes));
            }
            if (fwhms.Count > 0)
            {
                Fwhm = new FwhmSummary(new Statistics(fwhms));
            }
            if (areas.Count > 0)
            {
                Area = new AreaSummary(new Statistics(areas));
            }
            if (areasNormalized.Count > 0)
            {
                AreaNormalized = new AreaNormalizedSummary(new Statistics(areasNormalized));
            }
            if (areasRatio.Count > 0)
            {
                AreaRatio = new AreaRatioSummary(new Statistics(areasRatio));
            }
        }

        [Obsolete]
        public string ReplicatePath { get { return @"/"; } }
        [Obsolete]
        public Transition Transition { get; private set; }
        [ChildDisplayName("{0}RetentionTime")]
        public RetentionTimeSummary RetentionTime { get; private set; }
        [ChildDisplayName("{0}Fwhm")]
        public FwhmSummary Fwhm { get; private set; }
        [ChildDisplayName("{0}Area")]
        public AreaSummary Area { get; private set; }
        [ChildDisplayName("{0}AreaNormalized")]
        public AreaNormalizedSummary AreaNormalized { get; private set; }
        [ChildDisplayName("{0}AreaRatio")]
        public AreaRatioSummary AreaRatio { get; private set; }

        public override string ToString()
        {
            return string.Format(@"RT: {0} Area: {1}", RetentionTime, Area); // CONSIDER: localize?
        }

    }
}
<|MERGE_RESOLUTION|>--- conflicted
+++ resolved
@@ -1,409 +1,406 @@
-﻿/*
- * Original author: Nicholas Shulman <nicksh .at. u.washington.edu>,
- *                  MacCoss Lab, Department of Genome Sciences, UW
- *
- * Copyright 2012 University of Washington - Seattle, WA
- *
- * Licensed under the Apache License, Version 2.0 (the "License");
- * you may not use this file except in compliance with the License.
- * You may obtain a copy of the License at
- *
- *     http://www.apache.org/licenses/LICENSE-2.0
- *
- * Unless required by applicable law or agreed to in writing, software
- * distributed under the License is distributed on an "AS IS" BASIS,
- * WITHOUT WARRANTIES OR CONDITIONS OF ANY KIND, either express or implied.
- * See the License for the specific language governing permissions and
- * limitations under the License.
- */
-
-using System;
-using System.Collections.Generic;
-using System.Globalization;
-<<<<<<< HEAD
-using pwiz.Common.Chemistry;
-=======
-using System.Linq;
->>>>>>> d74beafa
-using pwiz.Common.DataBinding.Attributes;
-using pwiz.Skyline.Model.Databinding.Collections;
-using pwiz.Skyline.Model.DocSettings;
-using pwiz.Skyline.Model.ElementLocators;
-using pwiz.Skyline.Model.Hibernate;
-using pwiz.Skyline.Properties;
-using pwiz.Skyline.Util;
-using pwiz.Skyline.Util.Extensions;
-
-namespace pwiz.Skyline.Model.Databinding.Entities
-{
-    [AnnotationTarget(AnnotationDef.AnnotationTarget.transition)]
-    public class Transition : SkylineDocNode<TransitionDocNode>
-    {
-        private readonly Lazy<Precursor> _precursor;
-        private readonly CachedValue<IDictionary<ResultKey, TransitionResult>> _results;
-        public Transition(SkylineDataSchema dataSchema, IdentityPath identityPath) : base(dataSchema, identityPath)
-        {
-            _precursor = new Lazy<Precursor>(() => new Precursor(DataSchema, IdentityPath.Parent));
-            _results = CachedValue.Create(DataSchema, MakeResults);
-        }
-
-        [HideWhen(AncestorOfType = typeof(Precursor))]
-        public Precursor Precursor
-        {
-            get
-            {
-                return _precursor.Value;
-            }
-        }
-
-        [InvariantDisplayName("TransitionResults")]
-        [OneToMany(ForeignKey = "Transition", ItemDisplayName = "TransitionResult")]
-        public IDictionary<ResultKey, TransitionResult> Results
-        {
-            get
-            {
-                return _results.Value;
-            }
-        }
-
-        private IDictionary<ResultKey, TransitionResult> MakeResults()
-        {
-            return MakeChromInfoResultsMap(DocNode.Results, file => new TransitionResult(this, file));
-        }
-
-        private bool IsCustomTransition()
-        {
-            return DocNode.Transition.IsNonReporterCustomIon();  // As opposed to just IsCustom(), which might be a reporter ion on a peptide node
-        }
-
-        protected override TransitionDocNode CreateEmptyNode()
-        {
-            return new TransitionDocNode(new Model.Transition(new TransitionGroup(new Model.Peptide(null, @"X", null, null, 0), Adduct.SINGLY_PROTONATED, IsotopeLabelType.light), 0), Annotations.EMPTY, null, TypedMass.ZERO_MONO_MASSH, TransitionDocNode.TransitionQuantInfo.DEFAULT, null);
-        }
-
-        [InvariantDisplayName("TransitionResultsSummary")]
-        public TransitionResultSummary ResultSummary
-        {
-            get
-            {
-                return new TransitionResultSummary(this, Results.Values);
-            }
-        }
-        [Format(NullValue = TextUtil.EXCEL_NA)]
-        public int ProductCharge { get { return DocNode.Transition.Charge; } }
-        [Format(NullValue = TextUtil.EXCEL_NA)]
-        public double ProductNeutralMass
-        {
-            get { return DocNode.GetMoleculePersistentNeutralMass(); }
-        }
-        [Format(NullValue = TextUtil.EXCEL_NA)]
-        public double ProductMz
-        {
-            get { return SequenceMassCalc.PersistentMZ(DocNode.Mz); }
-        }
-        public string FragmentIon
-        {
-            get
-            {
-                string fragmentIon =  DocNode.GetFragmentIonName(CultureInfo.InvariantCulture);
-                if (DocNode.Transition.IonType == IonType.precursor)
-                {
-                    fragmentIon += Model.Transition.GetMassIndexText(DocNode.Transition.MassIndex);
-                }
-                return fragmentIon;
-            }
-        }
-        public string ProductIonFormula
-        {
-            get
-            {
-                return IsCustomTransition()
-                ? (DocNode.Transition.CustomIon.Formula ?? string.Empty)
-                : GetFragmentedMolecule().FragmentFormula.ToString();
-            }
-        }
-        public string ProductNeutralFormula
-        {
-            get
-            {
-                return IsCustomTransition()
-                ? DocNode.Transition.CustomIon.NeutralFormula ?? string.Empty
-                : string.Empty;
-            }
-        }
-        public string ProductAdduct
-        {
-            get
-            {
-                return DocNode.Transition.Adduct.AsFormula();
-            }
-        }
-        public IonType FragmentIonType
-        {
-            get { return DocNode.Transition.IonType; }
-        }
-        [Format(NullValue = TextUtil.EXCEL_NA)]
-        public int? FragmentIonOrdinal
-        {
-            get
-            {
-                if (DocNode.Transition.IsCustom())
-                    return null;
-                return DocNode.Transition.Ordinal;
-            }
-        }
-        public char? CleavageAa
-        {
-            get
-            {
-                return IsCustomTransition()
-                    ? default(char?) 
-                    : DocNode.Transition.AA;
-            }
-        }
-        [Format(NullValue = TextUtil.EXCEL_NA)]
-        public double? LossNeutralMass
-        {
-            get
-            {
-                if (IsCustomTransition())
-                    return  null;
-                return DocNode.LostMass;
-            }
-        }
-        public string Losses
-        {
-            get
-            {
-                return IsCustomTransition()
-                    ? null
-                    : (DocNode.HasLoss ? string.Join(@", ", DocNode.Losses.ToStrings()) : string.Empty);
-            }
-        }
-        public string LossFormulas
-        {
-            get
-            {
-                if (IsCustomTransition())
-                    return null;
-                return DocNode.HasLoss && DocNode.Losses.Losses.All(l => l.Loss.Formula != null)
-                        ? string.Join(@", ", DocNode.Losses.Losses.Select(l => l.Loss.Formula))
-                        : string.Empty;
-            }
-        }
-
-        [Importable]
-        public bool Quantitative
-        {
-            get { return DocNode.ExplicitQuantitative; }
-            set
-            {
-                ChangeDocNode(EditDescription.SetColumn(@"Quantitative", value),
-                    docNode=>docNode.ChangeQuantitative(value));
-            }
-        }
-        [InvariantDisplayName("TransitionNote")]
-        [Importable]
-        public string Note
-        {
-            get { return DocNode.Note; }
-            set { ChangeDocNode(EditDescription.SetColumn(@"TransitionNote", value),
-                docNode=>(TransitionDocNode) docNode.ChangeAnnotations(docNode.Annotations.ChangeNote(value)));}
-        }
-        [Format(NullValue = TextUtil.EXCEL_NA)]
-        public int? LibraryRank
-        {
-            get
-            {
-                return DocNode.HasLibInfo ? (int?) DocNode.LibInfo.Rank : null;
-            }
-        }
-        [Format(NullValue = TextUtil.EXCEL_NA)]
-        public double? LibraryIntensity
-        {
-            get { return DocNode.HasLibInfo ? (double?) DocNode.LibInfo.Intensity : null; }
-        }
-        [Format(NullValue = TextUtil.EXCEL_NA)]
-        public int IsotopeDistIndex { get { return DocNode.Transition.MassIndex; } }
-        [Format(NullValue = TextUtil.EXCEL_NA)]
-        public int? IsotopeDistRank { get { return DocNode.HasDistInfo ? (int?)DocNode.IsotopeDistInfo.Rank : null; } }
-        [Format(Formats.STANDARD_RATIO, NullValue = TextUtil.EXCEL_NA)]
-        public double? IsotopeDistProportion {get { return DocNode.HasDistInfo ? (double?) DocNode.IsotopeDistInfo.Proportion : null; }}
-        [Format(NullValue = TextUtil.EXCEL_NA)]
-        public double? FullScanFilterWidth
-        {
-            get
-            {
-                var fullScan = SrmDocument.Settings.TransitionSettings.FullScan;
-                if (fullScan.IsEnabledMs && DocNode.Transition.IonType == IonType.precursor)
-                {
-                    return SequenceMassCalc.PersistentMZ(fullScan.GetPrecursorFilterWindow(ProductMz));
-                }
-                if (fullScan.IsEnabledMsMs &&
-                    (DocNode.Transition.IonType != IonType.precursor || DocNode.Transition.MassIndex == 0))
-                {
-                    return SequenceMassCalc.PersistentMZ(fullScan.GetProductFilterWindow(DocNode.Mz));
-                }
-                return null;
-            }
-        }
-        [InvariantDisplayName("TransitionIsDecoy")]
-        public bool IsDecoy
-        {
-            get { return DocNode.IsDecoy; }
-        }
-        [Format(NullValue = TextUtil.EXCEL_NA)]
-        public int? ProductDecoyMzShift
-        {
-            get { return DocNode.Transition.DecoyMassShift; }
-        }
-
-        public override string ToString()
-        {
-            return DocNode.Transition.ToString();
-        }
-
-        public override string GetDeleteConfirmation(int nodeCount)
-        {
-            if (nodeCount == 1)
-            {
-                return string.Format(Resources.Transition_GetDeleteConfirmation_Are_you_sure_you_want_to_delete_the_transition___0___, this);
-            }
-            return string.Format(Resources.Transition_GetDeleteConfirmation_Are_you_sure_you_want_to_delete_these__0__transitions_, nodeCount);
-        }
-
-        [InvariantDisplayName("ProductIonMzDistribution")]
-        [ChildDisplayName("ProductIon{0}")]
-        [Format(Formats.Mz)]
-        public AbstractDistribution.MzDistribution MzDistribution 
-        {
-            get
-            {
-                var fragmentedMolecule = GetFragmentedMolecule();
-                var settings = FragmentedMolecule.Settings.FromSrmSettings(SrmDocument.Settings);
-                var mzDistribution = fragmentedMolecule.GetFragmentDistribution(settings, null, null);
-                var monoMass = settings.GetMonoMass(fragmentedMolecule.FragmentFormula,
-                    fragmentedMolecule.FragmentMassShift, fragmentedMolecule.FragmentCharge);
-                return new AbstractDistribution.MzDistribution(mzDistribution, monoMass);
-            } 
-        }
-
-        [ChildDisplayName("ComplementaryProductMassDistribution{0}")]
-        [Format(Formats.Mz)]
-        public AbstractDistribution.MassDistribution ComplementaryProductMassDistribution
-        {
-            get
-            {
-                Molecule complementaryFormula;
-                var fragmentedMolecule = GetFragmentedMolecule();
-                try
-                {
-                    complementaryFormula = fragmentedMolecule.GetComplementaryProductFormula();
-                }
-                catch (Exception)
-                {
-                    return null;
-                }
-                var settings = FragmentedMolecule.Settings.FromSrmSettings(SrmDocument.Settings);
-                double massShift = fragmentedMolecule.PrecursorMassShift - fragmentedMolecule.FragmentMassShift;
-                return new AbstractDistribution.MassDistribution(settings.GetMassDistribution(complementaryFormula, massShift, 0),
-                    settings.GetMonoMass(complementaryFormula, massShift, 0));
-            }
-        }
-
-        public FragmentedMolecule GetFragmentedMolecule()
-        {
-            return FragmentedMolecule.GetFragmentedMolecule(SrmDocument.Settings,
-                Precursor.Peptide.DocNode, Precursor.DocNode, DocNode);
-        }
-
-        [InvariantDisplayName("TransitionLocator")]
-        public string Locator { get { return GetLocator(); } }
-
-        protected override NodeRef NodeRefPrototype
-        {
-            get { return TransitionRef.PROTOTYPE; }
-        }
-    }
-
-    public class TransitionResultSummary : SkylineObject
-    {
-        public TransitionResultSummary(Transition transition, IEnumerable<TransitionResult> results)
-            : base(transition.DataSchema)
-        {
-#pragma warning disable 612
-            Transition = transition;
-#pragma warning restore 612
-            var retentionTimes = new List<double>();
-            var fwhms = new List<double>();
-            var areas = new List<double>();
-            var areasRatio = new List<double>();
-            var areasNormalized = new List<double>();
-
-            foreach (var result in results)
-            {
-                if (result.RetentionTime.HasValue)
-                {
-                    retentionTimes.Add(result.RetentionTime.Value);
-                }
-                if (result.Fwhm.HasValue)
-                {
-                    fwhms.Add(result.Fwhm.Value);
-                }
-                if (result.Area.HasValue)
-                {
-                    areas.Add(result.Area.Value);
-                }
-                if (result.AreaNormalized.HasValue)
-                {
-                    areasNormalized.Add(result.AreaNormalized.Value);
-                }
-                if (result.AreaRatio.HasValue)
-                {
-                    areasRatio.Add(result.AreaRatio.Value);
-                }
-            }
-            if (retentionTimes.Count > 0)
-            {
-                RetentionTime = new RetentionTimeSummary(new Statistics(retentionTimes));
-            }
-            if (fwhms.Count > 0)
-            {
-                Fwhm = new FwhmSummary(new Statistics(fwhms));
-            }
-            if (areas.Count > 0)
-            {
-                Area = new AreaSummary(new Statistics(areas));
-            }
-            if (areasNormalized.Count > 0)
-            {
-                AreaNormalized = new AreaNormalizedSummary(new Statistics(areasNormalized));
-            }
-            if (areasRatio.Count > 0)
-            {
-                AreaRatio = new AreaRatioSummary(new Statistics(areasRatio));
-            }
-        }
-
-        [Obsolete]
-        public string ReplicatePath { get { return @"/"; } }
-        [Obsolete]
-        public Transition Transition { get; private set; }
-        [ChildDisplayName("{0}RetentionTime")]
-        public RetentionTimeSummary RetentionTime { get; private set; }
-        [ChildDisplayName("{0}Fwhm")]
-        public FwhmSummary Fwhm { get; private set; }
-        [ChildDisplayName("{0}Area")]
-        public AreaSummary Area { get; private set; }
-        [ChildDisplayName("{0}AreaNormalized")]
-        public AreaNormalizedSummary AreaNormalized { get; private set; }
-        [ChildDisplayName("{0}AreaRatio")]
-        public AreaRatioSummary AreaRatio { get; private set; }
-
-        public override string ToString()
-        {
-            return string.Format(@"RT: {0} Area: {1}", RetentionTime, Area); // CONSIDER: localize?
-        }
-
-    }
-}
+﻿/*
+ * Original author: Nicholas Shulman <nicksh .at. u.washington.edu>,
+ *                  MacCoss Lab, Department of Genome Sciences, UW
+ *
+ * Copyright 2012 University of Washington - Seattle, WA
+ *
+ * Licensed under the Apache License, Version 2.0 (the "License");
+ * you may not use this file except in compliance with the License.
+ * You may obtain a copy of the License at
+ *
+ *     http://www.apache.org/licenses/LICENSE-2.0
+ *
+ * Unless required by applicable law or agreed to in writing, software
+ * distributed under the License is distributed on an "AS IS" BASIS,
+ * WITHOUT WARRANTIES OR CONDITIONS OF ANY KIND, either express or implied.
+ * See the License for the specific language governing permissions and
+ * limitations under the License.
+ */
+
+using System;
+using System.Collections.Generic;
+using System.Globalization;
+using System.Linq;
+using pwiz.Common.Chemistry;
+using pwiz.Common.DataBinding.Attributes;
+using pwiz.Skyline.Model.Databinding.Collections;
+using pwiz.Skyline.Model.DocSettings;
+using pwiz.Skyline.Model.ElementLocators;
+using pwiz.Skyline.Model.Hibernate;
+using pwiz.Skyline.Properties;
+using pwiz.Skyline.Util;
+using pwiz.Skyline.Util.Extensions;
+
+namespace pwiz.Skyline.Model.Databinding.Entities
+{
+    [AnnotationTarget(AnnotationDef.AnnotationTarget.transition)]
+    public class Transition : SkylineDocNode<TransitionDocNode>
+    {
+        private readonly Lazy<Precursor> _precursor;
+        private readonly CachedValue<IDictionary<ResultKey, TransitionResult>> _results;
+        public Transition(SkylineDataSchema dataSchema, IdentityPath identityPath) : base(dataSchema, identityPath)
+        {
+            _precursor = new Lazy<Precursor>(() => new Precursor(DataSchema, IdentityPath.Parent));
+            _results = CachedValue.Create(DataSchema, MakeResults);
+        }
+
+        [HideWhen(AncestorOfType = typeof(Precursor))]
+        public Precursor Precursor
+        {
+            get
+            {
+                return _precursor.Value;
+            }
+        }
+
+        [InvariantDisplayName("TransitionResults")]
+        [OneToMany(ForeignKey = "Transition", ItemDisplayName = "TransitionResult")]
+        public IDictionary<ResultKey, TransitionResult> Results
+        {
+            get
+            {
+                return _results.Value;
+            }
+        }
+
+        private IDictionary<ResultKey, TransitionResult> MakeResults()
+        {
+            return MakeChromInfoResultsMap(DocNode.Results, file => new TransitionResult(this, file));
+        }
+
+        private bool IsCustomTransition()
+        {
+            return DocNode.Transition.IsNonReporterCustomIon();  // As opposed to just IsCustom(), which might be a reporter ion on a peptide node
+        }
+
+        protected override TransitionDocNode CreateEmptyNode()
+        {
+            return new TransitionDocNode(new Model.Transition(new TransitionGroup(new Model.Peptide(null, @"X", null, null, 0), Adduct.SINGLY_PROTONATED, IsotopeLabelType.light), 0), Annotations.EMPTY, null, TypedMass.ZERO_MONO_MASSH, TransitionDocNode.TransitionQuantInfo.DEFAULT, null);
+        }
+
+        [InvariantDisplayName("TransitionResultsSummary")]
+        public TransitionResultSummary ResultSummary
+        {
+            get
+            {
+                return new TransitionResultSummary(this, Results.Values);
+            }
+        }
+        [Format(NullValue = TextUtil.EXCEL_NA)]
+        public int ProductCharge { get { return DocNode.Transition.Charge; } }
+        [Format(NullValue = TextUtil.EXCEL_NA)]
+        public double ProductNeutralMass
+        {
+            get { return DocNode.GetMoleculePersistentNeutralMass(); }
+        }
+        [Format(NullValue = TextUtil.EXCEL_NA)]
+        public double ProductMz
+        {
+            get { return SequenceMassCalc.PersistentMZ(DocNode.Mz); }
+        }
+        public string FragmentIon
+        {
+            get
+            {
+                string fragmentIon =  DocNode.GetFragmentIonName(CultureInfo.InvariantCulture);
+                if (DocNode.Transition.IonType == IonType.precursor)
+                {
+                    fragmentIon += Model.Transition.GetMassIndexText(DocNode.Transition.MassIndex);
+                }
+                return fragmentIon;
+            }
+        }
+        public string ProductIonFormula
+        {
+            get
+            {
+                return IsCustomTransition()
+                ? (DocNode.Transition.CustomIon.Formula ?? string.Empty)
+                : GetFragmentedMolecule().FragmentFormula.ToString();
+            }
+        }
+        public string ProductNeutralFormula
+        {
+            get
+            {
+                return IsCustomTransition()
+                ? DocNode.Transition.CustomIon.NeutralFormula ?? string.Empty
+                : string.Empty;
+            }
+        }
+        public string ProductAdduct
+        {
+            get
+            {
+                return DocNode.Transition.Adduct.AsFormula();
+            }
+        }
+        public IonType FragmentIonType
+        {
+            get { return DocNode.Transition.IonType; }
+        }
+        [Format(NullValue = TextUtil.EXCEL_NA)]
+        public int? FragmentIonOrdinal
+        {
+            get
+            {
+                if (DocNode.Transition.IsCustom())
+                    return null;
+                return DocNode.Transition.Ordinal;
+            }
+        }
+        public char? CleavageAa
+        {
+            get
+            {
+                return IsCustomTransition()
+                    ? default(char?) 
+                    : DocNode.Transition.AA;
+            }
+        }
+        [Format(NullValue = TextUtil.EXCEL_NA)]
+        public double? LossNeutralMass
+        {
+            get
+            {
+                if (IsCustomTransition())
+                    return  null;
+                return DocNode.LostMass;
+            }
+        }
+        public string Losses
+        {
+            get
+            {
+                return IsCustomTransition()
+                    ? null
+                    : (DocNode.HasLoss ? string.Join(@", ", DocNode.Losses.ToStrings()) : string.Empty);
+            }
+        }
+        public string LossFormulas
+        {
+            get
+            {
+                if (IsCustomTransition())
+                    return null;
+                return DocNode.HasLoss && DocNode.Losses.Losses.All(l => l.Loss.Formula != null)
+                        ? string.Join(@", ", DocNode.Losses.Losses.Select(l => l.Loss.Formula))
+                        : string.Empty;
+            }
+        }
+
+        [Importable]
+        public bool Quantitative
+        {
+            get { return DocNode.ExplicitQuantitative; }
+            set
+            {
+                ChangeDocNode(EditDescription.SetColumn(@"Quantitative", value),
+                    docNode=>docNode.ChangeQuantitative(value));
+            }
+        }
+        [InvariantDisplayName("TransitionNote")]
+        [Importable]
+        public string Note
+        {
+            get { return DocNode.Note; }
+            set { ChangeDocNode(EditDescription.SetColumn(@"TransitionNote", value),
+                docNode=>(TransitionDocNode) docNode.ChangeAnnotations(docNode.Annotations.ChangeNote(value)));}
+        }
+        [Format(NullValue = TextUtil.EXCEL_NA)]
+        public int? LibraryRank
+        {
+            get
+            {
+                return DocNode.HasLibInfo ? (int?) DocNode.LibInfo.Rank : null;
+            }
+        }
+        [Format(NullValue = TextUtil.EXCEL_NA)]
+        public double? LibraryIntensity
+        {
+            get { return DocNode.HasLibInfo ? (double?) DocNode.LibInfo.Intensity : null; }
+        }
+        [Format(NullValue = TextUtil.EXCEL_NA)]
+        public int IsotopeDistIndex { get { return DocNode.Transition.MassIndex; } }
+        [Format(NullValue = TextUtil.EXCEL_NA)]
+        public int? IsotopeDistRank { get { return DocNode.HasDistInfo ? (int?)DocNode.IsotopeDistInfo.Rank : null; } }
+        [Format(Formats.STANDARD_RATIO, NullValue = TextUtil.EXCEL_NA)]
+        public double? IsotopeDistProportion {get { return DocNode.HasDistInfo ? (double?) DocNode.IsotopeDistInfo.Proportion : null; }}
+        [Format(NullValue = TextUtil.EXCEL_NA)]
+        public double? FullScanFilterWidth
+        {
+            get
+            {
+                var fullScan = SrmDocument.Settings.TransitionSettings.FullScan;
+                if (fullScan.IsEnabledMs && DocNode.Transition.IonType == IonType.precursor)
+                {
+                    return SequenceMassCalc.PersistentMZ(fullScan.GetPrecursorFilterWindow(ProductMz));
+                }
+                if (fullScan.IsEnabledMsMs &&
+                    (DocNode.Transition.IonType != IonType.precursor || DocNode.Transition.MassIndex == 0))
+                {
+                    return SequenceMassCalc.PersistentMZ(fullScan.GetProductFilterWindow(DocNode.Mz));
+                }
+                return null;
+            }
+        }
+        [InvariantDisplayName("TransitionIsDecoy")]
+        public bool IsDecoy
+        {
+            get { return DocNode.IsDecoy; }
+        }
+        [Format(NullValue = TextUtil.EXCEL_NA)]
+        public int? ProductDecoyMzShift
+        {
+            get { return DocNode.Transition.DecoyMassShift; }
+        }
+
+        public override string ToString()
+        {
+            return DocNode.Transition.ToString();
+        }
+
+        public override string GetDeleteConfirmation(int nodeCount)
+        {
+            if (nodeCount == 1)
+            {
+                return string.Format(Resources.Transition_GetDeleteConfirmation_Are_you_sure_you_want_to_delete_the_transition___0___, this);
+            }
+            return string.Format(Resources.Transition_GetDeleteConfirmation_Are_you_sure_you_want_to_delete_these__0__transitions_, nodeCount);
+        }
+
+        [InvariantDisplayName("ProductIonMzDistribution")]
+        [ChildDisplayName("ProductIon{0}")]
+        [Format(Formats.Mz)]
+        public AbstractDistribution.MzDistribution MzDistribution 
+        {
+            get
+            {
+                var fragmentedMolecule = GetFragmentedMolecule();
+                var settings = FragmentedMolecule.Settings.FromSrmSettings(SrmDocument.Settings);
+                var mzDistribution = fragmentedMolecule.GetFragmentDistribution(settings, null, null);
+                var monoMass = settings.GetMonoMass(fragmentedMolecule.FragmentFormula,
+                    fragmentedMolecule.FragmentMassShift, fragmentedMolecule.FragmentCharge);
+                return new AbstractDistribution.MzDistribution(mzDistribution, monoMass);
+            } 
+        }
+
+        [ChildDisplayName("ComplementaryProductMassDistribution{0}")]
+        [Format(Formats.Mz)]
+        public AbstractDistribution.MassDistribution ComplementaryProductMassDistribution
+        {
+            get
+            {
+                Molecule complementaryFormula;
+                var fragmentedMolecule = GetFragmentedMolecule();
+                try
+                {
+                    complementaryFormula = fragmentedMolecule.GetComplementaryProductFormula();
+                }
+                catch (Exception)
+                {
+                    return null;
+                }
+                var settings = FragmentedMolecule.Settings.FromSrmSettings(SrmDocument.Settings);
+                double massShift = fragmentedMolecule.PrecursorMassShift - fragmentedMolecule.FragmentMassShift;
+                return new AbstractDistribution.MassDistribution(settings.GetMassDistribution(complementaryFormula, massShift, 0),
+                    settings.GetMonoMass(complementaryFormula, massShift, 0));
+            }
+        }
+
+        public FragmentedMolecule GetFragmentedMolecule()
+        {
+            return FragmentedMolecule.GetFragmentedMolecule(SrmDocument.Settings,
+                Precursor.Peptide.DocNode, Precursor.DocNode, DocNode);
+        }
+
+        [InvariantDisplayName("TransitionLocator")]
+        public string Locator { get { return GetLocator(); } }
+
+        protected override NodeRef NodeRefPrototype
+        {
+            get { return TransitionRef.PROTOTYPE; }
+        }
+    }
+
+    public class TransitionResultSummary : SkylineObject
+    {
+        public TransitionResultSummary(Transition transition, IEnumerable<TransitionResult> results)
+            : base(transition.DataSchema)
+        {
+#pragma warning disable 612
+            Transition = transition;
+#pragma warning restore 612
+            var retentionTimes = new List<double>();
+            var fwhms = new List<double>();
+            var areas = new List<double>();
+            var areasRatio = new List<double>();
+            var areasNormalized = new List<double>();
+
+            foreach (var result in results)
+            {
+                if (result.RetentionTime.HasValue)
+                {
+                    retentionTimes.Add(result.RetentionTime.Value);
+                }
+                if (result.Fwhm.HasValue)
+                {
+                    fwhms.Add(result.Fwhm.Value);
+                }
+                if (result.Area.HasValue)
+                {
+                    areas.Add(result.Area.Value);
+                }
+                if (result.AreaNormalized.HasValue)
+                {
+                    areasNormalized.Add(result.AreaNormalized.Value);
+                }
+                if (result.AreaRatio.HasValue)
+                {
+                    areasRatio.Add(result.AreaRatio.Value);
+                }
+            }
+            if (retentionTimes.Count > 0)
+            {
+                RetentionTime = new RetentionTimeSummary(new Statistics(retentionTimes));
+            }
+            if (fwhms.Count > 0)
+            {
+                Fwhm = new FwhmSummary(new Statistics(fwhms));
+            }
+            if (areas.Count > 0)
+            {
+                Area = new AreaSummary(new Statistics(areas));
+            }
+            if (areasNormalized.Count > 0)
+            {
+                AreaNormalized = new AreaNormalizedSummary(new Statistics(areasNormalized));
+            }
+            if (areasRatio.Count > 0)
+            {
+                AreaRatio = new AreaRatioSummary(new Statistics(areasRatio));
+            }
+        }
+
+        [Obsolete]
+        public string ReplicatePath { get { return @"/"; } }
+        [Obsolete]
+        public Transition Transition { get; private set; }
+        [ChildDisplayName("{0}RetentionTime")]
+        public RetentionTimeSummary RetentionTime { get; private set; }
+        [ChildDisplayName("{0}Fwhm")]
+        public FwhmSummary Fwhm { get; private set; }
+        [ChildDisplayName("{0}Area")]
+        public AreaSummary Area { get; private set; }
+        [ChildDisplayName("{0}AreaNormalized")]
+        public AreaNormalizedSummary AreaNormalized { get; private set; }
+        [ChildDisplayName("{0}AreaRatio")]
+        public AreaRatioSummary AreaRatio { get; private set; }
+
+        public override string ToString()
+        {
+            return string.Format(@"RT: {0} Area: {1}", RetentionTime, Area); // CONSIDER: localize?
+        }
+
+    }
+}
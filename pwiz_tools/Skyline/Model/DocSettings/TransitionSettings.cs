/*
 * Original author: Brendan MacLean <brendanx .at. u.washington.edu>,
 *                  MacCoss Lab, Department of Genome Sciences, UW
 *
 * Copyright 2009 University of Washington - Seattle, WA
 * 
 * Licensed under the Apache License, Version 2.0 (the "License");
 * you may not use this file except in compliance with the License.
 * You may obtain a copy of the License at
 *
 *     http://www.apache.org/licenses/LICENSE-2.0
 *
 * Unless required by applicable law or agreed to in writing, software
 * distributed under the License is distributed on an "AS IS" BASIS,
 * WITHOUT WARRANTIES OR CONDITIONS OF ANY KIND, either express or implied.
 * See the License for the specific language governing permissions and
 * limitations under the License.
 */
using System;
using System.Collections.Generic;
using System.Diagnostics;
using System.Linq;
using System.Globalization;
using System.IO;
using System.Xml;
using System.Xml.Schema;
using System.Xml.Serialization;
using pwiz.Common.Chemistry;
using pwiz.Common.Collections;
using pwiz.Common.DataBinding;
using pwiz.Common.SystemUtil;
using pwiz.Skyline.Model.AuditLog;
using pwiz.Skyline.Model.Optimization;
using pwiz.Skyline.Model.Results;
using pwiz.Skyline.Properties;
using pwiz.Skyline.Util;
using pwiz.Skyline.Util.Extensions;

namespace pwiz.Skyline.Model.DocSettings
{
    [XmlRoot("transition_settings")]
    public class TransitionSettings : Immutable, IValidating, IXmlSerializable
    {
        public TransitionSettings(TransitionPrediction prediction,
                                  TransitionFilter filter,
                                  TransitionLibraries libraries,
                                  TransitionIntegration integration,
                                  TransitionInstrument instrument,
                                  TransitionFullScan fullScan)
        {
            Prediction = prediction;
            Filter = filter;
            Libraries = libraries;
            Integration = integration;
            Instrument = instrument;
            FullScan = fullScan;

            DoValidate();
        }

        [DiffParent(true)]
        public TransitionPrediction Prediction { get; private set; }

        [DiffParent(true)]
        public TransitionFilter Filter { get; private set; }

        [DiffParent(true)]
        public TransitionLibraries Libraries { get; private set; }

        public TransitionIntegration Integration { get; private set; }

        [DiffParent(true)]
        public TransitionInstrument Instrument { get; private set; }

        [DiffParent(true)]
        public TransitionFullScan FullScan { get; private set; }

        public bool IsMeasurablePrecursor(double mz)
        {
            if (!Instrument.IsMeasurable(mz))
                return false;
            return FullScan.IsolationScheme == null || FullScan.IsolationScheme.IsInRangeMz(mz);
        }

        public bool Accept(Target sequence, double precursorMz, IonType type, int cleavageOffset, double ionMz, int start, int end, double startMz)
        {
            if (Filter.ExclusionUseDIAWindow && FullScan.IsolationScheme != null &&
                FullScan.IsolationScheme.MayFallIntoSameWindow(ionMz, precursorMz))
            {
                return false;
            }

            return Filter.Accept(sequence, precursorMz, type, cleavageOffset, ionMz, start, end, startMz);
        }

        #region Property change methods

        public TransitionSettings ChangePrediction(TransitionPrediction prop)
        {
            return ChangeProp(ImClone(this), im => im.Prediction = prop);
        }

        public TransitionSettings ChangeFilter(TransitionFilter prop)
        {
            return ChangeProp(ImClone(this), im => im.Filter = prop);
        }

        public TransitionSettings ChangeLibraries(TransitionLibraries prop)
        {
            return ChangeProp(ImClone(this), im => im.Libraries = prop);
        }

        public TransitionSettings ChangeIntegration(TransitionIntegration prop)
        {
            return ChangeProp(ImClone(this), im => im.Integration = prop);
        }

        public TransitionSettings ChangeInstrument(TransitionInstrument prop)
        {
            return ChangeProp(ImClone(this), im => im.Instrument = prop);
        }

        public TransitionSettings ChangeFullScan(TransitionFullScan prop)
        {
            return ChangeProp(ImClone(this), im => im.FullScan = prop);
        }

        


        #endregion

        #region Implementation of IXmlSerializable

        /// <summary>
        /// For serialization
        /// </summary>
        private TransitionSettings()
        {
        }

        void IValidating.Validate()
        {
            DoValidate();
        }

        private void DoValidate()
        {
            // Be careful in this validate function, since it occurs before SrmSettings.ValidateLoad()
            // This means any of the sub-settings objects may be null, and they will get the defaults
            if (FullScan != null && FullScan.IsHighResPrecursor &&
                    Prediction != null && Prediction.PrecursorMassType.IsAverage())
            {
                throw new InvalidDataException(
                    Resources.TransitionSettings_DoValidate_High_resolution_MS1_filtering_requires_use_of_monoisotopic_precursor_masses);
            }

            if (FullScan != null && FullScan.IsolationScheme != null && FullScan.IsolationScheme.WindowsPerScan.HasValue &&
                (Instrument == null || !Instrument.MaxInclusions.HasValue))
            {
                throw new InvalidDataException(
                    Resources.TransitionSettings_DoValidate_The_instrument_s_firmware_inclusion_limit_must_be_specified_before_doing_a_multiplexed_DIA_scan);
            }
        }

        public static TransitionSettings Deserialize(XmlReader reader)
        {
            return reader.Deserialize(new TransitionSettings());
        }

        public XmlSchema GetSchema()
        {
            return null;
        }

        public void ReadXml(XmlReader reader)
        {
            // Consume tag
            if (reader.IsEmptyElement)
                reader.Read();
            else
            {
                reader.ReadStartElement();

                // Read child elements.
                Prediction = reader.DeserializeElement<TransitionPrediction>();
                Filter = reader.DeserializeElement<TransitionFilter>();
                Libraries = reader.DeserializeElement<TransitionLibraries>();
                Integration = reader.DeserializeElement<TransitionIntegration>();
                Instrument = reader.DeserializeElement<TransitionInstrument>();
                FullScan = reader.DeserializeElement<TransitionFullScan>();
                // Backward compatibility with v0.7.1
                if (FullScan == null && Instrument != null && Instrument.PrecursorAcquisitionMethod != FullScanAcquisitionMethod.None)
                {
                    FullScan = new TransitionFullScan(Instrument.PrecursorAcquisitionMethod,
                                                      TransitionFullScan.CreateIsolationSchemeForFilter(
                                                          Instrument.PrecursorAcquisitionMethod,
                                                          Instrument.PrecursorFilter, null),
                                                      FullScanMassAnalyzerType.qit,
                                                      Instrument.ProductFilter/TransitionFullScan.RES_PER_FILTER, null,
                                                      FullScanPrecursorIsotopes.None, null,
                                                      FullScanMassAnalyzerType.none, null, null, false,
                                                      null, RetentionTimeFilterType.none, 0);
                    Instrument = Instrument.ClearFullScanSettings();
                }

                reader.ReadEndElement();                
            }

            DoValidate();
        }

        public void WriteXml(XmlWriter writer)
        {
            // Write child elements
            writer.WriteElement(Prediction);
            writer.WriteElement(Filter);
            writer.WriteElement(Libraries);
            writer.WriteElement(Integration);
            writer.WriteElement(Instrument);
            // Avoid breaking documents for older versions, if no full-scan
            // filtering is in use.
            if (FullScan.IsEnabled)
                writer.WriteElement(FullScan);
        }

        #endregion

        #region object overrides

        public bool Equals(TransitionSettings obj)
        {
            if (ReferenceEquals(null, obj)) return false;
            if (ReferenceEquals(this, obj)) return true;
            return Equals(obj.Prediction, Prediction) &&
                   Equals(obj.Filter, Filter) &&
                   Equals(obj.Libraries, Libraries) &&
                   Equals(obj.Integration, Integration) &&
                   Equals(obj.Instrument, Instrument) &&
                   Equals(obj.FullScan, FullScan);
        }

        public override bool Equals(object obj)
        {
            if (ReferenceEquals(null, obj)) return false;
            if (ReferenceEquals(this, obj)) return true;
            if (obj.GetType() != typeof (TransitionSettings)) return false;
            return Equals((TransitionSettings) obj);
        }

        public override int GetHashCode()
        {
            unchecked
            {
                int result = Prediction.GetHashCode();
                result = (result * 397) ^ Filter.GetHashCode();
                result = (result * 397) ^ Libraries.GetHashCode();
                result = (result * 397) ^ Integration.GetHashCode();
                result = (result * 397) ^ Instrument.GetHashCode();
                result = (result * 397) ^ FullScan.GetHashCode();
                return result;
            }
        }

        #endregion
    }

// ReSharper disable InconsistentNaming
    public enum OptimizedMethodType { None, Precursor, Transition }
// ReSharper restore InconsistentNaming
    public static class OptimizedMethodTypeExtension
    {
        private static string[] LOCALIZED_VALUES
        {
            get
            {
                return new[]
                {
                    Resources.OptimizedMethodTypeExtension_LOCALIZED_VALUES_None,
                    Resources.OptimizedMethodTypeExtension_LOCALIZED_VALUES_Precursor,
                    Resources.OptimizedMethodTypeExtension_LOCALIZED_VALUES_Transition
                };
            }
        }
        public static string GetLocalizedString(this OptimizedMethodType val)
        {
            return LOCALIZED_VALUES[(int)val];
        }

        public static OptimizedMethodType GetEnum(string enumValue)
        {
            return Helpers.EnumFromLocalizedString<OptimizedMethodType>(enumValue, LOCALIZED_VALUES);
        }

        public static OptimizedMethodType GetEnum(string enumValue, OptimizedMethodType defaultValue)
        {
            return Helpers.EnumFromLocalizedString(enumValue, LOCALIZED_VALUES, defaultValue);
        }  
    }

    [XmlRoot("transition_prediction")]
    public class TransitionPrediction : Immutable, IValidating, IXmlSerializable
    {
        public TransitionPrediction(MassType precursorMassType, MassType fragmentMassType,
                                    CollisionEnergyRegression collisionEnergy,
                                    DeclusteringPotentialRegression declusteringPotential,
                                    CompensationVoltageParameters compensationVoltage,
                                    OptimizationLibrary optimizationLibrary,
                                    OptimizedMethodType optimizedMethodType)
        {
            PrecursorMassType = precursorMassType;
            FragmentMassType = fragmentMassType;
            CollisionEnergy = collisionEnergy;
            DeclusteringPotential = declusteringPotential;
            CompensationVoltage = compensationVoltage;
            OptimizedLibrary = optimizationLibrary;
            OptimizedMethodType = optimizedMethodType;

            DoValidate();
        }

        public TransitionPrediction(TransitionPrediction copy)
            : this(copy.PrecursorMassType,
                   copy.FragmentMassType,
                   copy.CollisionEnergy,
                   copy.DeclusteringPotential,
                   copy.CompensationVoltage,
                   copy.OptimizedLibrary,
                   copy.OptimizedMethodType)
        {
        }

        [Diff]
        public MassType PrecursorMassType { get; private set; }

        [Diff]
        public MassType FragmentMassType { get; private set; }

        [DiffParent]
        public CollisionEnergyRegression CollisionEnergy { get; private set; }

        [DiffParent]
        public DeclusteringPotentialRegression DeclusteringPotential { get; private set; }

        [DiffParent]
        public CompensationVoltageParameters CompensationVoltage { get; private set; }

        [DiffParent]
        public OptimizationLibrary OptimizedLibrary { get; set; }

        [Diff]
        public OptimizedMethodType OptimizedMethodType { get; private set; }

        [Diff]
        public bool UseOptimizationValues { get { return OptimizedMethodType != OptimizedMethodType.None; } }

        /// <summary>
        /// This element is here for backward compatibility with the
        /// 0.1.0.0 document format.  It is not cloned, or checked for
        /// equality.  Its value, if not null, must be moved to
        /// <see cref="PeptidePrediction"/>.
        /// </summary>
        public RetentionTimeRegression RetentionTime { get; set; }

        public OptimizableRegression GetOptimizeFunction(string optimize)
        {
            if (Equals(optimize, ExportOptimize.CE))
                return CollisionEnergy;
            else if (Equals(optimize, ExportOptimize.DP))
            {
                if (DeclusteringPotential == null)
                    throw new InvalidDataException(
                        Resources.
                            SkylineWindow_ImportResults_A_regression_for_declustering_potention_must_be_selected_in_the_Prediction_tab_of_the_Transition_Settings_in_order_to_import_optimization_data_for_decluserting_potential);

                return DeclusteringPotential;
            }
            else if (Equals(optimize, ExportOptimize.COV_ROUGH) || Equals(optimize, ExportOptimize.COV_MEDIUM) || Equals(optimize, ExportOptimize.COV_FINE))
            {
                if (CompensationVoltage == null)
                    throw new InvalidDataException(
                        Resources
                            .TransitionPrediction_GetOptimizeFunction_Compensation_voltage_parameters_must_be_selected_in_the_Prediction_tab_of_the_Transition_Settings_in_order_to_import_optimization_data_for_compensation_voltage);

                switch (CompensationVoltageParameters.GetTuneLevel(optimize))
                {
                    case CompensationVoltageParameters.Tuning.fine:
                        return CompensationVoltage.RegressionFine;
                    case CompensationVoltageParameters.Tuning.medium:
                        return CompensationVoltage.RegressionMedium;
                    default:
                        return CompensationVoltage.RegressionRough;
                }
            }
            return null;
        }

        #region Property change methods

        public TransitionPrediction ChangePrecursorMassType(MassType prop)
        {
            return ChangeProp(ImClone(this), im => im.PrecursorMassType = prop);
        }

        public TransitionPrediction ChangeFragmentMassType(MassType prop)
        {
            return ChangeProp(ImClone(this), im => im.FragmentMassType = prop);
        }

        public TransitionPrediction ChangeCollisionEnergy(CollisionEnergyRegression prop)
        {
            return ChangeProp(ImClone(this), im => im.CollisionEnergy = prop);
        }

        public TransitionPrediction ChangeDeclusteringPotential(DeclusteringPotentialRegression prop)
        {
            return ChangeProp(ImClone(this), im => im.DeclusteringPotential = prop);
        }

        public TransitionPrediction ChangeCompensationVoltage(CompensationVoltageParameters prop)
        {
            return ChangeProp(ImClone(this), im => im.CompensationVoltage = prop);
        }

        public TransitionPrediction ChangeOptimizationLibrary(OptimizationLibrary prop)
        {
            return ChangeProp(ImClone(this), im => im.OptimizedLibrary = prop);
        }

        public TransitionPrediction ChangeOptimizedMethodType(OptimizedMethodType prop)
        {
            return ChangeProp(ImClone(this), im => im.OptimizedMethodType = prop);
        }

        #endregion

        #region Implementation of IXmlSerializable

        /// <summary>
        /// For serialization
        /// </summary>
        private TransitionPrediction()
        {
        }

        private enum ATTR // Not L10N
        {
            precursor_mass_type,
            fragment_mass_type,
            optimize_by
        }

        void IValidating.Validate()
        {
            DoValidate();
        }

        private void DoValidate()
        {
            if (CollisionEnergy == null)
                throw new InvalidDataException(Resources.TransitionPrediction_DoValidate_Transition_prediction_requires_a_collision_energy_regression_function);
        }

        public static TransitionPrediction Deserialize(XmlReader reader)
        {
            return reader.Deserialize(new TransitionPrediction());
        }

        public XmlSchema GetSchema()
        {
            return null;
        }

        public void ReadXml(XmlReader reader)
        {
            // Read start tag attributes
            PrecursorMassType = reader.GetEnumAttribute(ATTR.precursor_mass_type, MassType.Monoisotopic);
            FragmentMassType = reader.GetEnumAttribute(ATTR.fragment_mass_type, MassType.Monoisotopic);
            OptimizedMethodType = reader.GetEnumAttribute(ATTR.optimize_by, OptimizedMethodType.None);

            // Consume tag
            if (reader.IsEmptyElement)
            {
                reader.Read();

                CollisionEnergy = CollisionEnergyList.NONE;
                OptimizedLibrary = OptimizationLibrary.NONE;
            }
            else
            {
                reader.ReadStartElement();

                // Read child elements.
                CollisionEnergy = reader.DeserializeElement<CollisionEnergyRegression>() ?? CollisionEnergyList.NONE;
                RetentionTime = reader.DeserializeElement<RetentionTimeRegression>();   // v0.1.0 support
                DeclusteringPotential = reader.DeserializeElement<DeclusteringPotentialRegression>();
                OptimizedLibrary = reader.DeserializeElement<OptimizationLibrary>() ?? OptimizationLibrary.NONE;
                CompensationVoltage = reader.DeserializeElement<CompensationVoltageParameters>();

                reader.ReadEndElement();
            }

            DoValidate();
        }

        public void WriteXml(XmlWriter writer)
        {
            // Write attributes
            writer.WriteAttribute(ATTR.precursor_mass_type, PrecursorMassType);
            writer.WriteAttribute(ATTR.fragment_mass_type, FragmentMassType);
            writer.WriteAttribute(ATTR.optimize_by, OptimizedMethodType);
            // Write child elements
            if (!CollisionEnergy.Equals(CollisionEnergyList.NONE))
                writer.WriteElement(CollisionEnergy);
            if (DeclusteringPotential != null)
                writer.WriteElement(DeclusteringPotential);
            if (OptimizedLibrary != null && !OptimizedLibrary.IsNone)
                writer.WriteElement(OptimizedLibrary);
            if (CompensationVoltage != null)
                writer.WriteElement(CompensationVoltage);
        }

        #endregion

        #region object overrides

        public bool Equals(TransitionPrediction obj)
        {
            if (ReferenceEquals(null, obj)) return false;
            if (ReferenceEquals(this, obj)) return true;
            return Equals(obj.PrecursorMassType, PrecursorMassType) &&
                   Equals(obj.FragmentMassType, FragmentMassType) &&
                   Equals(obj.CollisionEnergy, CollisionEnergy) &&
                   Equals(obj.DeclusteringPotential, DeclusteringPotential) &&
                   Equals(obj.CompensationVoltage, CompensationVoltage) &&
                   Equals(obj.OptimizedLibrary, OptimizedLibrary) &&
                   Equals(obj.OptimizedMethodType, OptimizedMethodType);
        }

        public override bool Equals(object obj)
        {
            if (ReferenceEquals(null, obj)) return false;
            if (ReferenceEquals(this, obj)) return true;
            if (obj.GetType() != typeof (TransitionPrediction)) return false;
            return Equals((TransitionPrediction) obj);
        }

        public override int GetHashCode()
        {
            unchecked
            {
                int result = PrecursorMassType.GetHashCode();
                result = (result*397) ^ FragmentMassType.GetHashCode();
                result = (result*397) ^ (CollisionEnergy != null ? CollisionEnergy.GetHashCode() : 0);
                result = (result*397) ^ (DeclusteringPotential != null ? DeclusteringPotential.GetHashCode() : 0);
                result = (result*397) ^ (CompensationVoltage != null ? CompensationVoltage.GetHashCode() : 0);
                result = (result*397) ^ OptimizedLibrary.GetHashCode();
                result = (result*397) ^ OptimizedMethodType.GetHashCode();
                return result;
            }
        }

        #endregion
    }

    [XmlRoot("transition_filter")]
    public class TransitionFilter : Immutable, IXmlSerializable
    {
        public const double MIN_EXCLUSION_WINDOW = 0.01;
        public const double MAX_EXCLUSION_WINDOW = 50.0;

        public const string DEFAULT_START_FINDER = "m/z > precursor";   // Not L10N
        public const string DEFAULT_END_FINDER = "3 ions";   // Not L10N


        private ImmutableList<Adduct> _peptidePrecursorCharges;
        private ImmutableList<Adduct> _peptideProductCharges;
        private ImmutableList<IonType> _peptideIonTypes;
        private ImmutableList<Adduct> _smallMoleculePrecursorAdducts;
        private ImmutableList<Adduct> _smallMoleculeFragmentAdducts;
        private ImmutableList<IonType> _smallMoleculeIonTypes;
        private ImmutableList<MeasuredIon> _measuredIons;
        private StartFragmentFinder _fragmentRangeFirst;
        private EndFragmentFinder _fragmentRangeLast;

        public TransitionFilter(IList<Adduct> peptidePrecursorCharges,
                                IList<Adduct> peptideProductCharges,
                                IList<IonType> peptideIonTypes,
                                IList<Adduct> smallMoleculePrecursorAdducts,
                                IList<Adduct> smallMoleculeFragmentAdducts,
                                IList<IonType> smallMoleculeIonTypes,
                                string fragmentRangeFirstName,
                                string fragmentRangeLastName,
                                IList<MeasuredIon> measuredIons,
                                double precursorMzWindow,
                                bool exclusionUseDIAWindow,
                                bool autoSelect)
        {
            PeptidePrecursorCharges = peptidePrecursorCharges;
            PeptideProductCharges = peptideProductCharges;
            SmallMoleculePrecursorAdducts = smallMoleculePrecursorAdducts;
            SmallMoleculeFragmentAdducts = smallMoleculeFragmentAdducts;
            PeptideIonTypes = peptideIonTypes;
            SmallMoleculeIonTypes = smallMoleculeIonTypes;
            FragmentRangeFirstName = fragmentRangeFirstName;
            FragmentRangeLastName = fragmentRangeLastName;
            MeasuredIons = measuredIons;
            PrecursorMzWindow = precursorMzWindow;
            ExclusionUseDIAWindow = exclusionUseDIAWindow;
            AutoSelect = autoSelect;

            Validate();
        }

        private static string AdductListToString(IList<Adduct> list)
        {
            return list.ToArray().ToString(", "); // Not L10N? Internationalization of comma?
        }

        [Diff]
        public string PeptidePrecursorChargesString
        {
            get { return AdductListToString(PeptidePrecursorCharges); }
        }

        [Diff]
        public string PeptideProductChargesString
        {
            get { return AdductListToString(PeptideProductCharges); }
        }

        [Diff]
        public string SmallMoleculePrecursorAdductsString
        {
            get { return AdductListToString(SmallMoleculePrecursorAdducts); }
        }

        [Diff]
        public string SmallMoleculeFragmentAdductsString
        {
            get { return AdductListToString(SmallMoleculeFragmentAdducts); }
        }

        [Diff]
        public string PeptideIonTypesString
        {
            get { return ToStringIonTypes(PeptideIonTypes, true); }
        }

        [Diff]
        public string SmallMoleculeIonTypesString
        {
            get { return ToStringSmallMoleculeIonTypes(SmallMoleculeIonTypes, true); }
        }

        public IList<Adduct> PeptidePrecursorCharges
        {
            get { return _peptidePrecursorCharges; }
            private set
            {
                ValidateCharges(Resources.TransitionFilter_PrecursorCharges_Precursor_charges, value,
                    TransitionGroup.MIN_PRECURSOR_CHARGE, TransitionGroup.MAX_PRECURSOR_CHARGE);
                _peptidePrecursorCharges = MakeChargeCollection(value);
            }
        }

        public IList<Adduct> PeptideProductCharges
        {
            get { return _peptideProductCharges; }
            private set
            {
                ValidateCharges(Resources.TransitionFilter_ProductCharges_Product_ion_charges, value,
                    Transition.MIN_PRODUCT_CHARGE, Transition.MAX_PRODUCT_CHARGE);
                _peptideProductCharges = MakeChargeCollection(value);
            }
        }

        public IList<Adduct> SmallMoleculePrecursorAdducts
        {
            get { return _smallMoleculePrecursorAdducts; }
            private set
            {
                ValidateCharges(Resources.TransitionFilter_SmallMoleculePrecursorAdducts_Small_molecule_precursor_adducts, value,
                    TransitionGroup.MIN_PRECURSOR_CHARGE, TransitionGroup.MAX_PRECURSOR_CHARGE);
                _smallMoleculePrecursorAdducts = MakeChargeCollection(value);
            }
        }

        public IList<Adduct> SmallMoleculeFragmentAdducts
        {
            get { return _smallMoleculeFragmentAdducts; }
            set { _smallMoleculeFragmentAdducts = MakeChargeCollection(value); }
        }

        public static ImmutableList<Adduct> MakeChargeCollection(IList<Adduct> charges)
        {
            var arrayCharges = charges.ToArrayStd();
            Array.Sort(arrayCharges);
            return MakeReadOnly(arrayCharges);
        }

        public IList<IonType> PeptideIonTypes
        {
            get { return _peptideIonTypes; }
            private set
            {
                if (value.Count == 0)
                    throw new InvalidDataException(Resources.TransitionFilter_IonTypes_At_least_one_ion_type_is_required);
                TypeSafeEnum.ValidateList(value);
                _peptideIonTypes = MakeReadOnly(value);
            }
        }

        public IList<IonType> SmallMoleculeIonTypes
        {
            get { return _smallMoleculeIonTypes; }
            private set
            {
                if (value.Count == 0)
                    throw new InvalidDataException(Resources.TransitionFilter_IonTypes_At_least_one_ion_type_is_required);
                TypeSafeEnum.ValidateList(value);
                _smallMoleculeIonTypes = MakeReadOnly(value);
            }
        }

        public IStartFragmentFinder FragmentRangeFirst { get { return _fragmentRangeFirst; } }

        [Diff]
        public string FragmentRangeFirstName
        {
            get { return _fragmentRangeFirst.Name; }
            private set
            {
                _fragmentRangeFirst = (StartFragmentFinder)GetStartFragmentFinder(value);
                if (_fragmentRangeFirst == null)
                {
                    throw new InvalidDataException(
                        string.Format(Resources.TransitionFilter_FragmentRangeFirstName_Unsupported_first_fragment_name__0__,
                                      FragmentRangeFirst));
                }
            }
        }

        public IEndFragmentFinder FragmentRangeLast { get { return _fragmentRangeLast; } }

        [Diff]
        public string FragmentRangeLastName
        {
            get { return _fragmentRangeLast.Name; }
            private set
            {
                _fragmentRangeLast = (EndFragmentFinder)GetEndFragmentFinder(value);
                if (_fragmentRangeLast == null)
                {
                    throw new InvalidDataException(
                        string.Format(Resources.TransitionFilter_FragmentRangeLastName_Unsupported_last_fragment_name__0__,
                                      FragmentRangeLast));
                }
            }
        }

        [DiffParent]
        public IList<MeasuredIon> MeasuredIons
        {
            get { return _measuredIons; }
            private set { _measuredIons = MakeReadOnly(value); }
        }

        public bool IsSpecialFragment(Target sequence, IonType ionType, int cleavageOffset)
        {
            return MeasuredIons.Contains(m => m.IsMatch(sequence, ionType, cleavageOffset));
        }

        /// <summary>
        /// Returns false if the transition is a reporter type custom ion that is no longer
        /// available in the settings.
        /// </summary>
        public bool IsAvailableReporterIon(TransitionDocNode nodeTransition)
        {
            if (!nodeTransition.Transition.IsCustom() || nodeTransition.Transition.IsNonReporterCustomIon())
                return true;
            return MeasuredIons.Contains(m => Equals(m.SettingsCustomIon, nodeTransition.Transition.CustomIon));
        }

        /// <summary>
        /// A m/z window width around the precursor m/z where transitions are not allowed.
        /// </summary>
        [Diff]
        public double PrecursorMzWindow { get; private set; }

        /// <summary>
        /// Returns true if the ion m/z value is within the precursor m/z exclusion window.
        /// i.e. within 1/2 of the window width of the precursor m/z.
        /// </summary>
        public bool IsExcluded(double ionMz, double precursorMz)
        {
            return PrecursorMzWindow != 0 && Math.Abs(ionMz - precursorMz)*2 < PrecursorMzWindow;
        }

        public bool Accept(Target sequence, double precursorMz, IonType type, int cleavageOffset, double ionMz, int start, int end, double startMz)
        {
            if (IsExcluded(ionMz, precursorMz))
                return false;
            if (start <= cleavageOffset && cleavageOffset <= end && startMz <= ionMz)
                return true;            
            return IsSpecialFragment(sequence, type, cleavageOffset);
        }

        [Diff]
        public bool AutoSelect { get; private set; }

        /// <summary>
        /// Whether to use the DIA window for exclusion of fragments (exclude fragments falling 
        /// into the same DIA window as the precursor)
        /// </summary>
        [Diff]
        public bool ExclusionUseDIAWindow { get; private set; }

        #region Property change methods

        public TransitionFilter ChangePeptidePrecursorCharges(IList<Adduct> prop)
        {
            return ChangeProp(ImClone(this), im => im.PeptidePrecursorCharges = prop);
        }

        public TransitionFilter ChangePeptideProductCharges(IList<Adduct> prop)
        {
            return ChangeProp(ImClone(this), im => im.PeptideProductCharges = prop);
        }

        public TransitionFilter ChangePeptideIonTypes(IList<IonType> prop)
        {
            return ChangeProp(ImClone(this), im => im.PeptideIonTypes = prop);
        }

        public TransitionFilter ChangeSmallMoleculePrecursorAdducts(IList<Adduct> prop)
        {
            return ChangeProp(ImClone(this), im => im.SmallMoleculePrecursorAdducts = prop);
        }
        public TransitionFilter ChangeSmallMoleculeFragmentAdducts(IList<Adduct> prop)
        {
            return ChangeProp(ImClone(this), im => im.SmallMoleculeFragmentAdducts = prop);
        }
        public TransitionFilter ChangeSmallMoleculeIonTypes(IList<IonType> prop)
        {
            return ChangeProp(ImClone(this), im => im.SmallMoleculeIonTypes = prop);
        }

        public TransitionFilter ChangeFragmentRangeFirstName(string prop)
        {
            return ChangeProp(ImClone(this), im => im.FragmentRangeFirstName = prop);
        }

        public TransitionFilter ChangeFragmentRangeLastName(string prop)
        {
            return ChangeProp(ImClone(this), im => im.FragmentRangeLastName = prop);
        }

        public TransitionFilter ChangeMeasuredIons(IList<MeasuredIon> prop)
        {
            return ChangeProp(ImClone(this), im => im.MeasuredIons = prop);
        }

        public TransitionFilter ChangePrecursorMzWindow(double prop)
        {
            return ChangeProp(ImClone(this), im => im.PrecursorMzWindow = prop);
        }

        public TransitionFilter ChangeAutoSelect(bool prop)
        {
            return ChangeProp(ImClone(this), im => im.AutoSelect = prop);
        }

        public TransitionFilter ChangeExclusionUseDIAWindow(bool prop)
        {
            return ChangeProp(ImClone(this), im => im.ExclusionUseDIAWindow = prop);
        }

        #endregion

        #region Implementation of IXmlSerializable

        /// <summary>
        /// For serialization
        /// </summary>
        private TransitionFilter()
        {
        }

        private enum ATTR // Not L10N
        {
            precursor_charges,
            product_charges,
            fragment_types,
            fragment_range_first,
            fragment_range_last,
            include_n_proline,
            // Old misspelling v0.1
            include_n_prolene,
            include_c_glu_asp,
            precursor_mz_window,
            exclusion_use_dia_window,
            auto_select,
            precursor_adducts,  // For small molecule use
            product_adducts,  // For small molecule use
            small_molecule_fragment_types,
        }

        public static void ValidateCharges(string label, ICollection<Adduct> adducts, int min, int max)
        {
            if (adducts == null || adducts.Count == 0)
                throw new InvalidDataException(string.Format(Resources.TransitionFilter_ValidateCharges__0__cannot_be_empty, label));
            var seen = new HashSet<Adduct>();
            foreach (var adduct in adducts)
            {
                var charge = adduct.AdductCharge;
                if (seen.Contains(adduct))
                    throw new InvalidDataException(string.Format(Resources.TransitionFilter_ValidateCharges_Precursor_charges_specified_charge__0__more_than_once, adduct));
                if (min > Math.Abs(charge) || Math.Abs(charge) > max)
                    throw new InvalidDataException(string.Format(Resources.TransitionFilter_ValidateCharges_Invalid_charge__1__found__0__must_be_between__2__and__3__, label, adduct, min, max));
                seen.Add(adduct);
            }            
        }

        public void Validate()
        {
            if (PrecursorMzWindow != 0)
            {
                if (MIN_EXCLUSION_WINDOW > PrecursorMzWindow || PrecursorMzWindow > MAX_EXCLUSION_WINDOW)
                {
                    throw new InvalidDataException(
                        string.Format(Resources.TransitionFilter_Validate_A_precursor_exclusion_window_must_be_between__0__and__1__,
                                      MIN_EXCLUSION_WINDOW, MAX_EXCLUSION_WINDOW));
                }
            }
            // It should not be possible to reach this error in the UI -- for development only
            if (ExclusionUseDIAWindow)
            {
                if (PrecursorMzWindow != 0)
                {
                    throw new InvalidDataException("Cannot set the precursor exclusion window and also request to use DIA window."); // Not L10N
                }              
            }
        }

        public static TransitionFilter Deserialize(XmlReader reader)
        {
            return reader.Deserialize(new TransitionFilter());
        }

        public XmlSchema GetSchema()
        {
            return null;
        }

        public void ReadXml(XmlReader reader)
        {
            // Read start tag attributes
            PeptidePrecursorCharges = ArrayUtil.Parse(reader.GetAttribute(ATTR.precursor_charges), Adduct.FromStringAssumeProtonated, TextUtil.SEPARATOR_CSV, new Adduct[0]);
            PeptideProductCharges = ArrayUtil.Parse(reader.GetAttribute(ATTR.product_charges), Adduct.FromStringAssumeProtonated, TextUtil.SEPARATOR_CSV, new Adduct[0]);
            PeptideIonTypes = ParseTypes(reader.GetAttribute(ATTR.fragment_types), new[] { IonType.y });
            SmallMoleculePrecursorAdducts = ArrayUtil.Parse(reader.GetAttribute(ATTR.precursor_adducts), Adduct.FromStringAssumeChargeOnly, TextUtil.SEPARATOR_CSV, Transition.DEFAULT_MOLECULE_CHARGES);
            SmallMoleculeFragmentAdducts = ArrayUtil.Parse(reader.GetAttribute(ATTR.product_adducts), Adduct.FromStringAssumeChargeOnly, TextUtil.SEPARATOR_CSV, Transition.DEFAULT_MOLECULE_FRAGMENT_CHARGES);
            SmallMoleculeIonTypes = ParseSmallMoleculeTypes(reader.GetAttribute(ATTR.small_molecule_fragment_types), Transition.MOLECULE_ION_TYPES);
            FragmentRangeFirstName = reader.GetAttribute(ATTR.fragment_range_first);
            FragmentRangeLastName = reader.GetAttribute(ATTR.fragment_range_last);
            PrecursorMzWindow = reader.GetDoubleAttribute(ATTR.precursor_mz_window);
            // First, try old misspelling of proline
            bool legacyProline = reader.GetBoolAttribute(ATTR.include_n_prolene);
            // Second, try correct spelling
            legacyProline = reader.GetBoolAttribute(ATTR.include_n_proline, legacyProline);
            bool lecacyGluAsp = reader.GetBoolAttribute(ATTR.include_c_glu_asp);
            ExclusionUseDIAWindow = reader.GetBoolAttribute(ATTR.exclusion_use_dia_window);
            AutoSelect = reader.GetBoolAttribute(ATTR.auto_select);

            // Consume tag
            reader.Read();

            // Read special ions
            var measuredIons = new List<MeasuredIon>();
            reader.ReadElements(measuredIons);

            if (measuredIons.Count > 0)
                reader.ReadEndElement();
            
            if (legacyProline)
                measuredIons.Add(MeasuredIonList.NTERM_PROLINE_LEGACY);
            if (lecacyGluAsp)
                measuredIons.Add(MeasuredIonList.CTERM_GLU_ASP_LEGACY);

            MeasuredIons = measuredIons.ToArray();

            Validate();
        }

        public void WriteXml(XmlWriter writer)
        {
            // Write attributes
            writer.WriteAttributeString(ATTR.precursor_charges, PeptidePrecursorCharges.ToString(TextUtil.SEPARATOR_CSV.ToString(CultureInfo.InvariantCulture)));
            writer.WriteAttributeString(ATTR.product_charges, PeptideProductCharges.ToString(TextUtil.SEPARATOR_CSV.ToString(CultureInfo.InvariantCulture)));
            writer.WriteAttributeString(ATTR.precursor_adducts, SmallMoleculePrecursorAdducts.ToString(TextUtil.SEPARATOR_CSV.ToString(CultureInfo.InvariantCulture)));
            writer.WriteAttributeString(ATTR.product_adducts, SmallMoleculeFragmentAdducts.ToString(TextUtil.SEPARATOR_CSV.ToString(CultureInfo.InvariantCulture)));
            writer.WriteAttributeString(ATTR.fragment_types, ToStringIonTypes(PeptideIonTypes, false));
            writer.WriteAttributeString(ATTR.small_molecule_fragment_types, ToStringSmallMoleculeIonTypes(SmallMoleculeIonTypes, false));
            writer.WriteAttributeString(ATTR.fragment_range_first, FragmentRangeFirstName);
            writer.WriteAttributeString(ATTR.fragment_range_last, FragmentRangeLastName);
            writer.WriteAttribute(ATTR.precursor_mz_window, PrecursorMzWindow);
            writer.WriteAttribute(ATTR.exclusion_use_dia_window, ExclusionUseDIAWindow);
            writer.WriteAttribute(ATTR.auto_select, AutoSelect);
            writer.WriteElements(MeasuredIons);
        }

        public const string PRECURSOR_ION_CHAR = "p"; // Not L10N
        public const string SMALL_MOLECULE_FRAGMENT_CHAR = "f"; // Not L10N

        public static string ToStringSmallMoleculeIonTypes(IList<IonType> ionTypes, bool spaces)
        {
            string sep = TextUtil.SEPARATOR_CSV.ToString(CultureInfo.InvariantCulture);
            if (spaces)
                sep += TextUtil.SEPARATOR_SPACE;
            return ionTypes.ToString(sep).Replace(IonType.precursor.ToString(), PRECURSOR_ION_CHAR).Replace(IonType.custom.ToString(), SMALL_MOLECULE_FRAGMENT_CHAR);
        }

        public static string ToStringIonTypes(IList<IonType> ionTypes, bool spaces)
        {
            string sep = TextUtil.SEPARATOR_CSV.ToString(CultureInfo.InvariantCulture);
            if (spaces)
                sep += TextUtil.SEPARATOR_SPACE;
            return ionTypes.ToString(sep).Replace(IonType.precursor.ToString(), PRECURSOR_ION_CHAR);
        }

        public static IonType[] ParseTypes(string s, IonType[] defaultTypes)
        {
            return ArrayUtil.Parse(s, ParseIonType, TextUtil.SEPARATOR_CSV, defaultTypes);
        }

        public static IonType[] ParseSmallMoleculeTypes(string s, IonType[] defaultTypes)
        {
            return ArrayUtil.Parse(s, ParseSmallMoleculeIonType, TextUtil.SEPARATOR_CSV, defaultTypes);
        }

        public static IonType ParseIonType(string s)
        {
            s = s.ToLowerInvariant();
            if (s == PRECURSOR_ION_CHAR)
            {
                return IonType.precursor;
            }
            IonType ionType = TypeSafeEnum.Parse<IonType>(s);
            if (ionType == IonType.custom)
            {
                throw new ArgumentException();
            }
            return ionType;
        }

        public static IonType ParseSmallMoleculeIonType(string s)
        {
            s = s.ToLowerInvariant();
            if (s == PRECURSOR_ION_CHAR)
            {
                return IonType.precursor;
            }
            if (s == SMALL_MOLECULE_FRAGMENT_CHAR)
            {
                return IonType.custom;
            }
            throw new ArgumentException();
        }

        #endregion

        #region object overrides

        public bool Equals(TransitionFilter obj)
        {
            if (ReferenceEquals(null, obj)) return false;
            if (ReferenceEquals(this, obj)) return true;
            return ArrayUtil.EqualsDeep(obj._peptidePrecursorCharges, _peptidePrecursorCharges) &&
                   ArrayUtil.EqualsDeep(obj._peptideProductCharges, _peptideProductCharges) &&
                   ArrayUtil.EqualsDeep(obj._peptideIonTypes, _peptideIonTypes) &&
                   ArrayUtil.EqualsDeep(obj._smallMoleculePrecursorAdducts, _smallMoleculePrecursorAdducts) &&
                   ArrayUtil.EqualsDeep(obj._smallMoleculeIonTypes, _smallMoleculeIonTypes) &&
                   Equals(obj.FragmentRangeFirst, FragmentRangeFirst) &&
                   Equals(obj.FragmentRangeLast, FragmentRangeLast) &&
                   ArrayUtil.EqualsDeep(obj.MeasuredIons, MeasuredIons) &&
                   obj.PrecursorMzWindow.Equals(PrecursorMzWindow) &&
                   obj.ExclusionUseDIAWindow.Equals(ExclusionUseDIAWindow) &&
                   obj.AutoSelect.Equals(AutoSelect);
        }

        public override bool Equals(object obj)
        {
            if (ReferenceEquals(null, obj)) return false;
            if (ReferenceEquals(this, obj)) return true;
            if (obj.GetType() != typeof (TransitionFilter)) return false;
            return Equals((TransitionFilter) obj);
        }

        public override int GetHashCode()
        {
            unchecked
            {
                int result = _peptidePrecursorCharges.GetHashCodeDeep();
                result = (result * 397) ^ _peptideProductCharges.GetHashCodeDeep();
                result = (result * 397) ^ _peptideIonTypes.GetHashCodeDeep();
                result = (result * 397) ^ _smallMoleculePrecursorAdducts.GetHashCodeDeep();
                result = (result * 397) ^ _smallMoleculeIonTypes.GetHashCodeDeep();
                result = (result * 397) ^ FragmentRangeFirst.GetHashCode();
                result = (result*397) ^ FragmentRangeLast.GetHashCode();
                result = (result*397) ^ MeasuredIons.GetHashCodeDeep();
                result = (result*397) ^ PrecursorMzWindow.GetHashCode();
                result = (result*397) ^ ExclusionUseDIAWindow.GetHashCode();
                result = (result*397) ^ AutoSelect.GetHashCode();
                return result;
            }
        }

        #endregion

        private static MappedList<string, StartFragmentFinder> _fragmentStartFinders;
        private static Dictionary<string, string> _mapLegacyStartNames;
        private static MappedList<string, EndFragmentFinder> _fragmentEndFinders;
        private static Dictionary<string, string> _mapLegacyEndNames;

        public static IEnumerable<string> GetStartFragmentFinderLabels()
        {
            return FragmentStartFinders.Select(f => f.Label);
        }

        public static string GetStartFragmentNameFromLabel(string label)
        {
            for (int i = 0; i < FragmentStartFinders.SafeLength(); i++)
            {
                if (string.Equals(FragmentStartFinders[i].Label, label))
                {
                    return FragmentStartFinders[i].Name;
                }
            }
            throw new ArgumentException(string.Format(Resources.TransitionFilter_GetStartFragmentNameFromLabel_The_label__0__is_not_a_valid_start_fragment_filter_, label));
        }

        public static IStartFragmentFinder GetStartFragmentFinder(string finderName)
        {
            if (!string.IsNullOrEmpty(finderName))
            {
                StartFragmentFinder result;
                string name;
                if (FragmentStartFinders.TryGetValue(finderName, out result))
                    return result;
                if (_mapLegacyStartNames.TryGetValue(finderName, out name))
                    return FragmentStartFinders[name];
                // Backward compatibility with when finder index used to get written to XML
                int index;
                if (int.TryParse(finderName, out index))
                    return FragmentStartFinders[index];
            }
            throw new InvalidDataException(string.Format(Resources.TransitionFilter_GetEndFragmentFinder_Unknown_fragment_name_in_Transition_Settings__0__, finderName));
        }

        private static MappedList<string, StartFragmentFinder> FragmentStartFinders
        {
            get
            {
                if (_fragmentStartFinders == null)
                {
                    _fragmentStartFinders = new MappedList<string, StartFragmentFinder>
                    {
                        // Use functions for labels to make sure resources come from the right thread locale
                        new OrdinalFragmentFinder("ion 1", () => Resources.TransitionFilter_FragmentStartFinders_ion_1, 1),   // Not L10N
                        new OrdinalFragmentFinder("ion 2", () => Resources.TransitionFilter_FragmentStartFinders_ion_2, 2),   // Not L10N
                        new OrdinalFragmentFinder("ion 3", () => Resources.TransitionFilter_FragmentStartFinders_ion_3, 3),   // Not L10N
                        new OrdinalFragmentFinder("ion 4", () => Resources.TransitionFilter_FragmentStartFinders_ion_4, 4),   // Not L10N
                        new MzFragmentFinder(DEFAULT_START_FINDER, () => Resources.TransitionFilter_FragmentStartFinders_m_z_precursor, 0),
                        new MzFragmentFinder("(m/z > precursor) - 1", () => Resources.TransitionFilter_FragmentStartFinders_m_z_precursor_minus_1, -1),   // Not L10N
                        new MzFragmentFinder("(m/z > precursor) - 2", () => Resources.TransitionFilter_FragmentStartFinders_m_z_precursor_minus_2, -2),   // Not L10N
                        new MzFragmentFinder("(m/z > precursor) + 1", () => Resources.TransitionFilter_FragmentStartFinders_m_z_precursor_plus_1, 1),   // Not L10N
                        new MzFragmentFinder("(m/z > precursor) + 2", () => Resources.TransitionFilter_FragmentStartFinders_m_z_precursor_plus_2, 2)   // Not L10N
                    };

                    _mapLegacyStartNames = new Dictionary<string, string>
                                               {
                                                   {"y1", "ion 1"}, // Not L10N
                                                   {"y2", "ion 2"}, // Not L10N
                                                   {"y3", "ion 3"}, // Not L10N
                                                   {"y4", "ion 4"}, // Not L10N
                                               };
                }
                return _fragmentStartFinders;
            }
        }

        public static string GetEndFragmentNameFromLabel(string label)
        {
            for (int i = 0; i < FragmentEndFinders.SafeLength(); i++)
            {
                if (string.Equals(FragmentEndFinders[i].Label, label))
                {
                    return FragmentEndFinders[i].Name;
                }
            }
            throw new ArgumentException(string.Format(Resources.TransitionFilter_GetEndFragmentNameFromLabel_The_label__0__is_not_a_valid_end_fragment_filter_, label));
        }

        public static IEnumerable<string> GetEndFragmentFinderLabels()
        {
            return FragmentEndFinders.Select(f => f.Label);
        }

        public static IEndFragmentFinder GetEndFragmentFinder(string finderName)
        {
            if (!string.IsNullOrEmpty(finderName))
            {
                EndFragmentFinder result;
                string name;
                if (FragmentEndFinders.TryGetValue(finderName, out result))
                    return result;
                if (_mapLegacyEndNames.TryGetValue(finderName, out name))
                    return FragmentEndFinders[name];
                // Backward compatibility with when finder index used to get written to XML
                int index;
                if (int.TryParse(finderName, out index))
                    return FragmentEndFinders[index];
            }
            throw new InvalidDataException(string.Format(Resources.TransitionFilter_GetEndFragmentFinder_Unknown_fragment_name_in_Transition_Settings__0__, finderName));
        } 

        private static MappedList<string, EndFragmentFinder> FragmentEndFinders
        {
            get
            {
                if (_fragmentEndFinders == null)
                {
                    _fragmentEndFinders = new MappedList<string, EndFragmentFinder>
                                              {
                                                  // Use functions for labels to make sure resources come from the right thread locale
                                                  new LastFragmentFinder("last ion", () => Resources.TransitionFilter_FragmentEndFinders_last_ion, 0),   // Not L10N
                                                  new LastFragmentFinder("last ion - 1", () => Resources.TransitionFilter_FragmentEndFinders_last_ion_minus_1, 1),   // Not L10N
                                                  new LastFragmentFinder("last ion - 2", () => Resources.TransitionFilter_FragmentEndFinders_last_ion_minus_2, 2),   // Not L10N
                                                  new LastFragmentFinder("last ion - 3", () => Resources.TransitionFilter_FragmentEndFinders_last_ion_minus_3, 3),   // Not L10N
                                                  new DeltaFragmentFinder("1 ion", () => Resources.TransitionFilter_FragmentEndFinders_1_ion, 1),   // Not L10N
                                                  new DeltaFragmentFinder("2 ions", () => Resources.TransitionFilter_FragmentEndFinders_2_ions, 2),   // Not L10N
                                                  new DeltaFragmentFinder(DEFAULT_END_FINDER, () => Resources.TransitionFilter_FragmentEndFinders_3_ions, 3),
                                                  new DeltaFragmentFinder("4 ions", () => Resources.TransitionFilter_FragmentEndFinders_4_ions, 4),   // Not L10N
                                                  new DeltaFragmentFinder("5 ions", () => Resources.TransitionFilter_FragmentEndFinders_5_ions, 5),   // Not L10N
                                                  new DeltaFragmentFinder("6 ions", () => Resources.TransitionFilter_FragmentEndFinders_6_ions, 6)   // Not L10N
                                              };

                    _mapLegacyEndNames = new Dictionary<string, string>
                                             {
                                                   {"last y-ion", "last ion"},   // Not L10N
                                                   {"last y-ion - 1", "last ion - 1"},   // Not L10N
                                                   {"last y-ion - 2", "last ion - 2"},   // Not L10N
                                                   {"last y-ion - 3", "last ion - 3"},   // Not L10N
                                                   {"start + 3", "3 ions"},   // Not L10N
                                                   {"start + 4", "4 ions"},   // Not L10N
                                                   {"start + 5", "5 ions"},   // Not L10N
                                                   {"start + 6", "6 ions"},   // Not L10N
                                             };
                }
                return _fragmentEndFinders;
            }
        }

        private abstract class StartFragmentFinder : NamedElement, IStartFragmentFinder
        {
            private readonly Func<string> _getLabel;

            protected StartFragmentFinder(string name, Func<string> label)
                : base(name)
            {
                _getLabel = label;
            }

            public string Label { get { return _getLabel(); } }

            public abstract int FindStartFragment(IonTable<TypedMass> masses, IonType type, Adduct adduct, double precursorMz, double precursorMzWindow, out double startMz);
        }

        private class OrdinalFragmentFinder : StartFragmentFinder
        {
            private readonly int _ordinal;

            public OrdinalFragmentFinder(string name, Func<string> label, int ordinal)
                : base(name, label)
            {
                _ordinal = Math.Max(1, ordinal);
            }

            #region IStartFragmentFinder Members

            public override int FindStartFragment(IonTable<TypedMass> masses, IonType type, Adduct adduct, double precursorMz, double precursorMzWindow, out double startMz)
            {
                startMz = 0;
                int length = masses.GetLength(1);
                Debug.Assert(length > 0);

                if (Transition.IsNTerminal(type))
                    return Math.Min(_ordinal, length) - 1;
                
                return Math.Max(0, length - _ordinal);
            }

            #endregion
        }

        private class MzFragmentFinder : StartFragmentFinder
        {
            private readonly int _offset;

            public MzFragmentFinder(string name, Func<string> label, int offset)
                : base(name, label)
            {
                _offset = offset;
            }

            #region IStartFragmentFinder Members

            public override int FindStartFragment(IonTable<TypedMass> masses, IonType type, Adduct adduct,
                double precursorMz, double precursorMzWindow, out double startMz)
            {
                int start = FindStartFragment(masses, type, adduct, precursorMz, precursorMzWindow);
                // If the start is not the precursor m/z, but some offset from it, use the
                // m/z of the fragment that was chosen as the start.  Otherwise, use the precursor m/z.
                // Unfortunately, this means you really want ion m/z values >= start m/z
                // when start m/z is based on the first allowable fragment, but
                // m/z values > start m/z when start m/z is the precursor m/z. At this point,
                // using >= always is recommended for simplicity.
                startMz = (_offset != 0 ? SequenceMassCalc.GetMZ(masses[type, start], adduct) : precursorMz);
                return start;
            }

            private int FindStartFragment(IonTable<TypedMass> masses, IonType type, Adduct adduct,
                                          double precursorMz, double precursorMzWindow)
            {
                int offset = _offset;
                int length = masses.GetLength(1);
                if (length == 0)
                    throw new ArgumentException("Invalid attempt to find a fragment in a peptide without fragment ions."); // Not L10N
                if (!masses.ContainsIonType(type))
                    throw new IndexOutOfRangeException("Ion type {0} not found in masses array"); // Not L10N

                // Make sure to start outside the precursor m/z window
                double thresholdMz = precursorMz + precursorMzWindow / 2;

                if (Transition.IsNTerminal(type))
                {
                    for (int i = 0; i < length; i++)
                    {
                        if (SequenceMassCalc.GetMZ(masses[type, i], adduct) > thresholdMz)
                        {
                            int indexRet;
                            do
                            {
                                indexRet = Math.Max(0, Math.Min(length - 1, i + offset));
                                offset--;
                            }
                            // Be sure not to start with a m/z value inside the exclusion window
                            while (precursorMzWindow > 0 && offset < 0 && i + offset >= 0 &&
                                Math.Abs(SequenceMassCalc.GetMZ(masses[type, indexRet], adduct) - precursorMz)*2 < precursorMzWindow);
                            return indexRet;
                        }
                    }
                    return length - 1;
                }

                for (int i = length - 1; i >= 0; i--)
                {
                    if (SequenceMassCalc.GetMZ(masses[type, i], adduct) > thresholdMz)
                    {
                        int indexRet;
                        do
                        {
                            indexRet = Math.Max(0, Math.Min(length - 1, i - offset));
                            offset--;
                        }
                            // Be sure not to start with a m/z value inside the exclusion window
                        while (precursorMzWindow > 0 && offset < 0 && i - offset < length &&
                               Math.Abs(SequenceMassCalc.GetMZ(masses[type, indexRet], adduct) - precursorMz)*2 < precursorMzWindow);
                        return indexRet;
                    }
                }
                return 0;
            }

            #endregion
        }

        private abstract class EndFragmentFinder : NamedElement, IEndFragmentFinder
        {
            private readonly Func<string> _getLabel;

            protected EndFragmentFinder(string name, Func<string> label)
                : base(name)
            {
                _getLabel = label;
            }

            public string Label { get { return _getLabel(); } }

            public abstract int FindEndFragment(IonType type, int start, int length);
        }

        private class LastFragmentFinder : EndFragmentFinder
        {
            private readonly int _offset;

            public LastFragmentFinder(string name, Func<string> label, int offset)
                : base(name, label)
            {
                _offset = offset;
            }

            #region IEndFragmentFinder Members

            public override int FindEndFragment(IonType type, int start, int length)
            {
                Debug.Assert(length > 0);

                int end = length - 1;
                if (Transition.IsNTerminal(type))
                    return Math.Max(0, end - _offset);
                
                return Math.Min(end, _offset);
            }

            #endregion
        }

        private class DeltaFragmentFinder : EndFragmentFinder, IEndCountFragmentFinder
        {
            private readonly int _count;

            public DeltaFragmentFinder(string name, Func<string> label, int count)
                : base(name, label)
            {
                _count = Math.Max(1, count);
            }

            #region IEndCountFragmentFinder Members

            public int Count
            {
                get { return _count; }
            }

            public override int FindEndFragment(IonType type, int start, int length)
            {
                Debug.Assert(length > 0);

                if (Transition.IsNTerminal(type))
                    return Math.Min(start + _count, length) - 1;
                
                return Math.Max(0, start - _count + 1);
            }

            #endregion
        }
    }

    public interface IStartFragmentFinder : IKeyContainer<string>
    {
        string Label { get; }

        int FindStartFragment(IonTable<TypedMass> masses, IonType type, Adduct adduct, double precursorMz, double precursorMzWindow, out double startMz);
    }

    public interface IEndFragmentFinder : IKeyContainer<string>
    {
        string Label { get; }

        int FindEndFragment(IonType type, int start, int length);
    }

    public interface IEndCountFragmentFinder : IEndFragmentFinder
    {
        int Count { get; }
    }

    public enum TransitionLibraryPick { none, all, filter, all_plus } // Not L10N

    [XmlRoot("transition_libraries")]
    public class TransitionLibraries : Immutable, IValidating, IXmlSerializable
    {
        public const int MIN_ION_COUNT = 1;
        public const int MAX_ION_COUNT = 50;
        public const double MIN_MATCH_TOLERANCE = 0.001;    // Reduced from 0.1 to 0.001 (1 ppm at 1000 m/z) for high accuracy MS/MS
        public const double MAX_MATCH_TOLERANCE = 1.0;

        public TransitionLibraries(double ionMatchTolerance, int minIonCount, int ionCount, TransitionLibraryPick pick)
        {
            IonMatchTolerance = ionMatchTolerance;
            MinIonCount = minIonCount;
            IonCount = ionCount;
            Pick = pick;

            DoValidate();
        }

        [Diff]
        public double IonMatchTolerance { get; private set; }

        [Diff]
        public int MinIonCount { get; private set; }

        [Diff]
        public int IonCount { get; private set; }

        [Diff]
        public TransitionLibraryPick Pick { get; private set; }

        [Diff]
        public bool PickMostIntenseIons
        {
            get { return Pick != TransitionLibraryPick.none; }
        }

        public bool HasMinIonCount(TransitionGroupDocNode nodeGroup)
        {
            if (!nodeGroup.HasLibInfo || Pick == TransitionLibraryPick.none)
                return true;
            // Slight problem with nodeTran.IsMs1, not being entirely deterministic. So for now we check for library
            // info to differentiate in corner cases.
            // CONSIDER: Maybe we should be storing a ChromSource on the transition at the time it is created, which
            // seems to be the only time we really know that a precursor ion is being created for MS1 filtering
            // or not.
            return nodeGroup.Transitions.Count(nodeTran => !nodeTran.IsMs1 || nodeTran.HasLibInfo) >= MinIonCount;
        }

        #region Property change methods

        public TransitionLibraries ChangeIonMatchTolerance(double prop)
        {
            return ChangeProp(ImClone(this), (im, v) => im.IonMatchTolerance = v, prop);
        }

        public TransitionLibraries ChangeMinIonCount(int prop)
        {
            return ChangeProp(ImClone(this), im => im.MinIonCount = prop);
        }

        public TransitionLibraries ChangeIonCount(int prop)
        {
            return ChangeProp(ImClone(this), (im, v) => im.IonCount = v, prop);
        }

        public TransitionLibraries ChangePick(TransitionLibraryPick prop)
        {
            return ChangeProp(ImClone(this), (im, v) => im.Pick = v, prop);
        }

        #endregion

        #region Implementation of IXmlSerializable

        /// <summary>
        /// For serialization
        /// </summary>
        private TransitionLibraries()
        {
        }

        private enum ATTR // Not L10N
        {
            ion_match_tolerance,
            min_ion_count,
            ion_count,
            pick_from,
        }

        void IValidating.Validate()
        {
            DoValidate();
        }

        private void DoValidate()
        {
            if (MIN_MATCH_TOLERANCE > IonMatchTolerance || IonMatchTolerance > MAX_MATCH_TOLERANCE)
            {
                throw new InvalidDataException(string.Format(Resources.TransitionLibraries_DoValidate_Library_ion_match_tolerance_value__0__must_be_between__1__and__2__,
                                                             IonMatchTolerance, MIN_MATCH_TOLERANCE, MAX_MATCH_TOLERANCE));                
            }
            if (0 > MinIonCount || MinIonCount > MAX_ION_COUNT)
            {
                throw new InvalidDataException(string.Format(Resources.TransitionLibraries_DoValidate_Library_min_ion_count_value__0__must_be_between__1__and__2__,
                                                             MinIonCount, 0, MAX_ION_COUNT));
            }
            if (MIN_ION_COUNT > IonCount || IonCount > MAX_ION_COUNT)
            {
                throw new InvalidDataException(string.Format(Resources.TransitionLibraries_DoValidate_Library_ion_count_value__0__must_be_between__1__and__2__,
                                                             IonCount, MIN_ION_COUNT, MAX_ION_COUNT));
            }
            if (MinIonCount > IonCount)
            {
                throw new InvalidDataException(string.Format(Resources.TransitionLibraries_DoValidate_Library_ion_count_value__0__must_not_be_less_than_min_ion_count_value__1__,
                                                             IonCount, MinIonCount));
            }
        }

        public static TransitionLibraries Deserialize(XmlReader reader)
        {
            return reader.Deserialize(new TransitionLibraries());
        }

        public XmlSchema GetSchema()
        {
            return null;
        }

        public void ReadXml(XmlReader reader)
        {
            // Read start tag attributes
            IonMatchTolerance = reader.GetDoubleAttribute(ATTR.ion_match_tolerance);
            MinIonCount = reader.GetIntAttribute(ATTR.min_ion_count);
            IonCount = reader.GetIntAttribute(ATTR.ion_count);
            Pick = reader.GetEnumAttribute(ATTR.pick_from, TransitionLibraryPick.all);

            // Consume tag
            reader.Read();

            DoValidate();
        }

        public void WriteXml(XmlWriter writer)
        {
            // Write attributes
            writer.WriteAttribute(ATTR.ion_match_tolerance, IonMatchTolerance);
            writer.WriteAttribute(ATTR.min_ion_count, MinIonCount);
            writer.WriteAttribute(ATTR.ion_count, IonCount);
            writer.WriteAttribute(ATTR.pick_from, Pick);
        }

        #endregion

        #region object overrides

        public bool Equals(TransitionLibraries obj)
        {
            if (ReferenceEquals(null, obj)) return false;
            if (ReferenceEquals(this, obj)) return true;
            return obj.IonMatchTolerance == IonMatchTolerance && obj.MinIonCount == MinIonCount && obj.IonCount == IonCount && Equals(obj.Pick, Pick);
        }

        public override bool Equals(object obj)
        {
            if (ReferenceEquals(null, obj)) return false;
            if (ReferenceEquals(this, obj)) return true;
            if (obj.GetType() != typeof (TransitionLibraries)) return false;
            return Equals((TransitionLibraries) obj);
        }

        public override int GetHashCode()
        {
            unchecked
            {
                int result = IonMatchTolerance.GetHashCode();
                result = (result*397) ^ MinIonCount;
                result = (result*397) ^ IonCount;
                result = (result*397) ^ Pick.GetHashCode();
                return result;
            }
        }

        #endregion
    }

// ReSharper disable InconsistentNaming
    public enum LegacyAcquisitionMethod   { None, Single, Multiple }    // Skyline 1.2 and earlier // Not L10N
    public enum FullScanAcquisitionMethod { None, Targeted, DIA } // Not L10N: Not used for combo boxes.
    public static class FullScanAcquisitionExtension
    {
        private static string[] LOCALIZED_VALUES
        {
            get
            {
                return new[]
                {
                    Resources.FullScanAcquisitionExtension_LOCALIZED_VALUES_None,
                    Resources.FullScanAcquisitionExtension_LOCALIZED_VALUES_Targeted,
                    Resources.FullScanAcquisitionExtension_LOCALIZED_VALUES_DIA
                };
            }
        }
        public static string GetLocalizedString(this FullScanAcquisitionMethod val)
        {
            return LOCALIZED_VALUES[(int)val];
        }

        public static FullScanAcquisitionMethod GetEnum(string enumValue)
        {
            return Helpers.EnumFromLocalizedString<FullScanAcquisitionMethod>(enumValue, LOCALIZED_VALUES);
        }

        public static FullScanAcquisitionMethod GetEnum(string enumValue, FullScanAcquisitionMethod defaultEnum)
        {
            return Helpers.EnumFromLocalizedString(enumValue, LOCALIZED_VALUES, defaultEnum);
        }
    }
    public enum FullScanPrecursorIsotopes { None, Count, Percent }
    public static class FullScanPrecursorIsotopesExtension
    {
        private static string[] LOCALIZED_VALUES
        {
            get
            {
                return new[]
                {
                    Resources.FullScanPrecursorIsotopesExtension_LOCALIZED_VALUES_None,
                    Resources.FullScanPrecursorIsotopesExtension_LOCALIZED_VALUES_Count,
                    Resources.FullScanPrecursorIsotopesExtension_LOCALIZED_VALUES_Percent
                };
            }
        }
        public static string GetLocalizedString(this FullScanPrecursorIsotopes val)
        {
            return LOCALIZED_VALUES[(int)val];
        }

        public static FullScanPrecursorIsotopes GetEnum(string enumValue)
        {
            return Helpers.EnumFromLocalizedString<FullScanPrecursorIsotopes>(enumValue, LOCALIZED_VALUES);
        }

        public static FullScanPrecursorIsotopes GetEnum(string enumValue, FullScanPrecursorIsotopes defaultEnum)
        {
            return Helpers.EnumFromLocalizedString(enumValue, LOCALIZED_VALUES, defaultEnum);
        }
    }
// ReSharper restore InconsistentNaming

    [XmlRoot("transition_instrument")]
    public sealed class TransitionInstrument : Immutable, IValidating, IXmlSerializable
    {
        public const int MIN_MEASUREABLE_MZ = 10;
        public const int MIN_MZ_RANGE = 100;
        public const int MAX_MEASURABLE_MZ = 10000;
        public const double MIN_MZ_MATCH_TOLERANCE = 0.0001;
        public const double MAX_MZ_MATCH_TOLERANCE = 0.6;
        public const double DEFAULT_MZ_MATCH_TOLERANCE = 0.055;
        public const int MIN_TRANSITION_MAX_ORIGINAL = 50;
        public const int MIN_TRANSITION_MAX = 320;
        public const int MAX_TRANSITION_MAX = 10000;
        public const int MIN_INCLUSION_MAX = 100;
        public const int MAX_INCLUSION_MAX = 5000;
        public const int MIN_TIME = 0;
        public const int MAX_TIME = 500;
        public const int MIN_TIME_RANGE = 5;

        public static double GetThermoDynamicMin(double precursorMz)
        {
            const double activationQ = 0.25;
            return ((int) (precursorMz*(activationQ/0.908))/5.0)*5.0;
        }

        public TransitionInstrument(int minMz,
                                    int maxMz,
                                    bool isDynamicMin,
                                    double mzMatchTolerance,
                                    int? maxTransitions,
                                    int? maxInclusions,
                                    int? minTime,
                                    int? maxTime)
        {
            MinMz = minMz;
            MaxMz = maxMz;
            IsDynamicMin = isDynamicMin;
            MzMatchTolerance = mzMatchTolerance;
            MaxTransitions = maxTransitions;
            MaxInclusions = maxInclusions;
            MinTime = minTime;
            MaxTime = maxTime;

            DoValidate();
        }

        [Diff]
        public int MinMz { get; private set; }

        [Diff]
        public int MaxMz { get; private set; }

        public bool IsMeasurable(double mz)
        {
            return MinMz <= mz && mz <= MaxMz;
        }

        [Diff]
        public bool IsDynamicMin { get; private set; }

        public int GetMinMz(double precursorMz)
        {
            return (IsDynamicMin ? (int)GetThermoDynamicMin(precursorMz) : MinMz);
        }

        public bool IsMeasurable(double mz, double precursorMz)
        {
            if (IsDynamicMin && mz <= GetMinMz(precursorMz))
                return false;

            return GetMinMz(precursorMz) <= mz && mz <= MaxMz;
        }

        [Diff]
        public double MzMatchTolerance { get; private set; }

        public bool IsMzMatch(double mz1, double mz2)
        {
            return Math.Abs(mz1 - mz1) <= MzMatchTolerance;
        }

        [Diff]
        public int? MaxTransitions { get; private set; }

        [Diff]
        public int? MaxInclusions { get; private set; }

        [Diff]
        public int? MinTime { get; private set; }

        [Diff]
        public int? MaxTime { get; private set; }

        // Backward compatibility with 0.7.1

        public FullScanAcquisitionMethod PrecursorAcquisitionMethod { get; private set; }

        public double? PrecursorFilter { get; private set; }

        public string ProductFilterType { get; private set; }

        public double? ProductFilter { get; private set; }

        #region Property change methods

        public TransitionInstrument ChangeMinMz(int prop)
        {
            return ChangeProp(ImClone(this), im => im.MinMz = prop);
        }

        public TransitionInstrument ChangeMaxMz(int prop)
        {
            return ChangeProp(ImClone(this), im => im.MaxMz = prop);
        }

        public TransitionInstrument ChangeIsDynamicMin(bool prop)
        {
            return ChangeProp(ImClone(this), im => im.IsDynamicMin = prop);
        }

        public TransitionInstrument ChangeMzMatchTolerance(double prop)
        {
            return ChangeProp(ImClone(this), im => im.MzMatchTolerance = prop);
        }

        public TransitionInstrument ChangeMaxTransitions(int? prop)
        {
            return ChangeProp(ImClone(this), im => im.MaxTransitions = prop);
        }

        public TransitionInstrument ChangeMaxInclusions(int? prop)
        {
            return ChangeProp(ImClone(this), im => im.MaxInclusions = prop);
        }

        public TransitionInstrument ChangeMinTime(int? prop)
        {
            return ChangeProp(ImClone(this), im => im.MinTime = prop);
        }

        public TransitionInstrument ChangeMaxTime(int? prop)
        {
            return ChangeProp(ImClone(this), im => im.MaxTime = prop);
        }

        // Backward compatibility with 0.7.1

        public TransitionInstrument ClearFullScanSettings()
        {
            return ChangeProp(ImClone(this), im =>
                                                 {
                                                     im.PrecursorAcquisitionMethod = FullScanAcquisitionMethod.None;
                                                     im.PrecursorFilter = null;
                                                     im.ProductFilterType = null;
                                                     im.ProductFilter = null;
                                                 });
        }

        #endregion

        #region Implementation of IXmlSerializable

        /// <summary>
        /// For serialization
        /// </summary>
        private TransitionInstrument()
        {
        }

        private enum ATTR // Not L10N
        {
            min_mz,
            max_mz,
            min_time,
            max_time,
            dynamic_min,
            mz_match_tolerance,
            max_transitions,
            max_inclusions,

            // Backward compatibility with 0.7.1
            precursor_filter_type,
            precursor_filter,
            product_filter
        }

        void IValidating.Validate()
        {
            DoValidate();
        }

        private void DoValidate()
        {
            if (MIN_MEASUREABLE_MZ > MinMz || MinMz > MAX_MEASURABLE_MZ - MIN_MZ_RANGE)
            {
                throw new InvalidDataException(
                    string.Format(Resources.TransitionInstrument_DoValidate_Instrument_minimum_mz_value__0__must_be_between__1__and__2__,
                                  MinMz, MIN_MEASUREABLE_MZ, MAX_MEASURABLE_MZ - MIN_MZ_RANGE));
            }
            if (MinMz + MIN_MZ_RANGE > MaxMz)
            {
                throw new InvalidDataException(
                    string.Format(Resources.TransitionInstrument_DoValidate_Instrument_maximum_m_z_value__0__is_less_than__1__from_minimum__2__,
                                  MaxMz, MIN_MZ_RANGE, MinMz));
            }
            if (MaxMz > MAX_MEASURABLE_MZ)
            {
                throw new InvalidDataException(
                    string.Format(Resources.TransitionInstrument_DoValidate_Instrument_maximum_mz_exceeds_allowable_maximum__0__,
                                  MAX_MEASURABLE_MZ));
            }
            if (MIN_MZ_MATCH_TOLERANCE > MzMatchTolerance || MzMatchTolerance > MAX_MZ_MATCH_TOLERANCE)
            {
                throw new InvalidDataException(
                    string.Format(Resources.TransitionInstrument_DoValidate_The_mz_match_tolerance__0__must_be_between__1__and__2__,
                                  MzMatchTolerance, MIN_MZ_MATCH_TOLERANCE, MAX_MZ_MATCH_TOLERANCE));
            }
            if (MIN_TRANSITION_MAX_ORIGINAL > MaxTransitions || MaxTransitions > MAX_TRANSITION_MAX)
            {
                throw new InvalidDataException(
                    string.Format(Resources.TransitionInstrument_DoValidate_The_maximum_number_of_transitions__0__must_be_between__1__and__2__,
                                  MaxTransitions, MIN_TRANSITION_MAX_ORIGINAL, MAX_TRANSITION_MAX));
            }
            if (MIN_INCLUSION_MAX > MaxInclusions || MaxInclusions > MAX_INCLUSION_MAX)
            {
                throw new InvalidDataException(
                    string.Format(Resources.TransitionInstrument_DoValidate_The_maximum_number_of_inclusions__0__must_be_between__1__and__2__,
                                  MaxInclusions, MIN_INCLUSION_MAX, MAX_INCLUSION_MAX));
            }
            if (MinTime.HasValue && (MIN_TIME > MinTime || MinTime > MAX_TIME))
            {
                throw new InvalidDataException(
                    string.Format(Resources.TransitionInstrument_DoValidate_The_minimum_retention_time__0__must_be_between__1__and__2__,
                                  MinTime, MIN_TIME, MAX_TIME));
            }
            if (MaxTime.HasValue && (MIN_TIME > MaxTime || MaxTime > MAX_TIME))
            {
                throw new InvalidDataException(
                    string.Format(Resources.TransitionInstrument_DoValidate_The_maximum_retention_time__0__must_be_between__1__and__2__,
                                  MaxTime, MIN_TIME, MAX_TIME));
            }
            if (MinTime.HasValue && MaxTime.HasValue && MaxTime.Value - MinTime.Value < MIN_TIME_RANGE)
            {
                throw new InvalidDataException(
                    string.Format(Resources.TransitionInstrument_DoValidate_The_allowable_retention_time_range__0__to__1__must_be_at_least__2__minutes_apart_,
                                  MinTime, MaxTime, MIN_TIME_RANGE));
            }
            if (PrecursorAcquisitionMethod == FullScanAcquisitionMethod.None)
            {
                if (ProductFilterType != null || PrecursorFilter.HasValue || ProductFilter.HasValue)
                {
                    throw new InvalidDataException(
                        string.Format(Resources.TransitionInstrument_DoValidate_No_other_full_scan_MS_MS_filter_settings_are_allowed_when_precursor_filter_is_none));
                }
            }
            else if (PrecursorAcquisitionMethod == FullScanAcquisitionMethod.DIA)
            {
                const double minFilter = TransitionFullScan.MIN_PRECURSOR_MULTI_FILTER;
                const double maxFilter = TransitionFullScan.MAX_PRECURSOR_MULTI_FILTER;
                if (!PrecursorFilter.HasValue || minFilter > PrecursorFilter || PrecursorFilter > maxFilter)
                {
                    throw new InvalidDataException(
                        string.Format(Resources.TransitionInstrument_DoValidate_The_precursor_mz_filter_must_be_between__0__and__1__,
                                      minFilter, maxFilter));
                }
            }
        }

        public static TransitionInstrument Deserialize(XmlReader reader)
        {
            return reader.Deserialize(new TransitionInstrument());
        }

        public XmlSchema GetSchema()
        {
            return null;
        }

        public void ReadXml(XmlReader reader)
        {
            // Read start tag attributes
            IsDynamicMin = reader.GetBoolAttribute(ATTR.dynamic_min);
            MinMz = reader.GetIntAttribute(ATTR.min_mz);
            MaxMz = reader.GetIntAttribute(ATTR.max_mz);
            MzMatchTolerance = reader.GetDoubleAttribute(ATTR.mz_match_tolerance, DEFAULT_MZ_MATCH_TOLERANCE);
            MinTime = reader.GetNullableIntAttribute(ATTR.min_time);
            MaxTime = reader.GetNullableIntAttribute(ATTR.max_time);
            MaxTransitions = reader.GetNullableIntAttribute(ATTR.max_transitions);
            MaxInclusions = reader.GetNullableIntAttribute(ATTR.max_inclusions);

            // Full-scan filter parameters (backward compatibility w/ 0.7.1)
            var legacyFilterType = reader.GetEnumAttribute(ATTR.precursor_filter_type, LegacyAcquisitionMethod.None);
            PrecursorAcquisitionMethod = TransitionFullScan.TranslateLegacyFilterType(legacyFilterType);
            if (PrecursorAcquisitionMethod != FullScanAcquisitionMethod.None)
            {
                if (PrecursorAcquisitionMethod == FullScanAcquisitionMethod.DIA)
                {
                    PrecursorFilter = reader.GetDoubleAttribute(ATTR.precursor_filter,
                                                                TransitionFullScan.DEFAULT_PRECURSOR_MULTI_FILTER);
                }

                ProductFilter = reader.GetDoubleAttribute(ATTR.product_filter,
                    TransitionFullScan.DEFAULT_RES_VALUES[(int) FullScanMassAnalyzerType.qit]);
            }

            // Consume tag
            reader.Read();

            DoValidate();
        }

        public void WriteXml(XmlWriter writer)
        {
            // Write attributes
            writer.WriteAttribute(ATTR.dynamic_min, IsDynamicMin);
            writer.WriteAttribute(ATTR.min_mz, MinMz);
            writer.WriteAttribute(ATTR.max_mz, MaxMz);
            writer.WriteAttribute(ATTR.mz_match_tolerance, MzMatchTolerance);
            writer.WriteAttributeNullable(ATTR.min_time, MinTime);
            writer.WriteAttributeNullable(ATTR.max_time, MaxTime);
            writer.WriteAttributeNullable(ATTR.max_transitions, MaxTransitions);
            writer.WriteAttributeNullable(ATTR.max_inclusions, MaxInclusions);
        }

        #endregion

        #region object overrides

        public bool Equals(TransitionInstrument other)
        {
            if (ReferenceEquals(null, other)) return false;
            if (ReferenceEquals(this, other)) return true;
            return other.MinMz == MinMz &&
                other.MaxMz == MaxMz &&
                other.IsDynamicMin.Equals(IsDynamicMin) &&
                other.MzMatchTolerance.Equals(MzMatchTolerance) &&
                other.MinTime.Equals(MinTime) &&
                other.MaxTime.Equals(MaxTime) &&
                other.MaxTransitions.Equals(MaxTransitions) &&
                other.MaxInclusions.Equals(MaxInclusions) &&
                Equals(other.PrecursorAcquisitionMethod, PrecursorAcquisitionMethod) &&
                other.PrecursorFilter.Equals(PrecursorFilter) &&
                Equals(other.ProductFilterType, ProductFilterType) &&
                other.ProductFilter.Equals(ProductFilter);
        }

        public override bool Equals(object obj)
        {
            if (ReferenceEquals(null, obj)) return false;
            if (ReferenceEquals(this, obj)) return true;
            if (obj.GetType() != typeof (TransitionInstrument)) return false;
            return Equals((TransitionInstrument) obj);
        }

        public override int GetHashCode()
        {
            unchecked
            {
                int result = MinMz;
                result = (result*397) ^ MaxMz;
                result = (result*397) ^ IsDynamicMin.GetHashCode();
                result = (result*397) ^ MzMatchTolerance.GetHashCode();
                result = (result*397) ^ (MinTime.HasValue ? MinTime.Value : 0);
                result = (result*397) ^ (MaxTime.HasValue ? MaxTime.Value : 0);
                result = (result*397) ^ (MaxTransitions.HasValue ? MaxTransitions.Value : 0);
                result = (result*397) ^ (MaxInclusions.HasValue ? MaxInclusions.Value : 0);
                result = (result*397) ^ PrecursorAcquisitionMethod.GetHashCode();
                result = (result*397) ^ (PrecursorFilter.HasValue ? PrecursorFilter.Value.GetHashCode() : 0);
                result = (result*397) ^ (ProductFilterType != null ? ProductFilterType.GetHashCode() : 0);
                result = (result*397) ^ (ProductFilter.HasValue ? ProductFilter.Value.GetHashCode() : 0);
                return result;
            }
        }

        #endregion
    }

    public enum FullScanMassAnalyzerType { none = -1, centroided, qit, tof, orbitrap, ft_icr } // Not L10N
    public enum RetentionTimeFilterType {none, scheduling_windows, ms2_ids} // Not L10N

    [XmlRoot("transition_full_scan")]
    public sealed class TransitionFullScan : Immutable, IValidating, IXmlSerializable
    {
        public static readonly TransitionFullScan DEFAULT = new TransitionFullScan
        {
            RetentionTimeFilterType = RetentionTimeFilterType.ms2_ids,
            RetentionTimeFilterLength = DEFAULT_TIME_AROUND_MS2_IDS,
        };
        
        // Calculate precursor single filter window values by doubling match tolerance values
        public const double MIN_PRECURSOR_MULTI_FILTER = TransitionInstrument.MIN_MZ_MATCH_TOLERANCE*2;
        public const double MAX_PRECURSOR_MULTI_FILTER = 10*1000;
        public const double MAX_PRECURSOR_MULTI_FILTER_MARGIN = 5;
        public const double DEFAULT_PRECURSOR_MULTI_FILTER = 2.0;
        public const double DEFAULT_PRECURSOR_MULTI_FILTER_MARGIN = 0.5;
        // Calculate product low accuracy filter window values by doubling ion match tolerance values
        public const double MIN_LO_RES = 0.1;
        public const double MAX_LO_RES = 2.0;
        public const double MIN_HI_RES = 1000;
        public const double MAX_HI_RES = 10*1000*1000;
        public const double MIN_CENTROID_PPM = 1;
        public const double MAX_CENTROID_PPM = 1000;
        public const double DEFAULT_RES_MZ = 400;
        public const double MIN_RES_MZ = 50;
        public const double MAX_RES_MZ = 2000;
        public const double RES_PER_FILTER = 2;
        public const double RES_PER_FILTER_SELECTIVE = 1;
        public const double MIN_ISOTOPE_PERCENT = 0;
        public const double MAX_ISOTOPE_PERCENT = 100;
        public const double DEFAULT_ISOTOPE_PERCENT = 20;
        public const int MIN_ISOTOPE_COUNT = 1;
        public const int MAX_ISOTOPE_COUNT = 10;
        public const int DEFAULT_ISOTOPE_COUNT = 3;
        public const double ISOTOPE_PEAK_CENTERING_RES = 0.1;
        public const double MIN_ISOTOPE_PEAK_ABUNDANCE = 0.01;
        public const double DEFAULT_CENTROIDED_PPM = 10;

        public const string QIT = "QIT"; // Not L10N
        public const string ORBITRAP = "Orbitrap"; // Not L10N
        public const string TOF = "TOF"; // Not L10N
        public const string FT_ICR = "FT-ICR"; // Not L10N
        public const string CENTROIDED = "Centroided"; // Not L10N

        public static readonly string[] MASS_ANALYZERS = { CENTROIDED, QIT, TOF, ORBITRAP, FT_ICR };
        public static readonly double[] DEFAULT_RES_VALUES = { DEFAULT_CENTROIDED_PPM, 0.7, 30 * 1000, 60 * 1000, 100 * 1000 };
        public static readonly double DEFAULT_RES_QIT = DEFAULT_RES_VALUES[1];
        public const double DEFAULT_TIME_AROUND_MS2_IDS = 5.0;

        private double _cachedPrecursorRes;
        private double _cachedProductRes;

        public TransitionFullScan()
        {
            ProductMassAnalyzer = FullScanMassAnalyzerType.none;
            PrecursorMassAnalyzer = FullScanMassAnalyzerType.none;

            DoValidate();
        }
        public TransitionFullScan(FullScanAcquisitionMethod acquisitionMethod,
                                    IsolationScheme isolationScheme,
                                    FullScanMassAnalyzerType productMassAnalyzer,
                                    double? productRes,
                                    double? productResMz,
                                    FullScanPrecursorIsotopes precursorIsotopes,
                                    double? precursorIsotopeFilter,
                                    FullScanMassAnalyzerType precursorMassAnalyzer,
                                    double? precursorRes,
                                    double? precursorResMz,
                                    bool selectiveExtraction,
                                    IsotopeEnrichments isotopeEnrichments,
                                    RetentionTimeFilterType retentionTimeFilterType,
                                    double retentionTimeFilterMinutes)
        {
            AcquisitionMethod = acquisitionMethod;
            IsolationScheme = isolationScheme;
            ProductMassAnalyzer = productMassAnalyzer;
            ProductRes = productRes;
            ProductResMz = productResMz;
            PrecursorIsotopes = precursorIsotopes;
            PrecursorIsotopeFilter = precursorIsotopeFilter;
            PrecursorMassAnalyzer = precursorMassAnalyzer;
            PrecursorRes = precursorRes;
            PrecursorResMz = precursorResMz;

            UseSelectiveExtraction = selectiveExtraction;

            IsotopeEnrichments = isotopeEnrichments;

            RetentionTimeFilterType = retentionTimeFilterType;
            RetentionTimeFilterLength = retentionTimeFilterMinutes;

            DoValidate();
        }

        // Applies to both MS1 and MS/MS because it is related to sample complexity
        [Diff]
        public bool UseSelectiveExtraction { get; private set; }

        public double ResPerFilter { get { return UseSelectiveExtraction ? RES_PER_FILTER_SELECTIVE : RES_PER_FILTER; } }

        // MS/MS filtering

        [Diff]
        public FullScanAcquisitionMethod AcquisitionMethod { get; private set; }

        [DiffParent]
        public IsolationScheme IsolationScheme { get; private set; }

        public double? PrecursorFilter
        {
            get { return IsolationScheme == null ? null : IsolationScheme.PrecursorFilter; }
        }

        public double? PrecursorRightFilter
        {
            get { return IsolationScheme == null ? null : IsolationScheme.PrecursorRightFilter; }
        }

        /// <summary>
        /// Backward compatibility
        /// </summary>
        public static IsolationScheme CreateIsolationSchemeForFilter(FullScanAcquisitionMethod acquisitionMethod, double? precursorFilter, double? precursorRightFilter)
        {
            switch (acquisitionMethod)
            {
                case FullScanAcquisitionMethod.None:
                    throw new InvalidDataException(Resources.TransitionFullScan_CreateIsolationSchemeForFilter_Tried_to_create_an_isolation_scheme_for_non_DIA_mode);
                
                case FullScanAcquisitionMethod.DIA:
                    if (!precursorFilter.HasValue)
                    {
                        throw new InvalidDataException(Resources.TransitionFullScan_CreateIsolationSchemeForFilter_Tried_to_create_an_isolation_scheme_without_precursor_filter);
                    }
                    else
                    {
                        string name = precursorRightFilter.HasValue
                                          ? string.Format(Resources.TransitionFullScanCreateIsolationSchemeForFilterResults__0__0__1_0__Th,
                                                          precursorFilter.Value, precursorRightFilter.Value)
                                          : string.Format(Resources.TransitionFullScanCreateIsolationSchemeForFilterResults__0__0__Th,
                                                          precursorFilter.Value);
                        return new IsolationScheme(name, precursorFilter, precursorRightFilter);
                    }
            }

            // No scheme for Targeted acquisition mode.
            return null;
        }

        private abstract class ResLocalizer : CustomPropertyLocalizer
        {
            protected ResLocalizer(PropertyPath path) : base(path, true) { }

            protected override string Localize(object obj)
            {
                if (obj.GetType() != typeof(FullScanMassAnalyzerType))
                    return null;

                var massAnalyzer = (FullScanMassAnalyzerType)obj;

                switch (massAnalyzer)
                {
                    case FullScanMassAnalyzerType.none:
                        return string.Empty;
                    case FullScanMassAnalyzerType.centroided:
                        return "MassAccuracy"; // Not L10N
                    case FullScanMassAnalyzerType.qit:
                        return "Resolution"; // Not L10N
                    case FullScanMassAnalyzerType.tof:
                    case FullScanMassAnalyzerType.orbitrap:
                    case FullScanMassAnalyzerType.ft_icr:
                        return "ResolvingPower"; // Not L10N
                    default:
                        return null;
                }
            }

            public override string[] PossibleResourceNames
            {
                get { return new[] { "MassAccuracy", "Resolution", "ResolvingPower" }; } // Not L10N
            }
        }

        private class ProductResLocalizer : ResLocalizer
        {
            public ProductResLocalizer() : base(PropertyPath.Parse("ProductMassAnalyzer")) { } // Not L10N
        }

        private class PrecursorResLocalizer : ResLocalizer
        {
            public PrecursorResLocalizer() : base(PropertyPath.Parse("PrecursorMassAnalyzer")) { } // Not L10N
        }

        [Diff]
        public FullScanMassAnalyzerType ProductMassAnalyzer { get; private set; }

        [Diff(customLocalizer: typeof(ProductResLocalizer))]
        public double? ProductRes { get; private set; }  // Resolving Power or mass accuracy, depending on ProductMassAnalyzer value

        [Diff]
        public double? ProductResMz { get; private set; }

        // MS1 filtering

        [Diff]
        public FullScanPrecursorIsotopes PrecursorIsotopes { get; private set; }

        [Diff]
        public double? PrecursorIsotopeFilter { get; private set; }

        [Diff]
        public FullScanMassAnalyzerType PrecursorMassAnalyzer { get; private set; }

        [Diff(customLocalizer: typeof(PrecursorResLocalizer))]
        public double? PrecursorRes { get; private set; }  // Resolving Power or mass accuracy, depending on PrecursorMassAnalyzer value

        [Diff]
        public double? PrecursorResMz { get; private set; }

        [DiffParent]
        public IsotopeEnrichments IsotopeEnrichments { get; private set; }

        public IsotopeAbundances IsotopeAbundances
        {
            get { return IsotopeEnrichments != null ? IsotopeEnrichments.IsotopeAbundances : null; }
        }

<<<<<<< HEAD
        public bool ExtractIsotopeEnvelope { get; private set; }

=======
        [Diff]
>>>>>>> f7597c8e
        public RetentionTimeFilterType RetentionTimeFilterType { get; private set; }
        [Diff]
        public double RetentionTimeFilterLength { get; private set; }

        public bool IsEnabled
        {
            get { return IsEnabledMs || IsEnabledMsMs; }
        }

        public bool IsEnabledMs
        {
            get { return PrecursorIsotopes != FullScanPrecursorIsotopes.None; }
        }

        public bool IsCentroidedMs
        {
            get { return IsEnabledMs && PrecursorMassAnalyzer == FullScanMassAnalyzerType.centroided; }
        }

        public bool IsEnabledMsMs
        {
            get { return AcquisitionMethod != FullScanAcquisitionMethod.None; }
        }

        public bool IsCentroidedMsMs
        {
            get { return IsEnabledMsMs && ProductMassAnalyzer == FullScanMassAnalyzerType.centroided; }
        }

        public MsDataFileUri ApplySettings(MsDataFileUri path)
        {
            return path.ChangeCentroiding(IsCentroidedMs, IsCentroidedMsMs);
        }

        public bool IsHighResPrecursor { get { return IsHighResAnalyzer(PrecursorMassAnalyzer); } }

        public bool IsHighResProduct { get { return IsHighResAnalyzer(ProductMassAnalyzer); } }

        public static bool IsHighResAnalyzer(FullScanMassAnalyzerType analyzerType)
        {
            return analyzerType != FullScanMassAnalyzerType.none &&
                   analyzerType != FullScanMassAnalyzerType.qit;
        }

        public double GetPrecursorFilterWindow(double mzQ1)
        {
            return GetFilterWindow(PrecursorMassAnalyzer, _cachedPrecursorRes, mzQ1);
        }

        public double GetProductFilterWindow(double mzQ3)
        {
            return GetFilterWindow(ProductMassAnalyzer, _cachedProductRes, mzQ3);
        }

        private static double GetFilterWindow(FullScanMassAnalyzerType analyzerType, double cached, double mz)
        {
            switch (analyzerType)
            {
                case FullScanMassAnalyzerType.orbitrap:
                    return mz * Math.Sqrt(mz) / cached;
                case FullScanMassAnalyzerType.tof:
                    return mz / cached;
                case FullScanMassAnalyzerType.ft_icr:
                    return mz * mz / cached;
                case FullScanMassAnalyzerType.centroided:
                    return mz * cached;
                default:
                    return cached;
            }
        }

        private double GetDenominator(FullScanMassAnalyzerType analyzerType, double res, double resMz)
        {
            switch (analyzerType)
            {
                case FullScanMassAnalyzerType.tof:
                    return res / ResPerFilter;
                case FullScanMassAnalyzerType.orbitrap:
                    return Math.Sqrt(resMz) * res / ResPerFilter;
                case FullScanMassAnalyzerType.ft_icr:
                    return resMz * res / ResPerFilter;
                case FullScanMassAnalyzerType.centroided:
                    return res*2 / 1E+6; // 1/PPM
                default:
                    return res * ResPerFilter;
            }
        }

        public static string MassAnalyzerToString(FullScanMassAnalyzerType type)
        {
            return (type != FullScanMassAnalyzerType.none ?
                MASS_ANALYZERS[(int) type] : null);
        }

        public static FullScanMassAnalyzerType ParseMassAnalyzer(string type)
        {
            return (FullScanMassAnalyzerType) MASS_ANALYZERS.IndexOf(s => Equals(s, type));
        }


        public IEnumerable<int> SelectMassIndices(IsotopeDistInfo isotopeDists, bool useFilter)
        {
            if (isotopeDists == null)
            {
                yield return 0;
            }
            else
            {
                int countPeaks = isotopeDists.CountPeaks;

                if (!useFilter)
                {
                    for (int i = 0; i < countPeaks; i++)
                        yield return isotopeDists.PeakIndexToMassIndex(i);
                }
                else if (PrecursorIsotopes == FullScanPrecursorIsotopes.Count)
                {
                    int maxMassIndex = isotopeDists.PeakIndexToMassIndex(countPeaks);
                    countPeaks = Math.Min((int)(PrecursorIsotopeFilter ?? 1), maxMassIndex);

                    for (int i = 0; i < countPeaks; i++)
                        yield return i;
                }
                else if (PrecursorIsotopes == FullScanPrecursorIsotopes.Percent)
                {
                    double minAbundancePercent = (PrecursorIsotopeFilter ?? 0)/100;
                    double baseMassPercent = isotopeDists.BaseMassPercent;
                    for (int i = 0; i < countPeaks; i++)
                    {
                        int massIndex = isotopeDists.PeakIndexToMassIndex(i);
                        if (isotopeDists.GetProportionI(massIndex) / baseMassPercent >= minAbundancePercent)
                            yield return massIndex;
                    }
                }
            }
        }

        #region Property change methods

        public TransitionFullScan ChangeAcquisitionMethod(FullScanAcquisitionMethod typeProp, IsolationScheme isolationScheme)
        {
            return ChangeProp(ImClone(this), im =>
            {
                im.AcquisitionMethod = typeProp;
                im.IsolationScheme = isolationScheme;
                // Make sure the change results in a valid object, or an exception
                // will be thrown.
                if (im.AcquisitionMethod == FullScanAcquisitionMethod.None)
                {
                    im.ProductMassAnalyzer = FullScanMassAnalyzerType.none;
                    im.ProductRes = im.ProductResMz = null;
                }
                else if (im.ProductMassAnalyzer == FullScanMassAnalyzerType.none)
                {
                    im.ProductMassAnalyzer = FullScanMassAnalyzerType.qit;
                    im.ProductRes = DEFAULT_RES_QIT;
                }
            });
        }

        public TransitionFullScan ChangeProductResolution(FullScanMassAnalyzerType typeProp, double? prop, double? mzProp)
        {
            return ChangeProp(ImClone(this), im =>
            {
                im.ProductMassAnalyzer = typeProp;
                im.ProductRes = prop;
                if (typeProp != FullScanMassAnalyzerType.centroided)
                    im.ProductResMz = mzProp;
                else
                    im.ProductResMz = null;
                // Make sure the change results in a valid object, or an exception
                // will be thrown.
                if (im.AcquisitionMethod == FullScanAcquisitionMethod.None)
                    im.AcquisitionMethod = FullScanAcquisitionMethod.Targeted;
            });
        }

        public TransitionFullScan ChangePrecursorIsotopes(FullScanPrecursorIsotopes typeProp, double? prop,
                                                          IsotopeEnrichments isotopeEnrichments)
        {
            return ChangeProp(ImClone(this), im =>
            {
                im.PrecursorIsotopes = typeProp;
                im.PrecursorIsotopeFilter = prop;
                im.IsotopeEnrichments = isotopeEnrichments;
                // Make sure the change results in a valid object, or an exception
                // will be thrown.
                if (im.PrecursorIsotopes == FullScanPrecursorIsotopes.None)
                {
                    im.PrecursorMassAnalyzer = FullScanMassAnalyzerType.none;
                    im.PrecursorRes = im.PrecursorResMz = null;
                }
                else if (im.PrecursorMassAnalyzer == FullScanMassAnalyzerType.none)
                {
                    if (im.PrecursorIsotopes == FullScanPrecursorIsotopes.Count &&
                            im.PrecursorIsotopeFilter == 1 && IsotopeEnrichments == null)
                    {
                        im.PrecursorMassAnalyzer = FullScanMassAnalyzerType.qit;
                        im.PrecursorRes = DEFAULT_RES_QIT;
                    }
                    else
                    {
                        im.PrecursorMassAnalyzer = FullScanMassAnalyzerType.tof;
                        im.PrecursorRes = DEFAULT_RES_VALUES[(int) FullScanMassAnalyzerType.tof];
                    }
                }
            });
        }

        public TransitionFullScan ChangeExtractIsotopeEnvelope(bool extractIsotopeEnvelope)
        {
            return ChangeProp(ImClone(this), im => im.ExtractIsotopeEnvelope = extractIsotopeEnvelope);
        }

        public TransitionFullScan ChangePrecursorResolution(FullScanMassAnalyzerType typeProp, double? prop, double? mzProp)
        {
            return ChangeProp(ImClone(this), im =>
            {
                im.PrecursorMassAnalyzer = typeProp;
                im.PrecursorRes = prop;
                if (typeProp != FullScanMassAnalyzerType.centroided)
                    im.PrecursorResMz = mzProp;
                else
                    im.PrecursorResMz = null;
                // Make sure the change results in a valid object, or an exception
                // will be thrown.
                if (im.PrecursorIsotopes == FullScanPrecursorIsotopes.None)
                {
                    im.PrecursorIsotopes = FullScanPrecursorIsotopes.Count;
                    im.PrecursorIsotopeFilter = 1;
                }
                if (!im.IsHighResPrecursor)
                {
                    im.IsotopeEnrichments = null;
                }
            });
        }

        public TransitionFullScan ChangeUseSelectiveExtraction(bool prop)
        {
            return ChangeProp(ImClone(this), im => im.UseSelectiveExtraction = prop);
        }

        public TransitionFullScan ChangeRetentionTimeFilter(RetentionTimeFilterType retentionTimeFilterType,
            double retentionTimeFilterLength)
        {
            return ChangeProp(ImClone(this), im =>
            {
                im.RetentionTimeFilterType = retentionTimeFilterType;
                im.RetentionTimeFilterLength = retentionTimeFilterLength;
            });
        }

        #endregion

        #region Implementation of IXmlSerializable

        private enum ATTR // Not L10N
        {
            acquisition_method,
            precursor_filter_type,  // Skyline 1.2 and earlier
            precursor_filter,
            precursor_left_filter,
            precursor_right_filter,
            product_mass_analyzer,
            product_res,
            product_res_mz,
            precursor_isotopes,
            precursor_isotope_filter,
            precursor_mass_analyzer,
            precursor_res,
            precursor_res_mz,
            selective_extraction,
            scheduled_filter, // deprecated
            retention_time_filter_type,
            retention_time_filter_length,
            extract_isotope_envelope
        }

        void IValidating.Validate()
        {
            DoValidate();
        }

        private void DoValidate()
        {
            if (PrecursorIsotopes == FullScanPrecursorIsotopes.None)
            {
                if (PrecursorMassAnalyzer != FullScanMassAnalyzerType.none || PrecursorIsotopeFilter.HasValue || PrecursorRes.HasValue || PrecursorResMz.HasValue)
                    throw new InvalidDataException(Resources.TransitionFullScan_DoValidate_No_other_full_scan_MS1_filter_settings_are_allowed_when_no_precursor_isotopes_are_included);
            }
            else
            {
                if (PrecursorMassAnalyzer == FullScanMassAnalyzerType.qit)
                {
                    if (PrecursorIsotopes != FullScanPrecursorIsotopes.Count || PrecursorIsotopeFilter != 1)
                    {
                        throw new InvalidDataException(Resources.TransitionFullScan_DoValidate_For_MS1_filtering_with_a_QIT_mass_analyzer_only_1_isotope_peak_is_supported);
                    }
                }
                else
                {
                    if (IsotopeEnrichments == null)
                        IsotopeEnrichments = IsotopeEnrichments.DEFAULT;
                    if (PrecursorIsotopes == FullScanPrecursorIsotopes.Count)
                    {
                        ValidateRange(PrecursorIsotopeFilter, MIN_ISOTOPE_COUNT, MAX_ISOTOPE_COUNT,
                                      Resources.TransitionFullScan_DoValidate_The_precursor_isotope_count_for_MS1_filtering_must_be_between__0__and__1__peaks);
                    }
                    else
                    {
                        ValidateRange(PrecursorIsotopeFilter, MIN_ISOTOPE_PERCENT, MAX_ISOTOPE_PERCENT,
                                      Resources.TransitionFullScan_DoValidate_The_precursor_isotope_percent_for_MS1_filtering_must_be_between__0___and__1___of_the_base_peak);
                    }
                }
                _cachedPrecursorRes = ValidateRes(PrecursorMassAnalyzer, PrecursorRes, PrecursorResMz);
            }

            if (AcquisitionMethod == FullScanAcquisitionMethod.None)
            {
                if (ProductMassAnalyzer != FullScanMassAnalyzerType.none || IsolationScheme != null || ProductRes.HasValue || ProductResMz.HasValue)
                    throw new InvalidDataException(Resources.TransitionInstrument_DoValidate_No_other_full_scan_MS_MS_filter_settings_are_allowed_when_precursor_filter_is_none);
            }
            else
            {
                if (AcquisitionMethod == FullScanAcquisitionMethod.Targeted)
                {
                    if (IsolationScheme != null)
                        throw new InvalidDataException(Resources.TransitionFullScan_DoValidate_An_isolation_window_width_value_is_not_allowed_in_Targeted_mode);
                }
                else
                {
                    if (IsolationScheme == null)
                        throw new InvalidDataException(Resources.TransitionFullScan_DoValidate_An_isolation_window_width_value_is_required_in_DIA_mode);
                }

                _cachedProductRes = ValidateRes(ProductMassAnalyzer, ProductRes, ProductResMz);
            }
        }

        public static void ValidateRange(double? value, double min, double max, string messageFormat)
        {
            if (!value.HasValue || min > value.Value || value.Value > max)
                throw new InvalidDataException(string.Format(messageFormat, min, max));
        }

        private double ValidateRes(FullScanMassAnalyzerType analyzerType, double? res, double? resMz)
        {
            bool expectMz = false;
            if (analyzerType == FullScanMassAnalyzerType.qit)
            {
                if (!res.HasValue || MIN_LO_RES > res.Value || res.Value > MAX_LO_RES)
                {
                    throw new InvalidDataException(
                        string.Format(Resources.TransitionFullScan_ValidateRes_Resolution_must_be_between__0__and__1__for_QIT_,
                                      MIN_LO_RES, MAX_LO_RES));
                }
            }
            else if (analyzerType == FullScanMassAnalyzerType.centroided)
            {
                if (!res.HasValue || MIN_CENTROID_PPM > res.Value || res.Value > MAX_CENTROID_PPM)
                {
                    throw new InvalidDataException(string.Format(Resources.TransitionFullScan_ValidateRes_Mass_accuracy_must_be_between__0__and__1__for_centroided_data_,
                        MIN_CENTROID_PPM, MAX_CENTROID_PPM));
                }
            }
            else
            {
                if (!res.HasValue || MIN_HI_RES > res.Value || res.Value > MAX_HI_RES)
                {
                    throw new InvalidDataException(
                        string.Format(Resources.TransitionFullScan_ValidateRes_Resolving_power_must_be_between__0__and__1__for__2__,
                                      MIN_HI_RES, MAX_HI_RES, MassAnalyzerToString(analyzerType)));
                }
                expectMz = (analyzerType != FullScanMassAnalyzerType.tof);
            }
            if (expectMz)
            {
                if (!resMz.HasValue || MIN_RES_MZ > resMz.Value || resMz.Value > MAX_RES_MZ)
                {
                    throw new InvalidDataException(
                        string.Format(Resources.TransitionFullScan_ValidateRes_The_mz_value_at_which_the_resolving_power_is_calibrated_is_required_for__0__,
                                      MassAnalyzerToString(analyzerType)));
                }
            }
            else if (resMz.HasValue)
            {
                throw new InvalidDataException(
                    string.Format(Resources.TransitionFullScan_ValidateRes_Unexpected_resolving_power_mz_value_for__0__,
                                  MassAnalyzerToString(analyzerType)));
            }

            return GetDenominator(analyzerType, res.Value, resMz ?? 0);
        }

        public static TransitionFullScan Deserialize(XmlReader reader)
        {
            return reader.Deserialize(new TransitionFullScan());
        }

        public XmlSchema GetSchema()
        {
            return null;
        }

        public void ReadXml(XmlReader reader)
        {
            // Get precursor filter types from Skyline 1.2 and earlier, or acquisition method from later releases.
            AcquisitionMethod = reader.GetAttribute(ATTR.precursor_filter_type) != null
                ? TranslateLegacyFilterType(reader.GetEnumAttribute(ATTR.precursor_filter_type, LegacyAcquisitionMethod.None))
                : reader.GetEnumAttribute(ATTR.acquisition_method, FullScanAcquisitionMethod.None);
            ExtractIsotopeEnvelope = reader.GetBoolAttribute(ATTR.extract_isotope_envelope, false);

            if (AcquisitionMethod != FullScanAcquisitionMethod.None)
            {
                ProductMassAnalyzer = reader.GetEnumAttribute(ATTR.product_mass_analyzer, FullScanMassAnalyzerType.qit);
                ProductRes = reader.GetDoubleAttribute(ATTR.product_res,
                    DEFAULT_RES_VALUES[(int) ProductMassAnalyzer]);
                if (ProductMassAnalyzer == FullScanMassAnalyzerType.ft_icr || ProductMassAnalyzer == FullScanMassAnalyzerType.orbitrap)
                    ProductResMz = reader.GetNullableDoubleAttribute(ATTR.product_res_mz) ?? DEFAULT_RES_MZ;
            }
            
            PrecursorIsotopes = reader.GetEnumAttribute(ATTR.precursor_isotopes,
                                             FullScanPrecursorIsotopes.None);
            if (PrecursorIsotopes != FullScanPrecursorIsotopes.None)
            {
                PrecursorIsotopeFilter = reader.GetDoubleAttribute(ATTR.precursor_isotope_filter,
                    PrecursorIsotopes == FullScanPrecursorIsotopes.Count ? DEFAULT_ISOTOPE_COUNT : DEFAULT_ISOTOPE_PERCENT);

                PrecursorMassAnalyzer = reader.GetEnumAttribute(ATTR.precursor_mass_analyzer, FullScanMassAnalyzerType.none);
                PrecursorRes = reader.GetDoubleAttribute(ATTR.precursor_res,
                    DEFAULT_RES_VALUES[(int)PrecursorMassAnalyzer]);
                if (PrecursorMassAnalyzer == FullScanMassAnalyzerType.ft_icr || PrecursorMassAnalyzer == FullScanMassAnalyzerType.orbitrap)
                    PrecursorResMz = reader.GetNullableDoubleAttribute(ATTR.precursor_res_mz) ?? DEFAULT_RES_MZ;
            }
            else
            {
                // Backward compatibility with before PrecursorIsotopes were added.
                PrecursorMassAnalyzer = reader.GetEnumAttribute(ATTR.precursor_mass_analyzer, FullScanMassAnalyzerType.none);
                if (PrecursorMassAnalyzer != FullScanMassAnalyzerType.none)
                {
                    PrecursorIsotopes = FullScanPrecursorIsotopes.Count;
                    PrecursorIsotopeFilter = 1;
                    PrecursorRes = reader.GetDoubleAttribute(ATTR.precursor_res,
                        DEFAULT_RES_VALUES[(int)PrecursorMassAnalyzer]);
                    if (PrecursorMassAnalyzer == FullScanMassAnalyzerType.ft_icr || PrecursorMassAnalyzer == FullScanMassAnalyzerType.orbitrap)
                        PrecursorResMz = reader.GetNullableDoubleAttribute(ATTR.precursor_res_mz) ?? DEFAULT_RES_MZ;
                }
            }

            UseSelectiveExtraction = reader.GetBoolAttribute(ATTR.selective_extraction);
            RetentionTimeFilterType = RetentionTimeFilterType.none;
            RetentionTimeFilterLength = 0;
            if (reader.GetBoolAttribute(ATTR.scheduled_filter))
            {
                // backwards compatibility to version 1.2
                RetentionTimeFilterType = RetentionTimeFilterType.scheduling_windows;
            }
            else
            {
                RetentionTimeFilterType = reader.GetEnumAttribute(ATTR.retention_time_filter_type, RetentionTimeFilterType.none);
                RetentionTimeFilterLength = reader.GetDoubleAttribute(ATTR.retention_time_filter_length);
            }

            // Create isolation scheme for backward compatibility.
            if (AcquisitionMethod == FullScanAcquisitionMethod.DIA)
            {
                double? precursorFilter = reader.GetNullableDoubleAttribute(ATTR.precursor_filter);
                double? precursorRightFilter = null;
                if (!precursorFilter.HasValue)
                {
                    precursorFilter = reader.GetNullableDoubleAttribute(ATTR.precursor_left_filter);
                    if (precursorFilter.HasValue)
                        precursorRightFilter = reader.GetDoubleAttribute(ATTR.precursor_right_filter, precursorFilter.Value);
                    else
                        precursorFilter = DEFAULT_PRECURSOR_MULTI_FILTER;
                }
                // May get overwritten below
                IsolationScheme = CreateIsolationSchemeForFilter(AcquisitionMethod, precursorFilter, precursorRightFilter);
            }

            bool hasInnerTags = !reader.IsEmptyElement;

            // Consume tag
            reader.Read();

            if (hasInnerTags)
            {
                // Read enrichment tags, if present.
                var readHelper = new XmlElementHelper<IsotopeEnrichments>();
                if (reader.IsStartElement(readHelper.ElementNames))
                {
                    IsotopeEnrichments = readHelper.Deserialize(reader);
                }

                // Read isolation window tags, if present.
                var readIsolationHelper = new XmlElementHelper<IsolationScheme>();
                if (reader.IsStartElement(readIsolationHelper.ElementNames))
                {
                    IsolationScheme = readIsolationHelper.Deserialize(reader);
                }

                // If there is an inner tag, there must be an end tag.
                reader.ReadEndElement();
            }

            DoValidate();
        }

        public static FullScanAcquisitionMethod TranslateLegacyFilterType(LegacyAcquisitionMethod legacyFilterType)
        {
            switch (legacyFilterType)
            {
                case LegacyAcquisitionMethod.Single:    return FullScanAcquisitionMethod.Targeted;
                case LegacyAcquisitionMethod.Multiple:  return FullScanAcquisitionMethod.DIA;
                default:                                return FullScanAcquisitionMethod.None;
            }
        }

        public void WriteXml(XmlWriter writer)
        {
            writer.WriteAttribute(ATTR.extract_isotope_envelope, ExtractIsotopeEnvelope, false);

            // Write attributes
            if (AcquisitionMethod != FullScanAcquisitionMethod.None)
            {
                writer.WriteAttribute(ATTR.acquisition_method, AcquisitionMethod);
                writer.WriteAttribute(ATTR.product_mass_analyzer, ProductMassAnalyzer);
                writer.WriteAttributeNullable(ATTR.product_res, ProductRes);
                writer.WriteAttributeNullable(ATTR.product_res_mz, ProductResMz);
            }
            if (PrecursorIsotopes != FullScanPrecursorIsotopes.None)
            {
                writer.WriteAttribute(ATTR.precursor_isotopes, PrecursorIsotopes);
                writer.WriteAttributeNullable(ATTR.precursor_isotope_filter, PrecursorIsotopeFilter);
                writer.WriteAttribute(ATTR.precursor_mass_analyzer, PrecursorMassAnalyzer);
                writer.WriteAttributeNullable(ATTR.precursor_res, PrecursorRes);
                writer.WriteAttributeNullable(ATTR.precursor_res_mz, PrecursorResMz);
            }
            if (UseSelectiveExtraction)
                writer.WriteAttribute(ATTR.selective_extraction, true);
            if (RetentionTimeFilterType != RetentionTimeFilterType.none)
            {
                writer.WriteAttribute(ATTR.retention_time_filter_type, RetentionTimeFilterType);
                if (RetentionTimeFilterType != RetentionTimeFilterType.none)
                {
                    writer.WriteAttribute(ATTR.retention_time_filter_length, RetentionTimeFilterLength);
                }
            }
            if (IsotopeEnrichments != null)
                writer.WriteElement(IsotopeEnrichments);
            if (AcquisitionMethod == FullScanAcquisitionMethod.DIA && IsolationScheme != null)
                writer.WriteElement(IsolationScheme);
        }

        #endregion

        #region object overrides

        public bool Equals(TransitionFullScan other)
        {
            if (ReferenceEquals(null, other)) return false;
            if (ReferenceEquals(this, other)) return true;
            return Equals(other.AcquisitionMethod, AcquisitionMethod) &&
                Equals(other.IsolationScheme, IsolationScheme) &&
                Equals(other.ProductMassAnalyzer, ProductMassAnalyzer) &&
                other.ProductRes.Equals(ProductRes) &&
                other.ProductResMz.Equals(ProductResMz) &&
                Equals(other.PrecursorIsotopes, PrecursorIsotopes) &&
                other.PrecursorIsotopeFilter.Equals(PrecursorIsotopeFilter) &&
                Equals(other.IsotopeEnrichments, IsotopeEnrichments) &&
                Equals(other.PrecursorMassAnalyzer, PrecursorMassAnalyzer) &&
                other.PrecursorRes.Equals(PrecursorRes) &&
                other.UseSelectiveExtraction == UseSelectiveExtraction &&
                other.PrecursorResMz.Equals(PrecursorResMz) &&
                other.RetentionTimeFilterType == RetentionTimeFilterType &&
                other.RetentionTimeFilterLength == RetentionTimeFilterLength &&
                other.ExtractIsotopeEnvelope == ExtractIsotopeEnvelope;
        }

        public override bool Equals(object obj)
        {
            if (ReferenceEquals(null, obj)) return false;
            if (ReferenceEquals(this, obj)) return true;
            if (obj.GetType() != typeof (TransitionFullScan)) return false;
            return Equals((TransitionFullScan) obj);
        }

        public override int GetHashCode()
        {
            unchecked
            {
                int result = AcquisitionMethod.GetHashCode();
                result = (result * 397) ^ (IsolationScheme != null ? IsolationScheme.GetHashCode() : 0);
                result = (result*397) ^ ProductMassAnalyzer.GetHashCode();
                result = (result*397) ^ (ProductRes.HasValue ? ProductRes.Value.GetHashCode() : 0);
                result = (result*397) ^ (ProductResMz.HasValue ? ProductResMz.Value.GetHashCode() : 0);
                result = (result*397) ^ PrecursorIsotopes.GetHashCode();
                result = (result*397) ^ (PrecursorIsotopeFilter.HasValue ? PrecursorIsotopeFilter.Value.GetHashCode() : 0);
                result = (result*397) ^ (IsotopeEnrichments != null ? IsotopeEnrichments.GetHashCode() : 0);
                result = (result*397) ^ PrecursorMassAnalyzer.GetHashCode();
                result = (result*397) ^ (PrecursorRes.HasValue ? PrecursorRes.Value.GetHashCode() : 0);
                result = (result*397) ^ (PrecursorResMz.HasValue ? PrecursorResMz.Value.GetHashCode() : 0);
                result = (result*397) ^ UseSelectiveExtraction.GetHashCode();
                result = (result*397) ^ RetentionTimeFilterType.GetHashCode();
                result = (result*397) ^ RetentionTimeFilterLength.GetHashCode();
                return result;
            }
        }

        #endregion
    }

    [XmlRoot("transition_integration")]
    public sealed class TransitionIntegration : Immutable, IValidating, IXmlSerializable
    {
        public bool IsIntegrateAll { get; private set; }

        #region Property change methods

        public TransitionIntegration ChangeIntegrateAll(bool prop)
        {
            return ChangeProp(ImClone(this), im => im.IsIntegrateAll = prop);
        }        

        #endregion

        #region Implementation of IXmlSerializable

        private enum ATTR // Not L10N
        {
            integrate_all,
        }

        void IValidating.Validate()
        {
        }

        public static TransitionIntegration Deserialize(XmlReader reader)
        {
            return reader.Deserialize(new TransitionIntegration());
        }

        public XmlSchema GetSchema()
        {
            return null;
        }

        public void ReadXml(XmlReader reader)
        {
            // Read start tag attributes
            IsIntegrateAll = reader.GetBoolAttribute(ATTR.integrate_all);

            // Consume tag
            reader.Read();
        }

        public void WriteXml(XmlWriter writer)
        {
            // Write attributes
            writer.WriteAttribute(ATTR.integrate_all, IsIntegrateAll);
        }

        #endregion

        #region object overrides

        public bool Equals(TransitionIntegration other)
        {
            if (ReferenceEquals(null, other)) return false;
            if (ReferenceEquals(this, other)) return true;
            return other.IsIntegrateAll.Equals(IsIntegrateAll);
        }

        public override bool Equals(object obj)
        {
            if (ReferenceEquals(null, obj)) return false;
            if (ReferenceEquals(this, obj)) return true;
            if (obj.GetType() != typeof (TransitionIntegration)) return false;
            return Equals((TransitionIntegration) obj);
        }

        public override int GetHashCode()
        {
            return IsIntegrateAll.GetHashCode();
        }

        #endregion
    }
}<|MERGE_RESOLUTION|>--- conflicted
+++ resolved
@@ -1,3031 +1,3027 @@
-/*
- * Original author: Brendan MacLean <brendanx .at. u.washington.edu>,
- *                  MacCoss Lab, Department of Genome Sciences, UW
- *
- * Copyright 2009 University of Washington - Seattle, WA
- * 
- * Licensed under the Apache License, Version 2.0 (the "License");
- * you may not use this file except in compliance with the License.
- * You may obtain a copy of the License at
- *
- *     http://www.apache.org/licenses/LICENSE-2.0
- *
- * Unless required by applicable law or agreed to in writing, software
- * distributed under the License is distributed on an "AS IS" BASIS,
- * WITHOUT WARRANTIES OR CONDITIONS OF ANY KIND, either express or implied.
- * See the License for the specific language governing permissions and
- * limitations under the License.
- */
-using System;
-using System.Collections.Generic;
-using System.Diagnostics;
-using System.Linq;
-using System.Globalization;
-using System.IO;
-using System.Xml;
-using System.Xml.Schema;
-using System.Xml.Serialization;
-using pwiz.Common.Chemistry;
-using pwiz.Common.Collections;
-using pwiz.Common.DataBinding;
-using pwiz.Common.SystemUtil;
-using pwiz.Skyline.Model.AuditLog;
-using pwiz.Skyline.Model.Optimization;
-using pwiz.Skyline.Model.Results;
-using pwiz.Skyline.Properties;
-using pwiz.Skyline.Util;
-using pwiz.Skyline.Util.Extensions;
-
-namespace pwiz.Skyline.Model.DocSettings
-{
-    [XmlRoot("transition_settings")]
-    public class TransitionSettings : Immutable, IValidating, IXmlSerializable
-    {
-        public TransitionSettings(TransitionPrediction prediction,
-                                  TransitionFilter filter,
-                                  TransitionLibraries libraries,
-                                  TransitionIntegration integration,
-                                  TransitionInstrument instrument,
-                                  TransitionFullScan fullScan)
-        {
-            Prediction = prediction;
-            Filter = filter;
-            Libraries = libraries;
-            Integration = integration;
-            Instrument = instrument;
-            FullScan = fullScan;
-
-            DoValidate();
-        }
-
-        [DiffParent(true)]
-        public TransitionPrediction Prediction { get; private set; }
-
-        [DiffParent(true)]
-        public TransitionFilter Filter { get; private set; }
-
-        [DiffParent(true)]
-        public TransitionLibraries Libraries { get; private set; }
-
-        public TransitionIntegration Integration { get; private set; }
-
-        [DiffParent(true)]
-        public TransitionInstrument Instrument { get; private set; }
-
-        [DiffParent(true)]
-        public TransitionFullScan FullScan { get; private set; }
-
-        public bool IsMeasurablePrecursor(double mz)
-        {
-            if (!Instrument.IsMeasurable(mz))
-                return false;
-            return FullScan.IsolationScheme == null || FullScan.IsolationScheme.IsInRangeMz(mz);
-        }
-
-        public bool Accept(Target sequence, double precursorMz, IonType type, int cleavageOffset, double ionMz, int start, int end, double startMz)
-        {
-            if (Filter.ExclusionUseDIAWindow && FullScan.IsolationScheme != null &&
-                FullScan.IsolationScheme.MayFallIntoSameWindow(ionMz, precursorMz))
-            {
-                return false;
-            }
-
-            return Filter.Accept(sequence, precursorMz, type, cleavageOffset, ionMz, start, end, startMz);
-        }
-
-        #region Property change methods
-
-        public TransitionSettings ChangePrediction(TransitionPrediction prop)
-        {
-            return ChangeProp(ImClone(this), im => im.Prediction = prop);
-        }
-
-        public TransitionSettings ChangeFilter(TransitionFilter prop)
-        {
-            return ChangeProp(ImClone(this), im => im.Filter = prop);
-        }
-
-        public TransitionSettings ChangeLibraries(TransitionLibraries prop)
-        {
-            return ChangeProp(ImClone(this), im => im.Libraries = prop);
-        }
-
-        public TransitionSettings ChangeIntegration(TransitionIntegration prop)
-        {
-            return ChangeProp(ImClone(this), im => im.Integration = prop);
-        }
-
-        public TransitionSettings ChangeInstrument(TransitionInstrument prop)
-        {
-            return ChangeProp(ImClone(this), im => im.Instrument = prop);
-        }
-
-        public TransitionSettings ChangeFullScan(TransitionFullScan prop)
-        {
-            return ChangeProp(ImClone(this), im => im.FullScan = prop);
-        }
-
-        
-
-
-        #endregion
-
-        #region Implementation of IXmlSerializable
-
-        /// <summary>
-        /// For serialization
-        /// </summary>
-        private TransitionSettings()
-        {
-        }
-
-        void IValidating.Validate()
-        {
-            DoValidate();
-        }
-
-        private void DoValidate()
-        {
-            // Be careful in this validate function, since it occurs before SrmSettings.ValidateLoad()
-            // This means any of the sub-settings objects may be null, and they will get the defaults
-            if (FullScan != null && FullScan.IsHighResPrecursor &&
-                    Prediction != null && Prediction.PrecursorMassType.IsAverage())
-            {
-                throw new InvalidDataException(
-                    Resources.TransitionSettings_DoValidate_High_resolution_MS1_filtering_requires_use_of_monoisotopic_precursor_masses);
-            }
-
-            if (FullScan != null && FullScan.IsolationScheme != null && FullScan.IsolationScheme.WindowsPerScan.HasValue &&
-                (Instrument == null || !Instrument.MaxInclusions.HasValue))
-            {
-                throw new InvalidDataException(
-                    Resources.TransitionSettings_DoValidate_The_instrument_s_firmware_inclusion_limit_must_be_specified_before_doing_a_multiplexed_DIA_scan);
-            }
-        }
-
-        public static TransitionSettings Deserialize(XmlReader reader)
-        {
-            return reader.Deserialize(new TransitionSettings());
-        }
-
-        public XmlSchema GetSchema()
-        {
-            return null;
-        }
-
-        public void ReadXml(XmlReader reader)
-        {
-            // Consume tag
-            if (reader.IsEmptyElement)
-                reader.Read();
-            else
-            {
-                reader.ReadStartElement();
-
-                // Read child elements.
-                Prediction = reader.DeserializeElement<TransitionPrediction>();
-                Filter = reader.DeserializeElement<TransitionFilter>();
-                Libraries = reader.DeserializeElement<TransitionLibraries>();
-                Integration = reader.DeserializeElement<TransitionIntegration>();
-                Instrument = reader.DeserializeElement<TransitionInstrument>();
-                FullScan = reader.DeserializeElement<TransitionFullScan>();
-                // Backward compatibility with v0.7.1
-                if (FullScan == null && Instrument != null && Instrument.PrecursorAcquisitionMethod != FullScanAcquisitionMethod.None)
-                {
-                    FullScan = new TransitionFullScan(Instrument.PrecursorAcquisitionMethod,
-                                                      TransitionFullScan.CreateIsolationSchemeForFilter(
-                                                          Instrument.PrecursorAcquisitionMethod,
-                                                          Instrument.PrecursorFilter, null),
-                                                      FullScanMassAnalyzerType.qit,
-                                                      Instrument.ProductFilter/TransitionFullScan.RES_PER_FILTER, null,
-                                                      FullScanPrecursorIsotopes.None, null,
-                                                      FullScanMassAnalyzerType.none, null, null, false,
-                                                      null, RetentionTimeFilterType.none, 0);
-                    Instrument = Instrument.ClearFullScanSettings();
-                }
-
-                reader.ReadEndElement();                
-            }
-
-            DoValidate();
-        }
-
-        public void WriteXml(XmlWriter writer)
-        {
-            // Write child elements
-            writer.WriteElement(Prediction);
-            writer.WriteElement(Filter);
-            writer.WriteElement(Libraries);
-            writer.WriteElement(Integration);
-            writer.WriteElement(Instrument);
-            // Avoid breaking documents for older versions, if no full-scan
-            // filtering is in use.
-            if (FullScan.IsEnabled)
-                writer.WriteElement(FullScan);
-        }
-
-        #endregion
-
-        #region object overrides
-
-        public bool Equals(TransitionSettings obj)
-        {
-            if (ReferenceEquals(null, obj)) return false;
-            if (ReferenceEquals(this, obj)) return true;
-            return Equals(obj.Prediction, Prediction) &&
-                   Equals(obj.Filter, Filter) &&
-                   Equals(obj.Libraries, Libraries) &&
-                   Equals(obj.Integration, Integration) &&
-                   Equals(obj.Instrument, Instrument) &&
-                   Equals(obj.FullScan, FullScan);
-        }
-
-        public override bool Equals(object obj)
-        {
-            if (ReferenceEquals(null, obj)) return false;
-            if (ReferenceEquals(this, obj)) return true;
-            if (obj.GetType() != typeof (TransitionSettings)) return false;
-            return Equals((TransitionSettings) obj);
-        }
-
-        public override int GetHashCode()
-        {
-            unchecked
-            {
-                int result = Prediction.GetHashCode();
-                result = (result * 397) ^ Filter.GetHashCode();
-                result = (result * 397) ^ Libraries.GetHashCode();
-                result = (result * 397) ^ Integration.GetHashCode();
-                result = (result * 397) ^ Instrument.GetHashCode();
-                result = (result * 397) ^ FullScan.GetHashCode();
-                return result;
-            }
-        }
-
-        #endregion
-    }
-
-// ReSharper disable InconsistentNaming
-    public enum OptimizedMethodType { None, Precursor, Transition }
-// ReSharper restore InconsistentNaming
-    public static class OptimizedMethodTypeExtension
-    {
-        private static string[] LOCALIZED_VALUES
-        {
-            get
-            {
-                return new[]
-                {
-                    Resources.OptimizedMethodTypeExtension_LOCALIZED_VALUES_None,
-                    Resources.OptimizedMethodTypeExtension_LOCALIZED_VALUES_Precursor,
-                    Resources.OptimizedMethodTypeExtension_LOCALIZED_VALUES_Transition
-                };
-            }
-        }
-        public static string GetLocalizedString(this OptimizedMethodType val)
-        {
-            return LOCALIZED_VALUES[(int)val];
-        }
-
-        public static OptimizedMethodType GetEnum(string enumValue)
-        {
-            return Helpers.EnumFromLocalizedString<OptimizedMethodType>(enumValue, LOCALIZED_VALUES);
-        }
-
-        public static OptimizedMethodType GetEnum(string enumValue, OptimizedMethodType defaultValue)
-        {
-            return Helpers.EnumFromLocalizedString(enumValue, LOCALIZED_VALUES, defaultValue);
-        }  
-    }
-
-    [XmlRoot("transition_prediction")]
-    public class TransitionPrediction : Immutable, IValidating, IXmlSerializable
-    {
-        public TransitionPrediction(MassType precursorMassType, MassType fragmentMassType,
-                                    CollisionEnergyRegression collisionEnergy,
-                                    DeclusteringPotentialRegression declusteringPotential,
-                                    CompensationVoltageParameters compensationVoltage,
-                                    OptimizationLibrary optimizationLibrary,
-                                    OptimizedMethodType optimizedMethodType)
-        {
-            PrecursorMassType = precursorMassType;
-            FragmentMassType = fragmentMassType;
-            CollisionEnergy = collisionEnergy;
-            DeclusteringPotential = declusteringPotential;
-            CompensationVoltage = compensationVoltage;
-            OptimizedLibrary = optimizationLibrary;
-            OptimizedMethodType = optimizedMethodType;
-
-            DoValidate();
-        }
-
-        public TransitionPrediction(TransitionPrediction copy)
-            : this(copy.PrecursorMassType,
-                   copy.FragmentMassType,
-                   copy.CollisionEnergy,
-                   copy.DeclusteringPotential,
-                   copy.CompensationVoltage,
-                   copy.OptimizedLibrary,
-                   copy.OptimizedMethodType)
-        {
-        }
-
-        [Diff]
-        public MassType PrecursorMassType { get; private set; }
-
-        [Diff]
-        public MassType FragmentMassType { get; private set; }
-
-        [DiffParent]
-        public CollisionEnergyRegression CollisionEnergy { get; private set; }
-
-        [DiffParent]
-        public DeclusteringPotentialRegression DeclusteringPotential { get; private set; }
-
-        [DiffParent]
-        public CompensationVoltageParameters CompensationVoltage { get; private set; }
-
-        [DiffParent]
-        public OptimizationLibrary OptimizedLibrary { get; set; }
-
-        [Diff]
-        public OptimizedMethodType OptimizedMethodType { get; private set; }
-
-        [Diff]
-        public bool UseOptimizationValues { get { return OptimizedMethodType != OptimizedMethodType.None; } }
-
-        /// <summary>
-        /// This element is here for backward compatibility with the
-        /// 0.1.0.0 document format.  It is not cloned, or checked for
-        /// equality.  Its value, if not null, must be moved to
-        /// <see cref="PeptidePrediction"/>.
-        /// </summary>
-        public RetentionTimeRegression RetentionTime { get; set; }
-
-        public OptimizableRegression GetOptimizeFunction(string optimize)
-        {
-            if (Equals(optimize, ExportOptimize.CE))
-                return CollisionEnergy;
-            else if (Equals(optimize, ExportOptimize.DP))
-            {
-                if (DeclusteringPotential == null)
-                    throw new InvalidDataException(
-                        Resources.
-                            SkylineWindow_ImportResults_A_regression_for_declustering_potention_must_be_selected_in_the_Prediction_tab_of_the_Transition_Settings_in_order_to_import_optimization_data_for_decluserting_potential);
-
-                return DeclusteringPotential;
-            }
-            else if (Equals(optimize, ExportOptimize.COV_ROUGH) || Equals(optimize, ExportOptimize.COV_MEDIUM) || Equals(optimize, ExportOptimize.COV_FINE))
-            {
-                if (CompensationVoltage == null)
-                    throw new InvalidDataException(
-                        Resources
-                            .TransitionPrediction_GetOptimizeFunction_Compensation_voltage_parameters_must_be_selected_in_the_Prediction_tab_of_the_Transition_Settings_in_order_to_import_optimization_data_for_compensation_voltage);
-
-                switch (CompensationVoltageParameters.GetTuneLevel(optimize))
-                {
-                    case CompensationVoltageParameters.Tuning.fine:
-                        return CompensationVoltage.RegressionFine;
-                    case CompensationVoltageParameters.Tuning.medium:
-                        return CompensationVoltage.RegressionMedium;
-                    default:
-                        return CompensationVoltage.RegressionRough;
-                }
-            }
-            return null;
-        }
-
-        #region Property change methods
-
-        public TransitionPrediction ChangePrecursorMassType(MassType prop)
-        {
-            return ChangeProp(ImClone(this), im => im.PrecursorMassType = prop);
-        }
-
-        public TransitionPrediction ChangeFragmentMassType(MassType prop)
-        {
-            return ChangeProp(ImClone(this), im => im.FragmentMassType = prop);
-        }
-
-        public TransitionPrediction ChangeCollisionEnergy(CollisionEnergyRegression prop)
-        {
-            return ChangeProp(ImClone(this), im => im.CollisionEnergy = prop);
-        }
-
-        public TransitionPrediction ChangeDeclusteringPotential(DeclusteringPotentialRegression prop)
-        {
-            return ChangeProp(ImClone(this), im => im.DeclusteringPotential = prop);
-        }
-
-        public TransitionPrediction ChangeCompensationVoltage(CompensationVoltageParameters prop)
-        {
-            return ChangeProp(ImClone(this), im => im.CompensationVoltage = prop);
-        }
-
-        public TransitionPrediction ChangeOptimizationLibrary(OptimizationLibrary prop)
-        {
-            return ChangeProp(ImClone(this), im => im.OptimizedLibrary = prop);
-        }
-
-        public TransitionPrediction ChangeOptimizedMethodType(OptimizedMethodType prop)
-        {
-            return ChangeProp(ImClone(this), im => im.OptimizedMethodType = prop);
-        }
-
-        #endregion
-
-        #region Implementation of IXmlSerializable
-
-        /// <summary>
-        /// For serialization
-        /// </summary>
-        private TransitionPrediction()
-        {
-        }
-
-        private enum ATTR // Not L10N
-        {
-            precursor_mass_type,
-            fragment_mass_type,
-            optimize_by
-        }
-
-        void IValidating.Validate()
-        {
-            DoValidate();
-        }
-
-        private void DoValidate()
-        {
-            if (CollisionEnergy == null)
-                throw new InvalidDataException(Resources.TransitionPrediction_DoValidate_Transition_prediction_requires_a_collision_energy_regression_function);
-        }
-
-        public static TransitionPrediction Deserialize(XmlReader reader)
-        {
-            return reader.Deserialize(new TransitionPrediction());
-        }
-
-        public XmlSchema GetSchema()
-        {
-            return null;
-        }
-
-        public void ReadXml(XmlReader reader)
-        {
-            // Read start tag attributes
-            PrecursorMassType = reader.GetEnumAttribute(ATTR.precursor_mass_type, MassType.Monoisotopic);
-            FragmentMassType = reader.GetEnumAttribute(ATTR.fragment_mass_type, MassType.Monoisotopic);
-            OptimizedMethodType = reader.GetEnumAttribute(ATTR.optimize_by, OptimizedMethodType.None);
-
-            // Consume tag
-            if (reader.IsEmptyElement)
-            {
-                reader.Read();
-
-                CollisionEnergy = CollisionEnergyList.NONE;
-                OptimizedLibrary = OptimizationLibrary.NONE;
-            }
-            else
-            {
-                reader.ReadStartElement();
-
-                // Read child elements.
-                CollisionEnergy = reader.DeserializeElement<CollisionEnergyRegression>() ?? CollisionEnergyList.NONE;
-                RetentionTime = reader.DeserializeElement<RetentionTimeRegression>();   // v0.1.0 support
-                DeclusteringPotential = reader.DeserializeElement<DeclusteringPotentialRegression>();
-                OptimizedLibrary = reader.DeserializeElement<OptimizationLibrary>() ?? OptimizationLibrary.NONE;
-                CompensationVoltage = reader.DeserializeElement<CompensationVoltageParameters>();
-
-                reader.ReadEndElement();
-            }
-
-            DoValidate();
-        }
-
-        public void WriteXml(XmlWriter writer)
-        {
-            // Write attributes
-            writer.WriteAttribute(ATTR.precursor_mass_type, PrecursorMassType);
-            writer.WriteAttribute(ATTR.fragment_mass_type, FragmentMassType);
-            writer.WriteAttribute(ATTR.optimize_by, OptimizedMethodType);
-            // Write child elements
-            if (!CollisionEnergy.Equals(CollisionEnergyList.NONE))
-                writer.WriteElement(CollisionEnergy);
-            if (DeclusteringPotential != null)
-                writer.WriteElement(DeclusteringPotential);
-            if (OptimizedLibrary != null && !OptimizedLibrary.IsNone)
-                writer.WriteElement(OptimizedLibrary);
-            if (CompensationVoltage != null)
-                writer.WriteElement(CompensationVoltage);
-        }
-
-        #endregion
-
-        #region object overrides
-
-        public bool Equals(TransitionPrediction obj)
-        {
-            if (ReferenceEquals(null, obj)) return false;
-            if (ReferenceEquals(this, obj)) return true;
-            return Equals(obj.PrecursorMassType, PrecursorMassType) &&
-                   Equals(obj.FragmentMassType, FragmentMassType) &&
-                   Equals(obj.CollisionEnergy, CollisionEnergy) &&
-                   Equals(obj.DeclusteringPotential, DeclusteringPotential) &&
-                   Equals(obj.CompensationVoltage, CompensationVoltage) &&
-                   Equals(obj.OptimizedLibrary, OptimizedLibrary) &&
-                   Equals(obj.OptimizedMethodType, OptimizedMethodType);
-        }
-
-        public override bool Equals(object obj)
-        {
-            if (ReferenceEquals(null, obj)) return false;
-            if (ReferenceEquals(this, obj)) return true;
-            if (obj.GetType() != typeof (TransitionPrediction)) return false;
-            return Equals((TransitionPrediction) obj);
-        }
-
-        public override int GetHashCode()
-        {
-            unchecked
-            {
-                int result = PrecursorMassType.GetHashCode();
-                result = (result*397) ^ FragmentMassType.GetHashCode();
-                result = (result*397) ^ (CollisionEnergy != null ? CollisionEnergy.GetHashCode() : 0);
-                result = (result*397) ^ (DeclusteringPotential != null ? DeclusteringPotential.GetHashCode() : 0);
-                result = (result*397) ^ (CompensationVoltage != null ? CompensationVoltage.GetHashCode() : 0);
-                result = (result*397) ^ OptimizedLibrary.GetHashCode();
-                result = (result*397) ^ OptimizedMethodType.GetHashCode();
-                return result;
-            }
-        }
-
-        #endregion
-    }
-
-    [XmlRoot("transition_filter")]
-    public class TransitionFilter : Immutable, IXmlSerializable
-    {
-        public const double MIN_EXCLUSION_WINDOW = 0.01;
-        public const double MAX_EXCLUSION_WINDOW = 50.0;
-
-        public const string DEFAULT_START_FINDER = "m/z > precursor";   // Not L10N
-        public const string DEFAULT_END_FINDER = "3 ions";   // Not L10N
-
-
-        private ImmutableList<Adduct> _peptidePrecursorCharges;
-        private ImmutableList<Adduct> _peptideProductCharges;
-        private ImmutableList<IonType> _peptideIonTypes;
-        private ImmutableList<Adduct> _smallMoleculePrecursorAdducts;
-        private ImmutableList<Adduct> _smallMoleculeFragmentAdducts;
-        private ImmutableList<IonType> _smallMoleculeIonTypes;
-        private ImmutableList<MeasuredIon> _measuredIons;
-        private StartFragmentFinder _fragmentRangeFirst;
-        private EndFragmentFinder _fragmentRangeLast;
-
-        public TransitionFilter(IList<Adduct> peptidePrecursorCharges,
-                                IList<Adduct> peptideProductCharges,
-                                IList<IonType> peptideIonTypes,
-                                IList<Adduct> smallMoleculePrecursorAdducts,
-                                IList<Adduct> smallMoleculeFragmentAdducts,
-                                IList<IonType> smallMoleculeIonTypes,
-                                string fragmentRangeFirstName,
-                                string fragmentRangeLastName,
-                                IList<MeasuredIon> measuredIons,
-                                double precursorMzWindow,
-                                bool exclusionUseDIAWindow,
-                                bool autoSelect)
-        {
-            PeptidePrecursorCharges = peptidePrecursorCharges;
-            PeptideProductCharges = peptideProductCharges;
-            SmallMoleculePrecursorAdducts = smallMoleculePrecursorAdducts;
-            SmallMoleculeFragmentAdducts = smallMoleculeFragmentAdducts;
-            PeptideIonTypes = peptideIonTypes;
-            SmallMoleculeIonTypes = smallMoleculeIonTypes;
-            FragmentRangeFirstName = fragmentRangeFirstName;
-            FragmentRangeLastName = fragmentRangeLastName;
-            MeasuredIons = measuredIons;
-            PrecursorMzWindow = precursorMzWindow;
-            ExclusionUseDIAWindow = exclusionUseDIAWindow;
-            AutoSelect = autoSelect;
-
-            Validate();
-        }
-
-        private static string AdductListToString(IList<Adduct> list)
-        {
-            return list.ToArray().ToString(", "); // Not L10N? Internationalization of comma?
-        }
-
-        [Diff]
-        public string PeptidePrecursorChargesString
-        {
-            get { return AdductListToString(PeptidePrecursorCharges); }
-        }
-
-        [Diff]
-        public string PeptideProductChargesString
-        {
-            get { return AdductListToString(PeptideProductCharges); }
-        }
-
-        [Diff]
-        public string SmallMoleculePrecursorAdductsString
-        {
-            get { return AdductListToString(SmallMoleculePrecursorAdducts); }
-        }
-
-        [Diff]
-        public string SmallMoleculeFragmentAdductsString
-        {
-            get { return AdductListToString(SmallMoleculeFragmentAdducts); }
-        }
-
-        [Diff]
-        public string PeptideIonTypesString
-        {
-            get { return ToStringIonTypes(PeptideIonTypes, true); }
-        }
-
-        [Diff]
-        public string SmallMoleculeIonTypesString
-        {
-            get { return ToStringSmallMoleculeIonTypes(SmallMoleculeIonTypes, true); }
-        }
-
-        public IList<Adduct> PeptidePrecursorCharges
-        {
-            get { return _peptidePrecursorCharges; }
-            private set
-            {
-                ValidateCharges(Resources.TransitionFilter_PrecursorCharges_Precursor_charges, value,
-                    TransitionGroup.MIN_PRECURSOR_CHARGE, TransitionGroup.MAX_PRECURSOR_CHARGE);
-                _peptidePrecursorCharges = MakeChargeCollection(value);
-            }
-        }
-
-        public IList<Adduct> PeptideProductCharges
-        {
-            get { return _peptideProductCharges; }
-            private set
-            {
-                ValidateCharges(Resources.TransitionFilter_ProductCharges_Product_ion_charges, value,
-                    Transition.MIN_PRODUCT_CHARGE, Transition.MAX_PRODUCT_CHARGE);
-                _peptideProductCharges = MakeChargeCollection(value);
-            }
-        }
-
-        public IList<Adduct> SmallMoleculePrecursorAdducts
-        {
-            get { return _smallMoleculePrecursorAdducts; }
-            private set
-            {
-                ValidateCharges(Resources.TransitionFilter_SmallMoleculePrecursorAdducts_Small_molecule_precursor_adducts, value,
-                    TransitionGroup.MIN_PRECURSOR_CHARGE, TransitionGroup.MAX_PRECURSOR_CHARGE);
-                _smallMoleculePrecursorAdducts = MakeChargeCollection(value);
-            }
-        }
-
-        public IList<Adduct> SmallMoleculeFragmentAdducts
-        {
-            get { return _smallMoleculeFragmentAdducts; }
-            set { _smallMoleculeFragmentAdducts = MakeChargeCollection(value); }
-        }
-
-        public static ImmutableList<Adduct> MakeChargeCollection(IList<Adduct> charges)
-        {
-            var arrayCharges = charges.ToArrayStd();
-            Array.Sort(arrayCharges);
-            return MakeReadOnly(arrayCharges);
-        }
-
-        public IList<IonType> PeptideIonTypes
-        {
-            get { return _peptideIonTypes; }
-            private set
-            {
-                if (value.Count == 0)
-                    throw new InvalidDataException(Resources.TransitionFilter_IonTypes_At_least_one_ion_type_is_required);
-                TypeSafeEnum.ValidateList(value);
-                _peptideIonTypes = MakeReadOnly(value);
-            }
-        }
-
-        public IList<IonType> SmallMoleculeIonTypes
-        {
-            get { return _smallMoleculeIonTypes; }
-            private set
-            {
-                if (value.Count == 0)
-                    throw new InvalidDataException(Resources.TransitionFilter_IonTypes_At_least_one_ion_type_is_required);
-                TypeSafeEnum.ValidateList(value);
-                _smallMoleculeIonTypes = MakeReadOnly(value);
-            }
-        }
-
-        public IStartFragmentFinder FragmentRangeFirst { get { return _fragmentRangeFirst; } }
-
-        [Diff]
-        public string FragmentRangeFirstName
-        {
-            get { return _fragmentRangeFirst.Name; }
-            private set
-            {
-                _fragmentRangeFirst = (StartFragmentFinder)GetStartFragmentFinder(value);
-                if (_fragmentRangeFirst == null)
-                {
-                    throw new InvalidDataException(
-                        string.Format(Resources.TransitionFilter_FragmentRangeFirstName_Unsupported_first_fragment_name__0__,
-                                      FragmentRangeFirst));
-                }
-            }
-        }
-
-        public IEndFragmentFinder FragmentRangeLast { get { return _fragmentRangeLast; } }
-
-        [Diff]
-        public string FragmentRangeLastName
-        {
-            get { return _fragmentRangeLast.Name; }
-            private set
-            {
-                _fragmentRangeLast = (EndFragmentFinder)GetEndFragmentFinder(value);
-                if (_fragmentRangeLast == null)
-                {
-                    throw new InvalidDataException(
-                        string.Format(Resources.TransitionFilter_FragmentRangeLastName_Unsupported_last_fragment_name__0__,
-                                      FragmentRangeLast));
-                }
-            }
-        }
-
-        [DiffParent]
-        public IList<MeasuredIon> MeasuredIons
-        {
-            get { return _measuredIons; }
-            private set { _measuredIons = MakeReadOnly(value); }
-        }
-
-        public bool IsSpecialFragment(Target sequence, IonType ionType, int cleavageOffset)
-        {
-            return MeasuredIons.Contains(m => m.IsMatch(sequence, ionType, cleavageOffset));
-        }
-
-        /// <summary>
-        /// Returns false if the transition is a reporter type custom ion that is no longer
-        /// available in the settings.
-        /// </summary>
-        public bool IsAvailableReporterIon(TransitionDocNode nodeTransition)
-        {
-            if (!nodeTransition.Transition.IsCustom() || nodeTransition.Transition.IsNonReporterCustomIon())
-                return true;
-            return MeasuredIons.Contains(m => Equals(m.SettingsCustomIon, nodeTransition.Transition.CustomIon));
-        }
-
-        /// <summary>
-        /// A m/z window width around the precursor m/z where transitions are not allowed.
-        /// </summary>
-        [Diff]
-        public double PrecursorMzWindow { get; private set; }
-
-        /// <summary>
-        /// Returns true if the ion m/z value is within the precursor m/z exclusion window.
-        /// i.e. within 1/2 of the window width of the precursor m/z.
-        /// </summary>
-        public bool IsExcluded(double ionMz, double precursorMz)
-        {
-            return PrecursorMzWindow != 0 && Math.Abs(ionMz - precursorMz)*2 < PrecursorMzWindow;
-        }
-
-        public bool Accept(Target sequence, double precursorMz, IonType type, int cleavageOffset, double ionMz, int start, int end, double startMz)
-        {
-            if (IsExcluded(ionMz, precursorMz))
-                return false;
-            if (start <= cleavageOffset && cleavageOffset <= end && startMz <= ionMz)
-                return true;            
-            return IsSpecialFragment(sequence, type, cleavageOffset);
-        }
-
-        [Diff]
-        public bool AutoSelect { get; private set; }
-
-        /// <summary>
-        /// Whether to use the DIA window for exclusion of fragments (exclude fragments falling 
-        /// into the same DIA window as the precursor)
-        /// </summary>
-        [Diff]
-        public bool ExclusionUseDIAWindow { get; private set; }
-
-        #region Property change methods
-
-        public TransitionFilter ChangePeptidePrecursorCharges(IList<Adduct> prop)
-        {
-            return ChangeProp(ImClone(this), im => im.PeptidePrecursorCharges = prop);
-        }
-
-        public TransitionFilter ChangePeptideProductCharges(IList<Adduct> prop)
-        {
-            return ChangeProp(ImClone(this), im => im.PeptideProductCharges = prop);
-        }
-
-        public TransitionFilter ChangePeptideIonTypes(IList<IonType> prop)
-        {
-            return ChangeProp(ImClone(this), im => im.PeptideIonTypes = prop);
-        }
-
-        public TransitionFilter ChangeSmallMoleculePrecursorAdducts(IList<Adduct> prop)
-        {
-            return ChangeProp(ImClone(this), im => im.SmallMoleculePrecursorAdducts = prop);
-        }
-        public TransitionFilter ChangeSmallMoleculeFragmentAdducts(IList<Adduct> prop)
-        {
-            return ChangeProp(ImClone(this), im => im.SmallMoleculeFragmentAdducts = prop);
-        }
-        public TransitionFilter ChangeSmallMoleculeIonTypes(IList<IonType> prop)
-        {
-            return ChangeProp(ImClone(this), im => im.SmallMoleculeIonTypes = prop);
-        }
-
-        public TransitionFilter ChangeFragmentRangeFirstName(string prop)
-        {
-            return ChangeProp(ImClone(this), im => im.FragmentRangeFirstName = prop);
-        }
-
-        public TransitionFilter ChangeFragmentRangeLastName(string prop)
-        {
-            return ChangeProp(ImClone(this), im => im.FragmentRangeLastName = prop);
-        }
-
-        public TransitionFilter ChangeMeasuredIons(IList<MeasuredIon> prop)
-        {
-            return ChangeProp(ImClone(this), im => im.MeasuredIons = prop);
-        }
-
-        public TransitionFilter ChangePrecursorMzWindow(double prop)
-        {
-            return ChangeProp(ImClone(this), im => im.PrecursorMzWindow = prop);
-        }
-
-        public TransitionFilter ChangeAutoSelect(bool prop)
-        {
-            return ChangeProp(ImClone(this), im => im.AutoSelect = prop);
-        }
-
-        public TransitionFilter ChangeExclusionUseDIAWindow(bool prop)
-        {
-            return ChangeProp(ImClone(this), im => im.ExclusionUseDIAWindow = prop);
-        }
-
-        #endregion
-
-        #region Implementation of IXmlSerializable
-
-        /// <summary>
-        /// For serialization
-        /// </summary>
-        private TransitionFilter()
-        {
-        }
-
-        private enum ATTR // Not L10N
-        {
-            precursor_charges,
-            product_charges,
-            fragment_types,
-            fragment_range_first,
-            fragment_range_last,
-            include_n_proline,
-            // Old misspelling v0.1
-            include_n_prolene,
-            include_c_glu_asp,
-            precursor_mz_window,
-            exclusion_use_dia_window,
-            auto_select,
-            precursor_adducts,  // For small molecule use
-            product_adducts,  // For small molecule use
-            small_molecule_fragment_types,
-        }
-
-        public static void ValidateCharges(string label, ICollection<Adduct> adducts, int min, int max)
-        {
-            if (adducts == null || adducts.Count == 0)
-                throw new InvalidDataException(string.Format(Resources.TransitionFilter_ValidateCharges__0__cannot_be_empty, label));
-            var seen = new HashSet<Adduct>();
-            foreach (var adduct in adducts)
-            {
-                var charge = adduct.AdductCharge;
-                if (seen.Contains(adduct))
-                    throw new InvalidDataException(string.Format(Resources.TransitionFilter_ValidateCharges_Precursor_charges_specified_charge__0__more_than_once, adduct));
-                if (min > Math.Abs(charge) || Math.Abs(charge) > max)
-                    throw new InvalidDataException(string.Format(Resources.TransitionFilter_ValidateCharges_Invalid_charge__1__found__0__must_be_between__2__and__3__, label, adduct, min, max));
-                seen.Add(adduct);
-            }            
-        }
-
-        public void Validate()
-        {
-            if (PrecursorMzWindow != 0)
-            {
-                if (MIN_EXCLUSION_WINDOW > PrecursorMzWindow || PrecursorMzWindow > MAX_EXCLUSION_WINDOW)
-                {
-                    throw new InvalidDataException(
-                        string.Format(Resources.TransitionFilter_Validate_A_precursor_exclusion_window_must_be_between__0__and__1__,
-                                      MIN_EXCLUSION_WINDOW, MAX_EXCLUSION_WINDOW));
-                }
-            }
-            // It should not be possible to reach this error in the UI -- for development only
-            if (ExclusionUseDIAWindow)
-            {
-                if (PrecursorMzWindow != 0)
-                {
-                    throw new InvalidDataException("Cannot set the precursor exclusion window and also request to use DIA window."); // Not L10N
-                }              
-            }
-        }
-
-        public static TransitionFilter Deserialize(XmlReader reader)
-        {
-            return reader.Deserialize(new TransitionFilter());
-        }
-
-        public XmlSchema GetSchema()
-        {
-            return null;
-        }
-
-        public void ReadXml(XmlReader reader)
-        {
-            // Read start tag attributes
-            PeptidePrecursorCharges = ArrayUtil.Parse(reader.GetAttribute(ATTR.precursor_charges), Adduct.FromStringAssumeProtonated, TextUtil.SEPARATOR_CSV, new Adduct[0]);
-            PeptideProductCharges = ArrayUtil.Parse(reader.GetAttribute(ATTR.product_charges), Adduct.FromStringAssumeProtonated, TextUtil.SEPARATOR_CSV, new Adduct[0]);
-            PeptideIonTypes = ParseTypes(reader.GetAttribute(ATTR.fragment_types), new[] { IonType.y });
-            SmallMoleculePrecursorAdducts = ArrayUtil.Parse(reader.GetAttribute(ATTR.precursor_adducts), Adduct.FromStringAssumeChargeOnly, TextUtil.SEPARATOR_CSV, Transition.DEFAULT_MOLECULE_CHARGES);
-            SmallMoleculeFragmentAdducts = ArrayUtil.Parse(reader.GetAttribute(ATTR.product_adducts), Adduct.FromStringAssumeChargeOnly, TextUtil.SEPARATOR_CSV, Transition.DEFAULT_MOLECULE_FRAGMENT_CHARGES);
-            SmallMoleculeIonTypes = ParseSmallMoleculeTypes(reader.GetAttribute(ATTR.small_molecule_fragment_types), Transition.MOLECULE_ION_TYPES);
-            FragmentRangeFirstName = reader.GetAttribute(ATTR.fragment_range_first);
-            FragmentRangeLastName = reader.GetAttribute(ATTR.fragment_range_last);
-            PrecursorMzWindow = reader.GetDoubleAttribute(ATTR.precursor_mz_window);
-            // First, try old misspelling of proline
-            bool legacyProline = reader.GetBoolAttribute(ATTR.include_n_prolene);
-            // Second, try correct spelling
-            legacyProline = reader.GetBoolAttribute(ATTR.include_n_proline, legacyProline);
-            bool lecacyGluAsp = reader.GetBoolAttribute(ATTR.include_c_glu_asp);
-            ExclusionUseDIAWindow = reader.GetBoolAttribute(ATTR.exclusion_use_dia_window);
-            AutoSelect = reader.GetBoolAttribute(ATTR.auto_select);
-
-            // Consume tag
-            reader.Read();
-
-            // Read special ions
-            var measuredIons = new List<MeasuredIon>();
-            reader.ReadElements(measuredIons);
-
-            if (measuredIons.Count > 0)
-                reader.ReadEndElement();
-            
-            if (legacyProline)
-                measuredIons.Add(MeasuredIonList.NTERM_PROLINE_LEGACY);
-            if (lecacyGluAsp)
-                measuredIons.Add(MeasuredIonList.CTERM_GLU_ASP_LEGACY);
-
-            MeasuredIons = measuredIons.ToArray();
-
-            Validate();
-        }
-
-        public void WriteXml(XmlWriter writer)
-        {
-            // Write attributes
-            writer.WriteAttributeString(ATTR.precursor_charges, PeptidePrecursorCharges.ToString(TextUtil.SEPARATOR_CSV.ToString(CultureInfo.InvariantCulture)));
-            writer.WriteAttributeString(ATTR.product_charges, PeptideProductCharges.ToString(TextUtil.SEPARATOR_CSV.ToString(CultureInfo.InvariantCulture)));
-            writer.WriteAttributeString(ATTR.precursor_adducts, SmallMoleculePrecursorAdducts.ToString(TextUtil.SEPARATOR_CSV.ToString(CultureInfo.InvariantCulture)));
-            writer.WriteAttributeString(ATTR.product_adducts, SmallMoleculeFragmentAdducts.ToString(TextUtil.SEPARATOR_CSV.ToString(CultureInfo.InvariantCulture)));
-            writer.WriteAttributeString(ATTR.fragment_types, ToStringIonTypes(PeptideIonTypes, false));
-            writer.WriteAttributeString(ATTR.small_molecule_fragment_types, ToStringSmallMoleculeIonTypes(SmallMoleculeIonTypes, false));
-            writer.WriteAttributeString(ATTR.fragment_range_first, FragmentRangeFirstName);
-            writer.WriteAttributeString(ATTR.fragment_range_last, FragmentRangeLastName);
-            writer.WriteAttribute(ATTR.precursor_mz_window, PrecursorMzWindow);
-            writer.WriteAttribute(ATTR.exclusion_use_dia_window, ExclusionUseDIAWindow);
-            writer.WriteAttribute(ATTR.auto_select, AutoSelect);
-            writer.WriteElements(MeasuredIons);
-        }
-
-        public const string PRECURSOR_ION_CHAR = "p"; // Not L10N
-        public const string SMALL_MOLECULE_FRAGMENT_CHAR = "f"; // Not L10N
-
-        public static string ToStringSmallMoleculeIonTypes(IList<IonType> ionTypes, bool spaces)
-        {
-            string sep = TextUtil.SEPARATOR_CSV.ToString(CultureInfo.InvariantCulture);
-            if (spaces)
-                sep += TextUtil.SEPARATOR_SPACE;
-            return ionTypes.ToString(sep).Replace(IonType.precursor.ToString(), PRECURSOR_ION_CHAR).Replace(IonType.custom.ToString(), SMALL_MOLECULE_FRAGMENT_CHAR);
-        }
-
-        public static string ToStringIonTypes(IList<IonType> ionTypes, bool spaces)
-        {
-            string sep = TextUtil.SEPARATOR_CSV.ToString(CultureInfo.InvariantCulture);
-            if (spaces)
-                sep += TextUtil.SEPARATOR_SPACE;
-            return ionTypes.ToString(sep).Replace(IonType.precursor.ToString(), PRECURSOR_ION_CHAR);
-        }
-
-        public static IonType[] ParseTypes(string s, IonType[] defaultTypes)
-        {
-            return ArrayUtil.Parse(s, ParseIonType, TextUtil.SEPARATOR_CSV, defaultTypes);
-        }
-
-        public static IonType[] ParseSmallMoleculeTypes(string s, IonType[] defaultTypes)
-        {
-            return ArrayUtil.Parse(s, ParseSmallMoleculeIonType, TextUtil.SEPARATOR_CSV, defaultTypes);
-        }
-
-        public static IonType ParseIonType(string s)
-        {
-            s = s.ToLowerInvariant();
-            if (s == PRECURSOR_ION_CHAR)
-            {
-                return IonType.precursor;
-            }
-            IonType ionType = TypeSafeEnum.Parse<IonType>(s);
-            if (ionType == IonType.custom)
-            {
-                throw new ArgumentException();
-            }
-            return ionType;
-        }
-
-        public static IonType ParseSmallMoleculeIonType(string s)
-        {
-            s = s.ToLowerInvariant();
-            if (s == PRECURSOR_ION_CHAR)
-            {
-                return IonType.precursor;
-            }
-            if (s == SMALL_MOLECULE_FRAGMENT_CHAR)
-            {
-                return IonType.custom;
-            }
-            throw new ArgumentException();
-        }
-
-        #endregion
-
-        #region object overrides
-
-        public bool Equals(TransitionFilter obj)
-        {
-            if (ReferenceEquals(null, obj)) return false;
-            if (ReferenceEquals(this, obj)) return true;
-            return ArrayUtil.EqualsDeep(obj._peptidePrecursorCharges, _peptidePrecursorCharges) &&
-                   ArrayUtil.EqualsDeep(obj._peptideProductCharges, _peptideProductCharges) &&
-                   ArrayUtil.EqualsDeep(obj._peptideIonTypes, _peptideIonTypes) &&
-                   ArrayUtil.EqualsDeep(obj._smallMoleculePrecursorAdducts, _smallMoleculePrecursorAdducts) &&
-                   ArrayUtil.EqualsDeep(obj._smallMoleculeIonTypes, _smallMoleculeIonTypes) &&
-                   Equals(obj.FragmentRangeFirst, FragmentRangeFirst) &&
-                   Equals(obj.FragmentRangeLast, FragmentRangeLast) &&
-                   ArrayUtil.EqualsDeep(obj.MeasuredIons, MeasuredIons) &&
-                   obj.PrecursorMzWindow.Equals(PrecursorMzWindow) &&
-                   obj.ExclusionUseDIAWindow.Equals(ExclusionUseDIAWindow) &&
-                   obj.AutoSelect.Equals(AutoSelect);
-        }
-
-        public override bool Equals(object obj)
-        {
-            if (ReferenceEquals(null, obj)) return false;
-            if (ReferenceEquals(this, obj)) return true;
-            if (obj.GetType() != typeof (TransitionFilter)) return false;
-            return Equals((TransitionFilter) obj);
-        }
-
-        public override int GetHashCode()
-        {
-            unchecked
-            {
-                int result = _peptidePrecursorCharges.GetHashCodeDeep();
-                result = (result * 397) ^ _peptideProductCharges.GetHashCodeDeep();
-                result = (result * 397) ^ _peptideIonTypes.GetHashCodeDeep();
-                result = (result * 397) ^ _smallMoleculePrecursorAdducts.GetHashCodeDeep();
-                result = (result * 397) ^ _smallMoleculeIonTypes.GetHashCodeDeep();
-                result = (result * 397) ^ FragmentRangeFirst.GetHashCode();
-                result = (result*397) ^ FragmentRangeLast.GetHashCode();
-                result = (result*397) ^ MeasuredIons.GetHashCodeDeep();
-                result = (result*397) ^ PrecursorMzWindow.GetHashCode();
-                result = (result*397) ^ ExclusionUseDIAWindow.GetHashCode();
-                result = (result*397) ^ AutoSelect.GetHashCode();
-                return result;
-            }
-        }
-
-        #endregion
-
-        private static MappedList<string, StartFragmentFinder> _fragmentStartFinders;
-        private static Dictionary<string, string> _mapLegacyStartNames;
-        private static MappedList<string, EndFragmentFinder> _fragmentEndFinders;
-        private static Dictionary<string, string> _mapLegacyEndNames;
-
-        public static IEnumerable<string> GetStartFragmentFinderLabels()
-        {
-            return FragmentStartFinders.Select(f => f.Label);
-        }
-
-        public static string GetStartFragmentNameFromLabel(string label)
-        {
-            for (int i = 0; i < FragmentStartFinders.SafeLength(); i++)
-            {
-                if (string.Equals(FragmentStartFinders[i].Label, label))
-                {
-                    return FragmentStartFinders[i].Name;
-                }
-            }
-            throw new ArgumentException(string.Format(Resources.TransitionFilter_GetStartFragmentNameFromLabel_The_label__0__is_not_a_valid_start_fragment_filter_, label));
-        }
-
-        public static IStartFragmentFinder GetStartFragmentFinder(string finderName)
-        {
-            if (!string.IsNullOrEmpty(finderName))
-            {
-                StartFragmentFinder result;
-                string name;
-                if (FragmentStartFinders.TryGetValue(finderName, out result))
-                    return result;
-                if (_mapLegacyStartNames.TryGetValue(finderName, out name))
-                    return FragmentStartFinders[name];
-                // Backward compatibility with when finder index used to get written to XML
-                int index;
-                if (int.TryParse(finderName, out index))
-                    return FragmentStartFinders[index];
-            }
-            throw new InvalidDataException(string.Format(Resources.TransitionFilter_GetEndFragmentFinder_Unknown_fragment_name_in_Transition_Settings__0__, finderName));
-        }
-
-        private static MappedList<string, StartFragmentFinder> FragmentStartFinders
-        {
-            get
-            {
-                if (_fragmentStartFinders == null)
-                {
-                    _fragmentStartFinders = new MappedList<string, StartFragmentFinder>
-                    {
-                        // Use functions for labels to make sure resources come from the right thread locale
-                        new OrdinalFragmentFinder("ion 1", () => Resources.TransitionFilter_FragmentStartFinders_ion_1, 1),   // Not L10N
-                        new OrdinalFragmentFinder("ion 2", () => Resources.TransitionFilter_FragmentStartFinders_ion_2, 2),   // Not L10N
-                        new OrdinalFragmentFinder("ion 3", () => Resources.TransitionFilter_FragmentStartFinders_ion_3, 3),   // Not L10N
-                        new OrdinalFragmentFinder("ion 4", () => Resources.TransitionFilter_FragmentStartFinders_ion_4, 4),   // Not L10N
-                        new MzFragmentFinder(DEFAULT_START_FINDER, () => Resources.TransitionFilter_FragmentStartFinders_m_z_precursor, 0),
-                        new MzFragmentFinder("(m/z > precursor) - 1", () => Resources.TransitionFilter_FragmentStartFinders_m_z_precursor_minus_1, -1),   // Not L10N
-                        new MzFragmentFinder("(m/z > precursor) - 2", () => Resources.TransitionFilter_FragmentStartFinders_m_z_precursor_minus_2, -2),   // Not L10N
-                        new MzFragmentFinder("(m/z > precursor) + 1", () => Resources.TransitionFilter_FragmentStartFinders_m_z_precursor_plus_1, 1),   // Not L10N
-                        new MzFragmentFinder("(m/z > precursor) + 2", () => Resources.TransitionFilter_FragmentStartFinders_m_z_precursor_plus_2, 2)   // Not L10N
-                    };
-
-                    _mapLegacyStartNames = new Dictionary<string, string>
-                                               {
-                                                   {"y1", "ion 1"}, // Not L10N
-                                                   {"y2", "ion 2"}, // Not L10N
-                                                   {"y3", "ion 3"}, // Not L10N
-                                                   {"y4", "ion 4"}, // Not L10N
-                                               };
-                }
-                return _fragmentStartFinders;
-            }
-        }
-
-        public static string GetEndFragmentNameFromLabel(string label)
-        {
-            for (int i = 0; i < FragmentEndFinders.SafeLength(); i++)
-            {
-                if (string.Equals(FragmentEndFinders[i].Label, label))
-                {
-                    return FragmentEndFinders[i].Name;
-                }
-            }
-            throw new ArgumentException(string.Format(Resources.TransitionFilter_GetEndFragmentNameFromLabel_The_label__0__is_not_a_valid_end_fragment_filter_, label));
-        }
-
-        public static IEnumerable<string> GetEndFragmentFinderLabels()
-        {
-            return FragmentEndFinders.Select(f => f.Label);
-        }
-
-        public static IEndFragmentFinder GetEndFragmentFinder(string finderName)
-        {
-            if (!string.IsNullOrEmpty(finderName))
-            {
-                EndFragmentFinder result;
-                string name;
-                if (FragmentEndFinders.TryGetValue(finderName, out result))
-                    return result;
-                if (_mapLegacyEndNames.TryGetValue(finderName, out name))
-                    return FragmentEndFinders[name];
-                // Backward compatibility with when finder index used to get written to XML
-                int index;
-                if (int.TryParse(finderName, out index))
-                    return FragmentEndFinders[index];
-            }
-            throw new InvalidDataException(string.Format(Resources.TransitionFilter_GetEndFragmentFinder_Unknown_fragment_name_in_Transition_Settings__0__, finderName));
-        } 
-
-        private static MappedList<string, EndFragmentFinder> FragmentEndFinders
-        {
-            get
-            {
-                if (_fragmentEndFinders == null)
-                {
-                    _fragmentEndFinders = new MappedList<string, EndFragmentFinder>
-                                              {
-                                                  // Use functions for labels to make sure resources come from the right thread locale
-                                                  new LastFragmentFinder("last ion", () => Resources.TransitionFilter_FragmentEndFinders_last_ion, 0),   // Not L10N
-                                                  new LastFragmentFinder("last ion - 1", () => Resources.TransitionFilter_FragmentEndFinders_last_ion_minus_1, 1),   // Not L10N
-                                                  new LastFragmentFinder("last ion - 2", () => Resources.TransitionFilter_FragmentEndFinders_last_ion_minus_2, 2),   // Not L10N
-                                                  new LastFragmentFinder("last ion - 3", () => Resources.TransitionFilter_FragmentEndFinders_last_ion_minus_3, 3),   // Not L10N
-                                                  new DeltaFragmentFinder("1 ion", () => Resources.TransitionFilter_FragmentEndFinders_1_ion, 1),   // Not L10N
-                                                  new DeltaFragmentFinder("2 ions", () => Resources.TransitionFilter_FragmentEndFinders_2_ions, 2),   // Not L10N
-                                                  new DeltaFragmentFinder(DEFAULT_END_FINDER, () => Resources.TransitionFilter_FragmentEndFinders_3_ions, 3),
-                                                  new DeltaFragmentFinder("4 ions", () => Resources.TransitionFilter_FragmentEndFinders_4_ions, 4),   // Not L10N
-                                                  new DeltaFragmentFinder("5 ions", () => Resources.TransitionFilter_FragmentEndFinders_5_ions, 5),   // Not L10N
-                                                  new DeltaFragmentFinder("6 ions", () => Resources.TransitionFilter_FragmentEndFinders_6_ions, 6)   // Not L10N
-                                              };
-
-                    _mapLegacyEndNames = new Dictionary<string, string>
-                                             {
-                                                   {"last y-ion", "last ion"},   // Not L10N
-                                                   {"last y-ion - 1", "last ion - 1"},   // Not L10N
-                                                   {"last y-ion - 2", "last ion - 2"},   // Not L10N
-                                                   {"last y-ion - 3", "last ion - 3"},   // Not L10N
-                                                   {"start + 3", "3 ions"},   // Not L10N
-                                                   {"start + 4", "4 ions"},   // Not L10N
-                                                   {"start + 5", "5 ions"},   // Not L10N
-                                                   {"start + 6", "6 ions"},   // Not L10N
-                                             };
-                }
-                return _fragmentEndFinders;
-            }
-        }
-
-        private abstract class StartFragmentFinder : NamedElement, IStartFragmentFinder
-        {
-            private readonly Func<string> _getLabel;
-
-            protected StartFragmentFinder(string name, Func<string> label)
-                : base(name)
-            {
-                _getLabel = label;
-            }
-
-            public string Label { get { return _getLabel(); } }
-
-            public abstract int FindStartFragment(IonTable<TypedMass> masses, IonType type, Adduct adduct, double precursorMz, double precursorMzWindow, out double startMz);
-        }
-
-        private class OrdinalFragmentFinder : StartFragmentFinder
-        {
-            private readonly int _ordinal;
-
-            public OrdinalFragmentFinder(string name, Func<string> label, int ordinal)
-                : base(name, label)
-            {
-                _ordinal = Math.Max(1, ordinal);
-            }
-
-            #region IStartFragmentFinder Members
-
-            public override int FindStartFragment(IonTable<TypedMass> masses, IonType type, Adduct adduct, double precursorMz, double precursorMzWindow, out double startMz)
-            {
-                startMz = 0;
-                int length = masses.GetLength(1);
-                Debug.Assert(length > 0);
-
-                if (Transition.IsNTerminal(type))
-                    return Math.Min(_ordinal, length) - 1;
-                
-                return Math.Max(0, length - _ordinal);
-            }
-
-            #endregion
-        }
-
-        private class MzFragmentFinder : StartFragmentFinder
-        {
-            private readonly int _offset;
-
-            public MzFragmentFinder(string name, Func<string> label, int offset)
-                : base(name, label)
-            {
-                _offset = offset;
-            }
-
-            #region IStartFragmentFinder Members
-
-            public override int FindStartFragment(IonTable<TypedMass> masses, IonType type, Adduct adduct,
-                double precursorMz, double precursorMzWindow, out double startMz)
-            {
-                int start = FindStartFragment(masses, type, adduct, precursorMz, precursorMzWindow);
-                // If the start is not the precursor m/z, but some offset from it, use the
-                // m/z of the fragment that was chosen as the start.  Otherwise, use the precursor m/z.
-                // Unfortunately, this means you really want ion m/z values >= start m/z
-                // when start m/z is based on the first allowable fragment, but
-                // m/z values > start m/z when start m/z is the precursor m/z. At this point,
-                // using >= always is recommended for simplicity.
-                startMz = (_offset != 0 ? SequenceMassCalc.GetMZ(masses[type, start], adduct) : precursorMz);
-                return start;
-            }
-
-            private int FindStartFragment(IonTable<TypedMass> masses, IonType type, Adduct adduct,
-                                          double precursorMz, double precursorMzWindow)
-            {
-                int offset = _offset;
-                int length = masses.GetLength(1);
-                if (length == 0)
-                    throw new ArgumentException("Invalid attempt to find a fragment in a peptide without fragment ions."); // Not L10N
-                if (!masses.ContainsIonType(type))
-                    throw new IndexOutOfRangeException("Ion type {0} not found in masses array"); // Not L10N
-
-                // Make sure to start outside the precursor m/z window
-                double thresholdMz = precursorMz + precursorMzWindow / 2;
-
-                if (Transition.IsNTerminal(type))
-                {
-                    for (int i = 0; i < length; i++)
-                    {
-                        if (SequenceMassCalc.GetMZ(masses[type, i], adduct) > thresholdMz)
-                        {
-                            int indexRet;
-                            do
-                            {
-                                indexRet = Math.Max(0, Math.Min(length - 1, i + offset));
-                                offset--;
-                            }
-                            // Be sure not to start with a m/z value inside the exclusion window
-                            while (precursorMzWindow > 0 && offset < 0 && i + offset >= 0 &&
-                                Math.Abs(SequenceMassCalc.GetMZ(masses[type, indexRet], adduct) - precursorMz)*2 < precursorMzWindow);
-                            return indexRet;
-                        }
-                    }
-                    return length - 1;
-                }
-
-                for (int i = length - 1; i >= 0; i--)
-                {
-                    if (SequenceMassCalc.GetMZ(masses[type, i], adduct) > thresholdMz)
-                    {
-                        int indexRet;
-                        do
-                        {
-                            indexRet = Math.Max(0, Math.Min(length - 1, i - offset));
-                            offset--;
-                        }
-                            // Be sure not to start with a m/z value inside the exclusion window
-                        while (precursorMzWindow > 0 && offset < 0 && i - offset < length &&
-                               Math.Abs(SequenceMassCalc.GetMZ(masses[type, indexRet], adduct) - precursorMz)*2 < precursorMzWindow);
-                        return indexRet;
-                    }
-                }
-                return 0;
-            }
-
-            #endregion
-        }
-
-        private abstract class EndFragmentFinder : NamedElement, IEndFragmentFinder
-        {
-            private readonly Func<string> _getLabel;
-
-            protected EndFragmentFinder(string name, Func<string> label)
-                : base(name)
-            {
-                _getLabel = label;
-            }
-
-            public string Label { get { return _getLabel(); } }
-
-            public abstract int FindEndFragment(IonType type, int start, int length);
-        }
-
-        private class LastFragmentFinder : EndFragmentFinder
-        {
-            private readonly int _offset;
-
-            public LastFragmentFinder(string name, Func<string> label, int offset)
-                : base(name, label)
-            {
-                _offset = offset;
-            }
-
-            #region IEndFragmentFinder Members
-
-            public override int FindEndFragment(IonType type, int start, int length)
-            {
-                Debug.Assert(length > 0);
-
-                int end = length - 1;
-                if (Transition.IsNTerminal(type))
-                    return Math.Max(0, end - _offset);
-                
-                return Math.Min(end, _offset);
-            }
-
-            #endregion
-        }
-
-        private class DeltaFragmentFinder : EndFragmentFinder, IEndCountFragmentFinder
-        {
-            private readonly int _count;
-
-            public DeltaFragmentFinder(string name, Func<string> label, int count)
-                : base(name, label)
-            {
-                _count = Math.Max(1, count);
-            }
-
-            #region IEndCountFragmentFinder Members
-
-            public int Count
-            {
-                get { return _count; }
-            }
-
-            public override int FindEndFragment(IonType type, int start, int length)
-            {
-                Debug.Assert(length > 0);
-
-                if (Transition.IsNTerminal(type))
-                    return Math.Min(start + _count, length) - 1;
-                
-                return Math.Max(0, start - _count + 1);
-            }
-
-            #endregion
-        }
-    }
-
-    public interface IStartFragmentFinder : IKeyContainer<string>
-    {
-        string Label { get; }
-
-        int FindStartFragment(IonTable<TypedMass> masses, IonType type, Adduct adduct, double precursorMz, double precursorMzWindow, out double startMz);
-    }
-
-    public interface IEndFragmentFinder : IKeyContainer<string>
-    {
-        string Label { get; }
-
-        int FindEndFragment(IonType type, int start, int length);
-    }
-
-    public interface IEndCountFragmentFinder : IEndFragmentFinder
-    {
-        int Count { get; }
-    }
-
-    public enum TransitionLibraryPick { none, all, filter, all_plus } // Not L10N
-
-    [XmlRoot("transition_libraries")]
-    public class TransitionLibraries : Immutable, IValidating, IXmlSerializable
-    {
-        public const int MIN_ION_COUNT = 1;
-        public const int MAX_ION_COUNT = 50;
-        public const double MIN_MATCH_TOLERANCE = 0.001;    // Reduced from 0.1 to 0.001 (1 ppm at 1000 m/z) for high accuracy MS/MS
-        public const double MAX_MATCH_TOLERANCE = 1.0;
-
-        public TransitionLibraries(double ionMatchTolerance, int minIonCount, int ionCount, TransitionLibraryPick pick)
-        {
-            IonMatchTolerance = ionMatchTolerance;
-            MinIonCount = minIonCount;
-            IonCount = ionCount;
-            Pick = pick;
-
-            DoValidate();
-        }
-
-        [Diff]
-        public double IonMatchTolerance { get; private set; }
-
-        [Diff]
-        public int MinIonCount { get; private set; }
-
-        [Diff]
-        public int IonCount { get; private set; }
-
-        [Diff]
-        public TransitionLibraryPick Pick { get; private set; }
-
-        [Diff]
-        public bool PickMostIntenseIons
-        {
-            get { return Pick != TransitionLibraryPick.none; }
-        }
-
-        public bool HasMinIonCount(TransitionGroupDocNode nodeGroup)
-        {
-            if (!nodeGroup.HasLibInfo || Pick == TransitionLibraryPick.none)
-                return true;
-            // Slight problem with nodeTran.IsMs1, not being entirely deterministic. So for now we check for library
-            // info to differentiate in corner cases.
-            // CONSIDER: Maybe we should be storing a ChromSource on the transition at the time it is created, which
-            // seems to be the only time we really know that a precursor ion is being created for MS1 filtering
-            // or not.
-            return nodeGroup.Transitions.Count(nodeTran => !nodeTran.IsMs1 || nodeTran.HasLibInfo) >= MinIonCount;
-        }
-
-        #region Property change methods
-
-        public TransitionLibraries ChangeIonMatchTolerance(double prop)
-        {
-            return ChangeProp(ImClone(this), (im, v) => im.IonMatchTolerance = v, prop);
-        }
-
-        public TransitionLibraries ChangeMinIonCount(int prop)
-        {
-            return ChangeProp(ImClone(this), im => im.MinIonCount = prop);
-        }
-
-        public TransitionLibraries ChangeIonCount(int prop)
-        {
-            return ChangeProp(ImClone(this), (im, v) => im.IonCount = v, prop);
-        }
-
-        public TransitionLibraries ChangePick(TransitionLibraryPick prop)
-        {
-            return ChangeProp(ImClone(this), (im, v) => im.Pick = v, prop);
-        }
-
-        #endregion
-
-        #region Implementation of IXmlSerializable
-
-        /// <summary>
-        /// For serialization
-        /// </summary>
-        private TransitionLibraries()
-        {
-        }
-
-        private enum ATTR // Not L10N
-        {
-            ion_match_tolerance,
-            min_ion_count,
-            ion_count,
-            pick_from,
-        }
-
-        void IValidating.Validate()
-        {
-            DoValidate();
-        }
-
-        private void DoValidate()
-        {
-            if (MIN_MATCH_TOLERANCE > IonMatchTolerance || IonMatchTolerance > MAX_MATCH_TOLERANCE)
-            {
-                throw new InvalidDataException(string.Format(Resources.TransitionLibraries_DoValidate_Library_ion_match_tolerance_value__0__must_be_between__1__and__2__,
-                                                             IonMatchTolerance, MIN_MATCH_TOLERANCE, MAX_MATCH_TOLERANCE));                
-            }
-            if (0 > MinIonCount || MinIonCount > MAX_ION_COUNT)
-            {
-                throw new InvalidDataException(string.Format(Resources.TransitionLibraries_DoValidate_Library_min_ion_count_value__0__must_be_between__1__and__2__,
-                                                             MinIonCount, 0, MAX_ION_COUNT));
-            }
-            if (MIN_ION_COUNT > IonCount || IonCount > MAX_ION_COUNT)
-            {
-                throw new InvalidDataException(string.Format(Resources.TransitionLibraries_DoValidate_Library_ion_count_value__0__must_be_between__1__and__2__,
-                                                             IonCount, MIN_ION_COUNT, MAX_ION_COUNT));
-            }
-            if (MinIonCount > IonCount)
-            {
-                throw new InvalidDataException(string.Format(Resources.TransitionLibraries_DoValidate_Library_ion_count_value__0__must_not_be_less_than_min_ion_count_value__1__,
-                                                             IonCount, MinIonCount));
-            }
-        }
-
-        public static TransitionLibraries Deserialize(XmlReader reader)
-        {
-            return reader.Deserialize(new TransitionLibraries());
-        }
-
-        public XmlSchema GetSchema()
-        {
-            return null;
-        }
-
-        public void ReadXml(XmlReader reader)
-        {
-            // Read start tag attributes
-            IonMatchTolerance = reader.GetDoubleAttribute(ATTR.ion_match_tolerance);
-            MinIonCount = reader.GetIntAttribute(ATTR.min_ion_count);
-            IonCount = reader.GetIntAttribute(ATTR.ion_count);
-            Pick = reader.GetEnumAttribute(ATTR.pick_from, TransitionLibraryPick.all);
-
-            // Consume tag
-            reader.Read();
-
-            DoValidate();
-        }
-
-        public void WriteXml(XmlWriter writer)
-        {
-            // Write attributes
-            writer.WriteAttribute(ATTR.ion_match_tolerance, IonMatchTolerance);
-            writer.WriteAttribute(ATTR.min_ion_count, MinIonCount);
-            writer.WriteAttribute(ATTR.ion_count, IonCount);
-            writer.WriteAttribute(ATTR.pick_from, Pick);
-        }
-
-        #endregion
-
-        #region object overrides
-
-        public bool Equals(TransitionLibraries obj)
-        {
-            if (ReferenceEquals(null, obj)) return false;
-            if (ReferenceEquals(this, obj)) return true;
-            return obj.IonMatchTolerance == IonMatchTolerance && obj.MinIonCount == MinIonCount && obj.IonCount == IonCount && Equals(obj.Pick, Pick);
-        }
-
-        public override bool Equals(object obj)
-        {
-            if (ReferenceEquals(null, obj)) return false;
-            if (ReferenceEquals(this, obj)) return true;
-            if (obj.GetType() != typeof (TransitionLibraries)) return false;
-            return Equals((TransitionLibraries) obj);
-        }
-
-        public override int GetHashCode()
-        {
-            unchecked
-            {
-                int result = IonMatchTolerance.GetHashCode();
-                result = (result*397) ^ MinIonCount;
-                result = (result*397) ^ IonCount;
-                result = (result*397) ^ Pick.GetHashCode();
-                return result;
-            }
-        }
-
-        #endregion
-    }
-
-// ReSharper disable InconsistentNaming
-    public enum LegacyAcquisitionMethod   { None, Single, Multiple }    // Skyline 1.2 and earlier // Not L10N
-    public enum FullScanAcquisitionMethod { None, Targeted, DIA } // Not L10N: Not used for combo boxes.
-    public static class FullScanAcquisitionExtension
-    {
-        private static string[] LOCALIZED_VALUES
-        {
-            get
-            {
-                return new[]
-                {
-                    Resources.FullScanAcquisitionExtension_LOCALIZED_VALUES_None,
-                    Resources.FullScanAcquisitionExtension_LOCALIZED_VALUES_Targeted,
-                    Resources.FullScanAcquisitionExtension_LOCALIZED_VALUES_DIA
-                };
-            }
-        }
-        public static string GetLocalizedString(this FullScanAcquisitionMethod val)
-        {
-            return LOCALIZED_VALUES[(int)val];
-        }
-
-        public static FullScanAcquisitionMethod GetEnum(string enumValue)
-        {
-            return Helpers.EnumFromLocalizedString<FullScanAcquisitionMethod>(enumValue, LOCALIZED_VALUES);
-        }
-
-        public static FullScanAcquisitionMethod GetEnum(string enumValue, FullScanAcquisitionMethod defaultEnum)
-        {
-            return Helpers.EnumFromLocalizedString(enumValue, LOCALIZED_VALUES, defaultEnum);
-        }
-    }
-    public enum FullScanPrecursorIsotopes { None, Count, Percent }
-    public static class FullScanPrecursorIsotopesExtension
-    {
-        private static string[] LOCALIZED_VALUES
-        {
-            get
-            {
-                return new[]
-                {
-                    Resources.FullScanPrecursorIsotopesExtension_LOCALIZED_VALUES_None,
-                    Resources.FullScanPrecursorIsotopesExtension_LOCALIZED_VALUES_Count,
-                    Resources.FullScanPrecursorIsotopesExtension_LOCALIZED_VALUES_Percent
-                };
-            }
-        }
-        public static string GetLocalizedString(this FullScanPrecursorIsotopes val)
-        {
-            return LOCALIZED_VALUES[(int)val];
-        }
-
-        public static FullScanPrecursorIsotopes GetEnum(string enumValue)
-        {
-            return Helpers.EnumFromLocalizedString<FullScanPrecursorIsotopes>(enumValue, LOCALIZED_VALUES);
-        }
-
-        public static FullScanPrecursorIsotopes GetEnum(string enumValue, FullScanPrecursorIsotopes defaultEnum)
-        {
-            return Helpers.EnumFromLocalizedString(enumValue, LOCALIZED_VALUES, defaultEnum);
-        }
-    }
-// ReSharper restore InconsistentNaming
-
-    [XmlRoot("transition_instrument")]
-    public sealed class TransitionInstrument : Immutable, IValidating, IXmlSerializable
-    {
-        public const int MIN_MEASUREABLE_MZ = 10;
-        public const int MIN_MZ_RANGE = 100;
-        public const int MAX_MEASURABLE_MZ = 10000;
-        public const double MIN_MZ_MATCH_TOLERANCE = 0.0001;
-        public const double MAX_MZ_MATCH_TOLERANCE = 0.6;
-        public const double DEFAULT_MZ_MATCH_TOLERANCE = 0.055;
-        public const int MIN_TRANSITION_MAX_ORIGINAL = 50;
-        public const int MIN_TRANSITION_MAX = 320;
-        public const int MAX_TRANSITION_MAX = 10000;
-        public const int MIN_INCLUSION_MAX = 100;
-        public const int MAX_INCLUSION_MAX = 5000;
-        public const int MIN_TIME = 0;
-        public const int MAX_TIME = 500;
-        public const int MIN_TIME_RANGE = 5;
-
-        public static double GetThermoDynamicMin(double precursorMz)
-        {
-            const double activationQ = 0.25;
-            return ((int) (precursorMz*(activationQ/0.908))/5.0)*5.0;
-        }
-
-        public TransitionInstrument(int minMz,
-                                    int maxMz,
-                                    bool isDynamicMin,
-                                    double mzMatchTolerance,
-                                    int? maxTransitions,
-                                    int? maxInclusions,
-                                    int? minTime,
-                                    int? maxTime)
-        {
-            MinMz = minMz;
-            MaxMz = maxMz;
-            IsDynamicMin = isDynamicMin;
-            MzMatchTolerance = mzMatchTolerance;
-            MaxTransitions = maxTransitions;
-            MaxInclusions = maxInclusions;
-            MinTime = minTime;
-            MaxTime = maxTime;
-
-            DoValidate();
-        }
-
-        [Diff]
-        public int MinMz { get; private set; }
-
-        [Diff]
-        public int MaxMz { get; private set; }
-
-        public bool IsMeasurable(double mz)
-        {
-            return MinMz <= mz && mz <= MaxMz;
-        }
-
-        [Diff]
-        public bool IsDynamicMin { get; private set; }
-
-        public int GetMinMz(double precursorMz)
-        {
-            return (IsDynamicMin ? (int)GetThermoDynamicMin(precursorMz) : MinMz);
-        }
-
-        public bool IsMeasurable(double mz, double precursorMz)
-        {
-            if (IsDynamicMin && mz <= GetMinMz(precursorMz))
-                return false;
-
-            return GetMinMz(precursorMz) <= mz && mz <= MaxMz;
-        }
-
-        [Diff]
-        public double MzMatchTolerance { get; private set; }
-
-        public bool IsMzMatch(double mz1, double mz2)
-        {
-            return Math.Abs(mz1 - mz1) <= MzMatchTolerance;
-        }
-
-        [Diff]
-        public int? MaxTransitions { get; private set; }
-
-        [Diff]
-        public int? MaxInclusions { get; private set; }
-
-        [Diff]
-        public int? MinTime { get; private set; }
-
-        [Diff]
-        public int? MaxTime { get; private set; }
-
-        // Backward compatibility with 0.7.1
-
-        public FullScanAcquisitionMethod PrecursorAcquisitionMethod { get; private set; }
-
-        public double? PrecursorFilter { get; private set; }
-
-        public string ProductFilterType { get; private set; }
-
-        public double? ProductFilter { get; private set; }
-
-        #region Property change methods
-
-        public TransitionInstrument ChangeMinMz(int prop)
-        {
-            return ChangeProp(ImClone(this), im => im.MinMz = prop);
-        }
-
-        public TransitionInstrument ChangeMaxMz(int prop)
-        {
-            return ChangeProp(ImClone(this), im => im.MaxMz = prop);
-        }
-
-        public TransitionInstrument ChangeIsDynamicMin(bool prop)
-        {
-            return ChangeProp(ImClone(this), im => im.IsDynamicMin = prop);
-        }
-
-        public TransitionInstrument ChangeMzMatchTolerance(double prop)
-        {
-            return ChangeProp(ImClone(this), im => im.MzMatchTolerance = prop);
-        }
-
-        public TransitionInstrument ChangeMaxTransitions(int? prop)
-        {
-            return ChangeProp(ImClone(this), im => im.MaxTransitions = prop);
-        }
-
-        public TransitionInstrument ChangeMaxInclusions(int? prop)
-        {
-            return ChangeProp(ImClone(this), im => im.MaxInclusions = prop);
-        }
-
-        public TransitionInstrument ChangeMinTime(int? prop)
-        {
-            return ChangeProp(ImClone(this), im => im.MinTime = prop);
-        }
-
-        public TransitionInstrument ChangeMaxTime(int? prop)
-        {
-            return ChangeProp(ImClone(this), im => im.MaxTime = prop);
-        }
-
-        // Backward compatibility with 0.7.1
-
-        public TransitionInstrument ClearFullScanSettings()
-        {
-            return ChangeProp(ImClone(this), im =>
-                                                 {
-                                                     im.PrecursorAcquisitionMethod = FullScanAcquisitionMethod.None;
-                                                     im.PrecursorFilter = null;
-                                                     im.ProductFilterType = null;
-                                                     im.ProductFilter = null;
-                                                 });
-        }
-
-        #endregion
-
-        #region Implementation of IXmlSerializable
-
-        /// <summary>
-        /// For serialization
-        /// </summary>
-        private TransitionInstrument()
-        {
-        }
-
-        private enum ATTR // Not L10N
-        {
-            min_mz,
-            max_mz,
-            min_time,
-            max_time,
-            dynamic_min,
-            mz_match_tolerance,
-            max_transitions,
-            max_inclusions,
-
-            // Backward compatibility with 0.7.1
-            precursor_filter_type,
-            precursor_filter,
-            product_filter
-        }
-
-        void IValidating.Validate()
-        {
-            DoValidate();
-        }
-
-        private void DoValidate()
-        {
-            if (MIN_MEASUREABLE_MZ > MinMz || MinMz > MAX_MEASURABLE_MZ - MIN_MZ_RANGE)
-            {
-                throw new InvalidDataException(
-                    string.Format(Resources.TransitionInstrument_DoValidate_Instrument_minimum_mz_value__0__must_be_between__1__and__2__,
-                                  MinMz, MIN_MEASUREABLE_MZ, MAX_MEASURABLE_MZ - MIN_MZ_RANGE));
-            }
-            if (MinMz + MIN_MZ_RANGE > MaxMz)
-            {
-                throw new InvalidDataException(
-                    string.Format(Resources.TransitionInstrument_DoValidate_Instrument_maximum_m_z_value__0__is_less_than__1__from_minimum__2__,
-                                  MaxMz, MIN_MZ_RANGE, MinMz));
-            }
-            if (MaxMz > MAX_MEASURABLE_MZ)
-            {
-                throw new InvalidDataException(
-                    string.Format(Resources.TransitionInstrument_DoValidate_Instrument_maximum_mz_exceeds_allowable_maximum__0__,
-                                  MAX_MEASURABLE_MZ));
-            }
-            if (MIN_MZ_MATCH_TOLERANCE > MzMatchTolerance || MzMatchTolerance > MAX_MZ_MATCH_TOLERANCE)
-            {
-                throw new InvalidDataException(
-                    string.Format(Resources.TransitionInstrument_DoValidate_The_mz_match_tolerance__0__must_be_between__1__and__2__,
-                                  MzMatchTolerance, MIN_MZ_MATCH_TOLERANCE, MAX_MZ_MATCH_TOLERANCE));
-            }
-            if (MIN_TRANSITION_MAX_ORIGINAL > MaxTransitions || MaxTransitions > MAX_TRANSITION_MAX)
-            {
-                throw new InvalidDataException(
-                    string.Format(Resources.TransitionInstrument_DoValidate_The_maximum_number_of_transitions__0__must_be_between__1__and__2__,
-                                  MaxTransitions, MIN_TRANSITION_MAX_ORIGINAL, MAX_TRANSITION_MAX));
-            }
-            if (MIN_INCLUSION_MAX > MaxInclusions || MaxInclusions > MAX_INCLUSION_MAX)
-            {
-                throw new InvalidDataException(
-                    string.Format(Resources.TransitionInstrument_DoValidate_The_maximum_number_of_inclusions__0__must_be_between__1__and__2__,
-                                  MaxInclusions, MIN_INCLUSION_MAX, MAX_INCLUSION_MAX));
-            }
-            if (MinTime.HasValue && (MIN_TIME > MinTime || MinTime > MAX_TIME))
-            {
-                throw new InvalidDataException(
-                    string.Format(Resources.TransitionInstrument_DoValidate_The_minimum_retention_time__0__must_be_between__1__and__2__,
-                                  MinTime, MIN_TIME, MAX_TIME));
-            }
-            if (MaxTime.HasValue && (MIN_TIME > MaxTime || MaxTime > MAX_TIME))
-            {
-                throw new InvalidDataException(
-                    string.Format(Resources.TransitionInstrument_DoValidate_The_maximum_retention_time__0__must_be_between__1__and__2__,
-                                  MaxTime, MIN_TIME, MAX_TIME));
-            }
-            if (MinTime.HasValue && MaxTime.HasValue && MaxTime.Value - MinTime.Value < MIN_TIME_RANGE)
-            {
-                throw new InvalidDataException(
-                    string.Format(Resources.TransitionInstrument_DoValidate_The_allowable_retention_time_range__0__to__1__must_be_at_least__2__minutes_apart_,
-                                  MinTime, MaxTime, MIN_TIME_RANGE));
-            }
-            if (PrecursorAcquisitionMethod == FullScanAcquisitionMethod.None)
-            {
-                if (ProductFilterType != null || PrecursorFilter.HasValue || ProductFilter.HasValue)
-                {
-                    throw new InvalidDataException(
-                        string.Format(Resources.TransitionInstrument_DoValidate_No_other_full_scan_MS_MS_filter_settings_are_allowed_when_precursor_filter_is_none));
-                }
-            }
-            else if (PrecursorAcquisitionMethod == FullScanAcquisitionMethod.DIA)
-            {
-                const double minFilter = TransitionFullScan.MIN_PRECURSOR_MULTI_FILTER;
-                const double maxFilter = TransitionFullScan.MAX_PRECURSOR_MULTI_FILTER;
-                if (!PrecursorFilter.HasValue || minFilter > PrecursorFilter || PrecursorFilter > maxFilter)
-                {
-                    throw new InvalidDataException(
-                        string.Format(Resources.TransitionInstrument_DoValidate_The_precursor_mz_filter_must_be_between__0__and__1__,
-                                      minFilter, maxFilter));
-                }
-            }
-        }
-
-        public static TransitionInstrument Deserialize(XmlReader reader)
-        {
-            return reader.Deserialize(new TransitionInstrument());
-        }
-
-        public XmlSchema GetSchema()
-        {
-            return null;
-        }
-
-        public void ReadXml(XmlReader reader)
-        {
-            // Read start tag attributes
-            IsDynamicMin = reader.GetBoolAttribute(ATTR.dynamic_min);
-            MinMz = reader.GetIntAttribute(ATTR.min_mz);
-            MaxMz = reader.GetIntAttribute(ATTR.max_mz);
-            MzMatchTolerance = reader.GetDoubleAttribute(ATTR.mz_match_tolerance, DEFAULT_MZ_MATCH_TOLERANCE);
-            MinTime = reader.GetNullableIntAttribute(ATTR.min_time);
-            MaxTime = reader.GetNullableIntAttribute(ATTR.max_time);
-            MaxTransitions = reader.GetNullableIntAttribute(ATTR.max_transitions);
-            MaxInclusions = reader.GetNullableIntAttribute(ATTR.max_inclusions);
-
-            // Full-scan filter parameters (backward compatibility w/ 0.7.1)
-            var legacyFilterType = reader.GetEnumAttribute(ATTR.precursor_filter_type, LegacyAcquisitionMethod.None);
-            PrecursorAcquisitionMethod = TransitionFullScan.TranslateLegacyFilterType(legacyFilterType);
-            if (PrecursorAcquisitionMethod != FullScanAcquisitionMethod.None)
-            {
-                if (PrecursorAcquisitionMethod == FullScanAcquisitionMethod.DIA)
-                {
-                    PrecursorFilter = reader.GetDoubleAttribute(ATTR.precursor_filter,
-                                                                TransitionFullScan.DEFAULT_PRECURSOR_MULTI_FILTER);
-                }
-
-                ProductFilter = reader.GetDoubleAttribute(ATTR.product_filter,
-                    TransitionFullScan.DEFAULT_RES_VALUES[(int) FullScanMassAnalyzerType.qit]);
-            }
-
-            // Consume tag
-            reader.Read();
-
-            DoValidate();
-        }
-
-        public void WriteXml(XmlWriter writer)
-        {
-            // Write attributes
-            writer.WriteAttribute(ATTR.dynamic_min, IsDynamicMin);
-            writer.WriteAttribute(ATTR.min_mz, MinMz);
-            writer.WriteAttribute(ATTR.max_mz, MaxMz);
-            writer.WriteAttribute(ATTR.mz_match_tolerance, MzMatchTolerance);
-            writer.WriteAttributeNullable(ATTR.min_time, MinTime);
-            writer.WriteAttributeNullable(ATTR.max_time, MaxTime);
-            writer.WriteAttributeNullable(ATTR.max_transitions, MaxTransitions);
-            writer.WriteAttributeNullable(ATTR.max_inclusions, MaxInclusions);
-        }
-
-        #endregion
-
-        #region object overrides
-
-        public bool Equals(TransitionInstrument other)
-        {
-            if (ReferenceEquals(null, other)) return false;
-            if (ReferenceEquals(this, other)) return true;
-            return other.MinMz == MinMz &&
-                other.MaxMz == MaxMz &&
-                other.IsDynamicMin.Equals(IsDynamicMin) &&
-                other.MzMatchTolerance.Equals(MzMatchTolerance) &&
-                other.MinTime.Equals(MinTime) &&
-                other.MaxTime.Equals(MaxTime) &&
-                other.MaxTransitions.Equals(MaxTransitions) &&
-                other.MaxInclusions.Equals(MaxInclusions) &&
-                Equals(other.PrecursorAcquisitionMethod, PrecursorAcquisitionMethod) &&
-                other.PrecursorFilter.Equals(PrecursorFilter) &&
-                Equals(other.ProductFilterType, ProductFilterType) &&
-                other.ProductFilter.Equals(ProductFilter);
-        }
-
-        public override bool Equals(object obj)
-        {
-            if (ReferenceEquals(null, obj)) return false;
-            if (ReferenceEquals(this, obj)) return true;
-            if (obj.GetType() != typeof (TransitionInstrument)) return false;
-            return Equals((TransitionInstrument) obj);
-        }
-
-        public override int GetHashCode()
-        {
-            unchecked
-            {
-                int result = MinMz;
-                result = (result*397) ^ MaxMz;
-                result = (result*397) ^ IsDynamicMin.GetHashCode();
-                result = (result*397) ^ MzMatchTolerance.GetHashCode();
-                result = (result*397) ^ (MinTime.HasValue ? MinTime.Value : 0);
-                result = (result*397) ^ (MaxTime.HasValue ? MaxTime.Value : 0);
-                result = (result*397) ^ (MaxTransitions.HasValue ? MaxTransitions.Value : 0);
-                result = (result*397) ^ (MaxInclusions.HasValue ? MaxInclusions.Value : 0);
-                result = (result*397) ^ PrecursorAcquisitionMethod.GetHashCode();
-                result = (result*397) ^ (PrecursorFilter.HasValue ? PrecursorFilter.Value.GetHashCode() : 0);
-                result = (result*397) ^ (ProductFilterType != null ? ProductFilterType.GetHashCode() : 0);
-                result = (result*397) ^ (ProductFilter.HasValue ? ProductFilter.Value.GetHashCode() : 0);
-                return result;
-            }
-        }
-
-        #endregion
-    }
-
-    public enum FullScanMassAnalyzerType { none = -1, centroided, qit, tof, orbitrap, ft_icr } // Not L10N
-    public enum RetentionTimeFilterType {none, scheduling_windows, ms2_ids} // Not L10N
-
-    [XmlRoot("transition_full_scan")]
-    public sealed class TransitionFullScan : Immutable, IValidating, IXmlSerializable
-    {
-        public static readonly TransitionFullScan DEFAULT = new TransitionFullScan
-        {
-            RetentionTimeFilterType = RetentionTimeFilterType.ms2_ids,
-            RetentionTimeFilterLength = DEFAULT_TIME_AROUND_MS2_IDS,
-        };
-        
-        // Calculate precursor single filter window values by doubling match tolerance values
-        public const double MIN_PRECURSOR_MULTI_FILTER = TransitionInstrument.MIN_MZ_MATCH_TOLERANCE*2;
-        public const double MAX_PRECURSOR_MULTI_FILTER = 10*1000;
-        public const double MAX_PRECURSOR_MULTI_FILTER_MARGIN = 5;
-        public const double DEFAULT_PRECURSOR_MULTI_FILTER = 2.0;
-        public const double DEFAULT_PRECURSOR_MULTI_FILTER_MARGIN = 0.5;
-        // Calculate product low accuracy filter window values by doubling ion match tolerance values
-        public const double MIN_LO_RES = 0.1;
-        public const double MAX_LO_RES = 2.0;
-        public const double MIN_HI_RES = 1000;
-        public const double MAX_HI_RES = 10*1000*1000;
-        public const double MIN_CENTROID_PPM = 1;
-        public const double MAX_CENTROID_PPM = 1000;
-        public const double DEFAULT_RES_MZ = 400;
-        public const double MIN_RES_MZ = 50;
-        public const double MAX_RES_MZ = 2000;
-        public const double RES_PER_FILTER = 2;
-        public const double RES_PER_FILTER_SELECTIVE = 1;
-        public const double MIN_ISOTOPE_PERCENT = 0;
-        public const double MAX_ISOTOPE_PERCENT = 100;
-        public const double DEFAULT_ISOTOPE_PERCENT = 20;
-        public const int MIN_ISOTOPE_COUNT = 1;
-        public const int MAX_ISOTOPE_COUNT = 10;
-        public const int DEFAULT_ISOTOPE_COUNT = 3;
-        public const double ISOTOPE_PEAK_CENTERING_RES = 0.1;
-        public const double MIN_ISOTOPE_PEAK_ABUNDANCE = 0.01;
-        public const double DEFAULT_CENTROIDED_PPM = 10;
-
-        public const string QIT = "QIT"; // Not L10N
-        public const string ORBITRAP = "Orbitrap"; // Not L10N
-        public const string TOF = "TOF"; // Not L10N
-        public const string FT_ICR = "FT-ICR"; // Not L10N
-        public const string CENTROIDED = "Centroided"; // Not L10N
-
-        public static readonly string[] MASS_ANALYZERS = { CENTROIDED, QIT, TOF, ORBITRAP, FT_ICR };
-        public static readonly double[] DEFAULT_RES_VALUES = { DEFAULT_CENTROIDED_PPM, 0.7, 30 * 1000, 60 * 1000, 100 * 1000 };
-        public static readonly double DEFAULT_RES_QIT = DEFAULT_RES_VALUES[1];
-        public const double DEFAULT_TIME_AROUND_MS2_IDS = 5.0;
-
-        private double _cachedPrecursorRes;
-        private double _cachedProductRes;
-
-        public TransitionFullScan()
-        {
-            ProductMassAnalyzer = FullScanMassAnalyzerType.none;
-            PrecursorMassAnalyzer = FullScanMassAnalyzerType.none;
-
-            DoValidate();
-        }
-        public TransitionFullScan(FullScanAcquisitionMethod acquisitionMethod,
-                                    IsolationScheme isolationScheme,
-                                    FullScanMassAnalyzerType productMassAnalyzer,
-                                    double? productRes,
-                                    double? productResMz,
-                                    FullScanPrecursorIsotopes precursorIsotopes,
-                                    double? precursorIsotopeFilter,
-                                    FullScanMassAnalyzerType precursorMassAnalyzer,
-                                    double? precursorRes,
-                                    double? precursorResMz,
-                                    bool selectiveExtraction,
-                                    IsotopeEnrichments isotopeEnrichments,
-                                    RetentionTimeFilterType retentionTimeFilterType,
-                                    double retentionTimeFilterMinutes)
-        {
-            AcquisitionMethod = acquisitionMethod;
-            IsolationScheme = isolationScheme;
-            ProductMassAnalyzer = productMassAnalyzer;
-            ProductRes = productRes;
-            ProductResMz = productResMz;
-            PrecursorIsotopes = precursorIsotopes;
-            PrecursorIsotopeFilter = precursorIsotopeFilter;
-            PrecursorMassAnalyzer = precursorMassAnalyzer;
-            PrecursorRes = precursorRes;
-            PrecursorResMz = precursorResMz;
-
-            UseSelectiveExtraction = selectiveExtraction;
-
-            IsotopeEnrichments = isotopeEnrichments;
-
-            RetentionTimeFilterType = retentionTimeFilterType;
-            RetentionTimeFilterLength = retentionTimeFilterMinutes;
-
-            DoValidate();
-        }
-
-        // Applies to both MS1 and MS/MS because it is related to sample complexity
-        [Diff]
-        public bool UseSelectiveExtraction { get; private set; }
-
-        public double ResPerFilter { get { return UseSelectiveExtraction ? RES_PER_FILTER_SELECTIVE : RES_PER_FILTER; } }
-
-        // MS/MS filtering
-
-        [Diff]
-        public FullScanAcquisitionMethod AcquisitionMethod { get; private set; }
-
-        [DiffParent]
-        public IsolationScheme IsolationScheme { get; private set; }
-
-        public double? PrecursorFilter
-        {
-            get { return IsolationScheme == null ? null : IsolationScheme.PrecursorFilter; }
-        }
-
-        public double? PrecursorRightFilter
-        {
-            get { return IsolationScheme == null ? null : IsolationScheme.PrecursorRightFilter; }
-        }
-
-        /// <summary>
-        /// Backward compatibility
-        /// </summary>
-        public static IsolationScheme CreateIsolationSchemeForFilter(FullScanAcquisitionMethod acquisitionMethod, double? precursorFilter, double? precursorRightFilter)
-        {
-            switch (acquisitionMethod)
-            {
-                case FullScanAcquisitionMethod.None:
-                    throw new InvalidDataException(Resources.TransitionFullScan_CreateIsolationSchemeForFilter_Tried_to_create_an_isolation_scheme_for_non_DIA_mode);
-                
-                case FullScanAcquisitionMethod.DIA:
-                    if (!precursorFilter.HasValue)
-                    {
-                        throw new InvalidDataException(Resources.TransitionFullScan_CreateIsolationSchemeForFilter_Tried_to_create_an_isolation_scheme_without_precursor_filter);
-                    }
-                    else
-                    {
-                        string name = precursorRightFilter.HasValue
-                                          ? string.Format(Resources.TransitionFullScanCreateIsolationSchemeForFilterResults__0__0__1_0__Th,
-                                                          precursorFilter.Value, precursorRightFilter.Value)
-                                          : string.Format(Resources.TransitionFullScanCreateIsolationSchemeForFilterResults__0__0__Th,
-                                                          precursorFilter.Value);
-                        return new IsolationScheme(name, precursorFilter, precursorRightFilter);
-                    }
-            }
-
-            // No scheme for Targeted acquisition mode.
-            return null;
-        }
-
-        private abstract class ResLocalizer : CustomPropertyLocalizer
-        {
-            protected ResLocalizer(PropertyPath path) : base(path, true) { }
-
-            protected override string Localize(object obj)
-            {
-                if (obj.GetType() != typeof(FullScanMassAnalyzerType))
-                    return null;
-
-                var massAnalyzer = (FullScanMassAnalyzerType)obj;
-
-                switch (massAnalyzer)
-                {
-                    case FullScanMassAnalyzerType.none:
-                        return string.Empty;
-                    case FullScanMassAnalyzerType.centroided:
-                        return "MassAccuracy"; // Not L10N
-                    case FullScanMassAnalyzerType.qit:
-                        return "Resolution"; // Not L10N
-                    case FullScanMassAnalyzerType.tof:
-                    case FullScanMassAnalyzerType.orbitrap:
-                    case FullScanMassAnalyzerType.ft_icr:
-                        return "ResolvingPower"; // Not L10N
-                    default:
-                        return null;
-                }
-            }
-
-            public override string[] PossibleResourceNames
-            {
-                get { return new[] { "MassAccuracy", "Resolution", "ResolvingPower" }; } // Not L10N
-            }
-        }
-
-        private class ProductResLocalizer : ResLocalizer
-        {
-            public ProductResLocalizer() : base(PropertyPath.Parse("ProductMassAnalyzer")) { } // Not L10N
-        }
-
-        private class PrecursorResLocalizer : ResLocalizer
-        {
-            public PrecursorResLocalizer() : base(PropertyPath.Parse("PrecursorMassAnalyzer")) { } // Not L10N
-        }
-
-        [Diff]
-        public FullScanMassAnalyzerType ProductMassAnalyzer { get; private set; }
-
-        [Diff(customLocalizer: typeof(ProductResLocalizer))]
-        public double? ProductRes { get; private set; }  // Resolving Power or mass accuracy, depending on ProductMassAnalyzer value
-
-        [Diff]
-        public double? ProductResMz { get; private set; }
-
-        // MS1 filtering
-
-        [Diff]
-        public FullScanPrecursorIsotopes PrecursorIsotopes { get; private set; }
-
-        [Diff]
-        public double? PrecursorIsotopeFilter { get; private set; }
-
-        [Diff]
-        public FullScanMassAnalyzerType PrecursorMassAnalyzer { get; private set; }
-
-        [Diff(customLocalizer: typeof(PrecursorResLocalizer))]
-        public double? PrecursorRes { get; private set; }  // Resolving Power or mass accuracy, depending on PrecursorMassAnalyzer value
-
-        [Diff]
-        public double? PrecursorResMz { get; private set; }
-
-        [DiffParent]
-        public IsotopeEnrichments IsotopeEnrichments { get; private set; }
-
-        public IsotopeAbundances IsotopeAbundances
-        {
-            get { return IsotopeEnrichments != null ? IsotopeEnrichments.IsotopeAbundances : null; }
-        }
-
-<<<<<<< HEAD
-        public bool ExtractIsotopeEnvelope { get; private set; }
-
-=======
-        [Diff]
->>>>>>> f7597c8e
-        public RetentionTimeFilterType RetentionTimeFilterType { get; private set; }
-        [Diff]
-        public double RetentionTimeFilterLength { get; private set; }
-
-        public bool IsEnabled
-        {
-            get { return IsEnabledMs || IsEnabledMsMs; }
-        }
-
-        public bool IsEnabledMs
-        {
-            get { return PrecursorIsotopes != FullScanPrecursorIsotopes.None; }
-        }
-
-        public bool IsCentroidedMs
-        {
-            get { return IsEnabledMs && PrecursorMassAnalyzer == FullScanMassAnalyzerType.centroided; }
-        }
-
-        public bool IsEnabledMsMs
-        {
-            get { return AcquisitionMethod != FullScanAcquisitionMethod.None; }
-        }
-
-        public bool IsCentroidedMsMs
-        {
-            get { return IsEnabledMsMs && ProductMassAnalyzer == FullScanMassAnalyzerType.centroided; }
-        }
-
-        public MsDataFileUri ApplySettings(MsDataFileUri path)
-        {
-            return path.ChangeCentroiding(IsCentroidedMs, IsCentroidedMsMs);
-        }
-
-        public bool IsHighResPrecursor { get { return IsHighResAnalyzer(PrecursorMassAnalyzer); } }
-
-        public bool IsHighResProduct { get { return IsHighResAnalyzer(ProductMassAnalyzer); } }
-
-        public static bool IsHighResAnalyzer(FullScanMassAnalyzerType analyzerType)
-        {
-            return analyzerType != FullScanMassAnalyzerType.none &&
-                   analyzerType != FullScanMassAnalyzerType.qit;
-        }
-
-        public double GetPrecursorFilterWindow(double mzQ1)
-        {
-            return GetFilterWindow(PrecursorMassAnalyzer, _cachedPrecursorRes, mzQ1);
-        }
-
-        public double GetProductFilterWindow(double mzQ3)
-        {
-            return GetFilterWindow(ProductMassAnalyzer, _cachedProductRes, mzQ3);
-        }
-
-        private static double GetFilterWindow(FullScanMassAnalyzerType analyzerType, double cached, double mz)
-        {
-            switch (analyzerType)
-            {
-                case FullScanMassAnalyzerType.orbitrap:
-                    return mz * Math.Sqrt(mz) / cached;
-                case FullScanMassAnalyzerType.tof:
-                    return mz / cached;
-                case FullScanMassAnalyzerType.ft_icr:
-                    return mz * mz / cached;
-                case FullScanMassAnalyzerType.centroided:
-                    return mz * cached;
-                default:
-                    return cached;
-            }
-        }
-
-        private double GetDenominator(FullScanMassAnalyzerType analyzerType, double res, double resMz)
-        {
-            switch (analyzerType)
-            {
-                case FullScanMassAnalyzerType.tof:
-                    return res / ResPerFilter;
-                case FullScanMassAnalyzerType.orbitrap:
-                    return Math.Sqrt(resMz) * res / ResPerFilter;
-                case FullScanMassAnalyzerType.ft_icr:
-                    return resMz * res / ResPerFilter;
-                case FullScanMassAnalyzerType.centroided:
-                    return res*2 / 1E+6; // 1/PPM
-                default:
-                    return res * ResPerFilter;
-            }
-        }
-
-        public static string MassAnalyzerToString(FullScanMassAnalyzerType type)
-        {
-            return (type != FullScanMassAnalyzerType.none ?
-                MASS_ANALYZERS[(int) type] : null);
-        }
-
-        public static FullScanMassAnalyzerType ParseMassAnalyzer(string type)
-        {
-            return (FullScanMassAnalyzerType) MASS_ANALYZERS.IndexOf(s => Equals(s, type));
-        }
-
-
-        public IEnumerable<int> SelectMassIndices(IsotopeDistInfo isotopeDists, bool useFilter)
-        {
-            if (isotopeDists == null)
-            {
-                yield return 0;
-            }
-            else
-            {
-                int countPeaks = isotopeDists.CountPeaks;
-
-                if (!useFilter)
-                {
-                    for (int i = 0; i < countPeaks; i++)
-                        yield return isotopeDists.PeakIndexToMassIndex(i);
-                }
-                else if (PrecursorIsotopes == FullScanPrecursorIsotopes.Count)
-                {
-                    int maxMassIndex = isotopeDists.PeakIndexToMassIndex(countPeaks);
-                    countPeaks = Math.Min((int)(PrecursorIsotopeFilter ?? 1), maxMassIndex);
-
-                    for (int i = 0; i < countPeaks; i++)
-                        yield return i;
-                }
-                else if (PrecursorIsotopes == FullScanPrecursorIsotopes.Percent)
-                {
-                    double minAbundancePercent = (PrecursorIsotopeFilter ?? 0)/100;
-                    double baseMassPercent = isotopeDists.BaseMassPercent;
-                    for (int i = 0; i < countPeaks; i++)
-                    {
-                        int massIndex = isotopeDists.PeakIndexToMassIndex(i);
-                        if (isotopeDists.GetProportionI(massIndex) / baseMassPercent >= minAbundancePercent)
-                            yield return massIndex;
-                    }
-                }
-            }
-        }
-
-        #region Property change methods
-
-        public TransitionFullScan ChangeAcquisitionMethod(FullScanAcquisitionMethod typeProp, IsolationScheme isolationScheme)
-        {
-            return ChangeProp(ImClone(this), im =>
-            {
-                im.AcquisitionMethod = typeProp;
-                im.IsolationScheme = isolationScheme;
-                // Make sure the change results in a valid object, or an exception
-                // will be thrown.
-                if (im.AcquisitionMethod == FullScanAcquisitionMethod.None)
-                {
-                    im.ProductMassAnalyzer = FullScanMassAnalyzerType.none;
-                    im.ProductRes = im.ProductResMz = null;
-                }
-                else if (im.ProductMassAnalyzer == FullScanMassAnalyzerType.none)
-                {
-                    im.ProductMassAnalyzer = FullScanMassAnalyzerType.qit;
-                    im.ProductRes = DEFAULT_RES_QIT;
-                }
-            });
-        }
-
-        public TransitionFullScan ChangeProductResolution(FullScanMassAnalyzerType typeProp, double? prop, double? mzProp)
-        {
-            return ChangeProp(ImClone(this), im =>
-            {
-                im.ProductMassAnalyzer = typeProp;
-                im.ProductRes = prop;
-                if (typeProp != FullScanMassAnalyzerType.centroided)
-                    im.ProductResMz = mzProp;
-                else
-                    im.ProductResMz = null;
-                // Make sure the change results in a valid object, or an exception
-                // will be thrown.
-                if (im.AcquisitionMethod == FullScanAcquisitionMethod.None)
-                    im.AcquisitionMethod = FullScanAcquisitionMethod.Targeted;
-            });
-        }
-
-        public TransitionFullScan ChangePrecursorIsotopes(FullScanPrecursorIsotopes typeProp, double? prop,
-                                                          IsotopeEnrichments isotopeEnrichments)
-        {
-            return ChangeProp(ImClone(this), im =>
-            {
-                im.PrecursorIsotopes = typeProp;
-                im.PrecursorIsotopeFilter = prop;
-                im.IsotopeEnrichments = isotopeEnrichments;
-                // Make sure the change results in a valid object, or an exception
-                // will be thrown.
-                if (im.PrecursorIsotopes == FullScanPrecursorIsotopes.None)
-                {
-                    im.PrecursorMassAnalyzer = FullScanMassAnalyzerType.none;
-                    im.PrecursorRes = im.PrecursorResMz = null;
-                }
-                else if (im.PrecursorMassAnalyzer == FullScanMassAnalyzerType.none)
-                {
-                    if (im.PrecursorIsotopes == FullScanPrecursorIsotopes.Count &&
-                            im.PrecursorIsotopeFilter == 1 && IsotopeEnrichments == null)
-                    {
-                        im.PrecursorMassAnalyzer = FullScanMassAnalyzerType.qit;
-                        im.PrecursorRes = DEFAULT_RES_QIT;
-                    }
-                    else
-                    {
-                        im.PrecursorMassAnalyzer = FullScanMassAnalyzerType.tof;
-                        im.PrecursorRes = DEFAULT_RES_VALUES[(int) FullScanMassAnalyzerType.tof];
-                    }
-                }
-            });
-        }
-
-        public TransitionFullScan ChangeExtractIsotopeEnvelope(bool extractIsotopeEnvelope)
-        {
-            return ChangeProp(ImClone(this), im => im.ExtractIsotopeEnvelope = extractIsotopeEnvelope);
-        }
-
-        public TransitionFullScan ChangePrecursorResolution(FullScanMassAnalyzerType typeProp, double? prop, double? mzProp)
-        {
-            return ChangeProp(ImClone(this), im =>
-            {
-                im.PrecursorMassAnalyzer = typeProp;
-                im.PrecursorRes = prop;
-                if (typeProp != FullScanMassAnalyzerType.centroided)
-                    im.PrecursorResMz = mzProp;
-                else
-                    im.PrecursorResMz = null;
-                // Make sure the change results in a valid object, or an exception
-                // will be thrown.
-                if (im.PrecursorIsotopes == FullScanPrecursorIsotopes.None)
-                {
-                    im.PrecursorIsotopes = FullScanPrecursorIsotopes.Count;
-                    im.PrecursorIsotopeFilter = 1;
-                }
-                if (!im.IsHighResPrecursor)
-                {
-                    im.IsotopeEnrichments = null;
-                }
-            });
-        }
-
-        public TransitionFullScan ChangeUseSelectiveExtraction(bool prop)
-        {
-            return ChangeProp(ImClone(this), im => im.UseSelectiveExtraction = prop);
-        }
-
-        public TransitionFullScan ChangeRetentionTimeFilter(RetentionTimeFilterType retentionTimeFilterType,
-            double retentionTimeFilterLength)
-        {
-            return ChangeProp(ImClone(this), im =>
-            {
-                im.RetentionTimeFilterType = retentionTimeFilterType;
-                im.RetentionTimeFilterLength = retentionTimeFilterLength;
-            });
-        }
-
-        #endregion
-
-        #region Implementation of IXmlSerializable
-
-        private enum ATTR // Not L10N
-        {
-            acquisition_method,
-            precursor_filter_type,  // Skyline 1.2 and earlier
-            precursor_filter,
-            precursor_left_filter,
-            precursor_right_filter,
-            product_mass_analyzer,
-            product_res,
-            product_res_mz,
-            precursor_isotopes,
-            precursor_isotope_filter,
-            precursor_mass_analyzer,
-            precursor_res,
-            precursor_res_mz,
-            selective_extraction,
-            scheduled_filter, // deprecated
-            retention_time_filter_type,
-            retention_time_filter_length,
-            extract_isotope_envelope
-        }
-
-        void IValidating.Validate()
-        {
-            DoValidate();
-        }
-
-        private void DoValidate()
-        {
-            if (PrecursorIsotopes == FullScanPrecursorIsotopes.None)
-            {
-                if (PrecursorMassAnalyzer != FullScanMassAnalyzerType.none || PrecursorIsotopeFilter.HasValue || PrecursorRes.HasValue || PrecursorResMz.HasValue)
-                    throw new InvalidDataException(Resources.TransitionFullScan_DoValidate_No_other_full_scan_MS1_filter_settings_are_allowed_when_no_precursor_isotopes_are_included);
-            }
-            else
-            {
-                if (PrecursorMassAnalyzer == FullScanMassAnalyzerType.qit)
-                {
-                    if (PrecursorIsotopes != FullScanPrecursorIsotopes.Count || PrecursorIsotopeFilter != 1)
-                    {
-                        throw new InvalidDataException(Resources.TransitionFullScan_DoValidate_For_MS1_filtering_with_a_QIT_mass_analyzer_only_1_isotope_peak_is_supported);
-                    }
-                }
-                else
-                {
-                    if (IsotopeEnrichments == null)
-                        IsotopeEnrichments = IsotopeEnrichments.DEFAULT;
-                    if (PrecursorIsotopes == FullScanPrecursorIsotopes.Count)
-                    {
-                        ValidateRange(PrecursorIsotopeFilter, MIN_ISOTOPE_COUNT, MAX_ISOTOPE_COUNT,
-                                      Resources.TransitionFullScan_DoValidate_The_precursor_isotope_count_for_MS1_filtering_must_be_between__0__and__1__peaks);
-                    }
-                    else
-                    {
-                        ValidateRange(PrecursorIsotopeFilter, MIN_ISOTOPE_PERCENT, MAX_ISOTOPE_PERCENT,
-                                      Resources.TransitionFullScan_DoValidate_The_precursor_isotope_percent_for_MS1_filtering_must_be_between__0___and__1___of_the_base_peak);
-                    }
-                }
-                _cachedPrecursorRes = ValidateRes(PrecursorMassAnalyzer, PrecursorRes, PrecursorResMz);
-            }
-
-            if (AcquisitionMethod == FullScanAcquisitionMethod.None)
-            {
-                if (ProductMassAnalyzer != FullScanMassAnalyzerType.none || IsolationScheme != null || ProductRes.HasValue || ProductResMz.HasValue)
-                    throw new InvalidDataException(Resources.TransitionInstrument_DoValidate_No_other_full_scan_MS_MS_filter_settings_are_allowed_when_precursor_filter_is_none);
-            }
-            else
-            {
-                if (AcquisitionMethod == FullScanAcquisitionMethod.Targeted)
-                {
-                    if (IsolationScheme != null)
-                        throw new InvalidDataException(Resources.TransitionFullScan_DoValidate_An_isolation_window_width_value_is_not_allowed_in_Targeted_mode);
-                }
-                else
-                {
-                    if (IsolationScheme == null)
-                        throw new InvalidDataException(Resources.TransitionFullScan_DoValidate_An_isolation_window_width_value_is_required_in_DIA_mode);
-                }
-
-                _cachedProductRes = ValidateRes(ProductMassAnalyzer, ProductRes, ProductResMz);
-            }
-        }
-
-        public static void ValidateRange(double? value, double min, double max, string messageFormat)
-        {
-            if (!value.HasValue || min > value.Value || value.Value > max)
-                throw new InvalidDataException(string.Format(messageFormat, min, max));
-        }
-
-        private double ValidateRes(FullScanMassAnalyzerType analyzerType, double? res, double? resMz)
-        {
-            bool expectMz = false;
-            if (analyzerType == FullScanMassAnalyzerType.qit)
-            {
-                if (!res.HasValue || MIN_LO_RES > res.Value || res.Value > MAX_LO_RES)
-                {
-                    throw new InvalidDataException(
-                        string.Format(Resources.TransitionFullScan_ValidateRes_Resolution_must_be_between__0__and__1__for_QIT_,
-                                      MIN_LO_RES, MAX_LO_RES));
-                }
-            }
-            else if (analyzerType == FullScanMassAnalyzerType.centroided)
-            {
-                if (!res.HasValue || MIN_CENTROID_PPM > res.Value || res.Value > MAX_CENTROID_PPM)
-                {
-                    throw new InvalidDataException(string.Format(Resources.TransitionFullScan_ValidateRes_Mass_accuracy_must_be_between__0__and__1__for_centroided_data_,
-                        MIN_CENTROID_PPM, MAX_CENTROID_PPM));
-                }
-            }
-            else
-            {
-                if (!res.HasValue || MIN_HI_RES > res.Value || res.Value > MAX_HI_RES)
-                {
-                    throw new InvalidDataException(
-                        string.Format(Resources.TransitionFullScan_ValidateRes_Resolving_power_must_be_between__0__and__1__for__2__,
-                                      MIN_HI_RES, MAX_HI_RES, MassAnalyzerToString(analyzerType)));
-                }
-                expectMz = (analyzerType != FullScanMassAnalyzerType.tof);
-            }
-            if (expectMz)
-            {
-                if (!resMz.HasValue || MIN_RES_MZ > resMz.Value || resMz.Value > MAX_RES_MZ)
-                {
-                    throw new InvalidDataException(
-                        string.Format(Resources.TransitionFullScan_ValidateRes_The_mz_value_at_which_the_resolving_power_is_calibrated_is_required_for__0__,
-                                      MassAnalyzerToString(analyzerType)));
-                }
-            }
-            else if (resMz.HasValue)
-            {
-                throw new InvalidDataException(
-                    string.Format(Resources.TransitionFullScan_ValidateRes_Unexpected_resolving_power_mz_value_for__0__,
-                                  MassAnalyzerToString(analyzerType)));
-            }
-
-            return GetDenominator(analyzerType, res.Value, resMz ?? 0);
-        }
-
-        public static TransitionFullScan Deserialize(XmlReader reader)
-        {
-            return reader.Deserialize(new TransitionFullScan());
-        }
-
-        public XmlSchema GetSchema()
-        {
-            return null;
-        }
-
-        public void ReadXml(XmlReader reader)
-        {
-            // Get precursor filter types from Skyline 1.2 and earlier, or acquisition method from later releases.
-            AcquisitionMethod = reader.GetAttribute(ATTR.precursor_filter_type) != null
-                ? TranslateLegacyFilterType(reader.GetEnumAttribute(ATTR.precursor_filter_type, LegacyAcquisitionMethod.None))
-                : reader.GetEnumAttribute(ATTR.acquisition_method, FullScanAcquisitionMethod.None);
-            ExtractIsotopeEnvelope = reader.GetBoolAttribute(ATTR.extract_isotope_envelope, false);
-
-            if (AcquisitionMethod != FullScanAcquisitionMethod.None)
-            {
-                ProductMassAnalyzer = reader.GetEnumAttribute(ATTR.product_mass_analyzer, FullScanMassAnalyzerType.qit);
-                ProductRes = reader.GetDoubleAttribute(ATTR.product_res,
-                    DEFAULT_RES_VALUES[(int) ProductMassAnalyzer]);
-                if (ProductMassAnalyzer == FullScanMassAnalyzerType.ft_icr || ProductMassAnalyzer == FullScanMassAnalyzerType.orbitrap)
-                    ProductResMz = reader.GetNullableDoubleAttribute(ATTR.product_res_mz) ?? DEFAULT_RES_MZ;
-            }
-            
-            PrecursorIsotopes = reader.GetEnumAttribute(ATTR.precursor_isotopes,
-                                             FullScanPrecursorIsotopes.None);
-            if (PrecursorIsotopes != FullScanPrecursorIsotopes.None)
-            {
-                PrecursorIsotopeFilter = reader.GetDoubleAttribute(ATTR.precursor_isotope_filter,
-                    PrecursorIsotopes == FullScanPrecursorIsotopes.Count ? DEFAULT_ISOTOPE_COUNT : DEFAULT_ISOTOPE_PERCENT);
-
-                PrecursorMassAnalyzer = reader.GetEnumAttribute(ATTR.precursor_mass_analyzer, FullScanMassAnalyzerType.none);
-                PrecursorRes = reader.GetDoubleAttribute(ATTR.precursor_res,
-                    DEFAULT_RES_VALUES[(int)PrecursorMassAnalyzer]);
-                if (PrecursorMassAnalyzer == FullScanMassAnalyzerType.ft_icr || PrecursorMassAnalyzer == FullScanMassAnalyzerType.orbitrap)
-                    PrecursorResMz = reader.GetNullableDoubleAttribute(ATTR.precursor_res_mz) ?? DEFAULT_RES_MZ;
-            }
-            else
-            {
-                // Backward compatibility with before PrecursorIsotopes were added.
-                PrecursorMassAnalyzer = reader.GetEnumAttribute(ATTR.precursor_mass_analyzer, FullScanMassAnalyzerType.none);
-                if (PrecursorMassAnalyzer != FullScanMassAnalyzerType.none)
-                {
-                    PrecursorIsotopes = FullScanPrecursorIsotopes.Count;
-                    PrecursorIsotopeFilter = 1;
-                    PrecursorRes = reader.GetDoubleAttribute(ATTR.precursor_res,
-                        DEFAULT_RES_VALUES[(int)PrecursorMassAnalyzer]);
-                    if (PrecursorMassAnalyzer == FullScanMassAnalyzerType.ft_icr || PrecursorMassAnalyzer == FullScanMassAnalyzerType.orbitrap)
-                        PrecursorResMz = reader.GetNullableDoubleAttribute(ATTR.precursor_res_mz) ?? DEFAULT_RES_MZ;
-                }
-            }
-
-            UseSelectiveExtraction = reader.GetBoolAttribute(ATTR.selective_extraction);
-            RetentionTimeFilterType = RetentionTimeFilterType.none;
-            RetentionTimeFilterLength = 0;
-            if (reader.GetBoolAttribute(ATTR.scheduled_filter))
-            {
-                // backwards compatibility to version 1.2
-                RetentionTimeFilterType = RetentionTimeFilterType.scheduling_windows;
-            }
-            else
-            {
-                RetentionTimeFilterType = reader.GetEnumAttribute(ATTR.retention_time_filter_type, RetentionTimeFilterType.none);
-                RetentionTimeFilterLength = reader.GetDoubleAttribute(ATTR.retention_time_filter_length);
-            }
-
-            // Create isolation scheme for backward compatibility.
-            if (AcquisitionMethod == FullScanAcquisitionMethod.DIA)
-            {
-                double? precursorFilter = reader.GetNullableDoubleAttribute(ATTR.precursor_filter);
-                double? precursorRightFilter = null;
-                if (!precursorFilter.HasValue)
-                {
-                    precursorFilter = reader.GetNullableDoubleAttribute(ATTR.precursor_left_filter);
-                    if (precursorFilter.HasValue)
-                        precursorRightFilter = reader.GetDoubleAttribute(ATTR.precursor_right_filter, precursorFilter.Value);
-                    else
-                        precursorFilter = DEFAULT_PRECURSOR_MULTI_FILTER;
-                }
-                // May get overwritten below
-                IsolationScheme = CreateIsolationSchemeForFilter(AcquisitionMethod, precursorFilter, precursorRightFilter);
-            }
-
-            bool hasInnerTags = !reader.IsEmptyElement;
-
-            // Consume tag
-            reader.Read();
-
-            if (hasInnerTags)
-            {
-                // Read enrichment tags, if present.
-                var readHelper = new XmlElementHelper<IsotopeEnrichments>();
-                if (reader.IsStartElement(readHelper.ElementNames))
-                {
-                    IsotopeEnrichments = readHelper.Deserialize(reader);
-                }
-
-                // Read isolation window tags, if present.
-                var readIsolationHelper = new XmlElementHelper<IsolationScheme>();
-                if (reader.IsStartElement(readIsolationHelper.ElementNames))
-                {
-                    IsolationScheme = readIsolationHelper.Deserialize(reader);
-                }
-
-                // If there is an inner tag, there must be an end tag.
-                reader.ReadEndElement();
-            }
-
-            DoValidate();
-        }
-
-        public static FullScanAcquisitionMethod TranslateLegacyFilterType(LegacyAcquisitionMethod legacyFilterType)
-        {
-            switch (legacyFilterType)
-            {
-                case LegacyAcquisitionMethod.Single:    return FullScanAcquisitionMethod.Targeted;
-                case LegacyAcquisitionMethod.Multiple:  return FullScanAcquisitionMethod.DIA;
-                default:                                return FullScanAcquisitionMethod.None;
-            }
-        }
-
-        public void WriteXml(XmlWriter writer)
-        {
-            writer.WriteAttribute(ATTR.extract_isotope_envelope, ExtractIsotopeEnvelope, false);
-
-            // Write attributes
-            if (AcquisitionMethod != FullScanAcquisitionMethod.None)
-            {
-                writer.WriteAttribute(ATTR.acquisition_method, AcquisitionMethod);
-                writer.WriteAttribute(ATTR.product_mass_analyzer, ProductMassAnalyzer);
-                writer.WriteAttributeNullable(ATTR.product_res, ProductRes);
-                writer.WriteAttributeNullable(ATTR.product_res_mz, ProductResMz);
-            }
-            if (PrecursorIsotopes != FullScanPrecursorIsotopes.None)
-            {
-                writer.WriteAttribute(ATTR.precursor_isotopes, PrecursorIsotopes);
-                writer.WriteAttributeNullable(ATTR.precursor_isotope_filter, PrecursorIsotopeFilter);
-                writer.WriteAttribute(ATTR.precursor_mass_analyzer, PrecursorMassAnalyzer);
-                writer.WriteAttributeNullable(ATTR.precursor_res, PrecursorRes);
-                writer.WriteAttributeNullable(ATTR.precursor_res_mz, PrecursorResMz);
-            }
-            if (UseSelectiveExtraction)
-                writer.WriteAttribute(ATTR.selective_extraction, true);
-            if (RetentionTimeFilterType != RetentionTimeFilterType.none)
-            {
-                writer.WriteAttribute(ATTR.retention_time_filter_type, RetentionTimeFilterType);
-                if (RetentionTimeFilterType != RetentionTimeFilterType.none)
-                {
-                    writer.WriteAttribute(ATTR.retention_time_filter_length, RetentionTimeFilterLength);
-                }
-            }
-            if (IsotopeEnrichments != null)
-                writer.WriteElement(IsotopeEnrichments);
-            if (AcquisitionMethod == FullScanAcquisitionMethod.DIA && IsolationScheme != null)
-                writer.WriteElement(IsolationScheme);
-        }
-
-        #endregion
-
-        #region object overrides
-
-        public bool Equals(TransitionFullScan other)
-        {
-            if (ReferenceEquals(null, other)) return false;
-            if (ReferenceEquals(this, other)) return true;
-            return Equals(other.AcquisitionMethod, AcquisitionMethod) &&
-                Equals(other.IsolationScheme, IsolationScheme) &&
-                Equals(other.ProductMassAnalyzer, ProductMassAnalyzer) &&
-                other.ProductRes.Equals(ProductRes) &&
-                other.ProductResMz.Equals(ProductResMz) &&
-                Equals(other.PrecursorIsotopes, PrecursorIsotopes) &&
-                other.PrecursorIsotopeFilter.Equals(PrecursorIsotopeFilter) &&
-                Equals(other.IsotopeEnrichments, IsotopeEnrichments) &&
-                Equals(other.PrecursorMassAnalyzer, PrecursorMassAnalyzer) &&
-                other.PrecursorRes.Equals(PrecursorRes) &&
-                other.UseSelectiveExtraction == UseSelectiveExtraction &&
-                other.PrecursorResMz.Equals(PrecursorResMz) &&
-                other.RetentionTimeFilterType == RetentionTimeFilterType &&
-                other.RetentionTimeFilterLength == RetentionTimeFilterLength &&
-                other.ExtractIsotopeEnvelope == ExtractIsotopeEnvelope;
-        }
-
-        public override bool Equals(object obj)
-        {
-            if (ReferenceEquals(null, obj)) return false;
-            if (ReferenceEquals(this, obj)) return true;
-            if (obj.GetType() != typeof (TransitionFullScan)) return false;
-            return Equals((TransitionFullScan) obj);
-        }
-
-        public override int GetHashCode()
-        {
-            unchecked
-            {
-                int result = AcquisitionMethod.GetHashCode();
-                result = (result * 397) ^ (IsolationScheme != null ? IsolationScheme.GetHashCode() : 0);
-                result = (result*397) ^ ProductMassAnalyzer.GetHashCode();
-                result = (result*397) ^ (ProductRes.HasValue ? ProductRes.Value.GetHashCode() : 0);
-                result = (result*397) ^ (ProductResMz.HasValue ? ProductResMz.Value.GetHashCode() : 0);
-                result = (result*397) ^ PrecursorIsotopes.GetHashCode();
-                result = (result*397) ^ (PrecursorIsotopeFilter.HasValue ? PrecursorIsotopeFilter.Value.GetHashCode() : 0);
-                result = (result*397) ^ (IsotopeEnrichments != null ? IsotopeEnrichments.GetHashCode() : 0);
-                result = (result*397) ^ PrecursorMassAnalyzer.GetHashCode();
-                result = (result*397) ^ (PrecursorRes.HasValue ? PrecursorRes.Value.GetHashCode() : 0);
-                result = (result*397) ^ (PrecursorResMz.HasValue ? PrecursorResMz.Value.GetHashCode() : 0);
-                result = (result*397) ^ UseSelectiveExtraction.GetHashCode();
-                result = (result*397) ^ RetentionTimeFilterType.GetHashCode();
-                result = (result*397) ^ RetentionTimeFilterLength.GetHashCode();
-                return result;
-            }
-        }
-
-        #endregion
-    }
-
-    [XmlRoot("transition_integration")]
-    public sealed class TransitionIntegration : Immutable, IValidating, IXmlSerializable
-    {
-        public bool IsIntegrateAll { get; private set; }
-
-        #region Property change methods
-
-        public TransitionIntegration ChangeIntegrateAll(bool prop)
-        {
-            return ChangeProp(ImClone(this), im => im.IsIntegrateAll = prop);
-        }        
-
-        #endregion
-
-        #region Implementation of IXmlSerializable
-
-        private enum ATTR // Not L10N
-        {
-            integrate_all,
-        }
-
-        void IValidating.Validate()
-        {
-        }
-
-        public static TransitionIntegration Deserialize(XmlReader reader)
-        {
-            return reader.Deserialize(new TransitionIntegration());
-        }
-
-        public XmlSchema GetSchema()
-        {
-            return null;
-        }
-
-        public void ReadXml(XmlReader reader)
-        {
-            // Read start tag attributes
-            IsIntegrateAll = reader.GetBoolAttribute(ATTR.integrate_all);
-
-            // Consume tag
-            reader.Read();
-        }
-
-        public void WriteXml(XmlWriter writer)
-        {
-            // Write attributes
-            writer.WriteAttribute(ATTR.integrate_all, IsIntegrateAll);
-        }
-
-        #endregion
-
-        #region object overrides
-
-        public bool Equals(TransitionIntegration other)
-        {
-            if (ReferenceEquals(null, other)) return false;
-            if (ReferenceEquals(this, other)) return true;
-            return other.IsIntegrateAll.Equals(IsIntegrateAll);
-        }
-
-        public override bool Equals(object obj)
-        {
-            if (ReferenceEquals(null, obj)) return false;
-            if (ReferenceEquals(this, obj)) return true;
-            if (obj.GetType() != typeof (TransitionIntegration)) return false;
-            return Equals((TransitionIntegration) obj);
-        }
-
-        public override int GetHashCode()
-        {
-            return IsIntegrateAll.GetHashCode();
-        }
-
-        #endregion
-    }
+/*
+ * Original author: Brendan MacLean <brendanx .at. u.washington.edu>,
+ *                  MacCoss Lab, Department of Genome Sciences, UW
+ *
+ * Copyright 2009 University of Washington - Seattle, WA
+ * 
+ * Licensed under the Apache License, Version 2.0 (the "License");
+ * you may not use this file except in compliance with the License.
+ * You may obtain a copy of the License at
+ *
+ *     http://www.apache.org/licenses/LICENSE-2.0
+ *
+ * Unless required by applicable law or agreed to in writing, software
+ * distributed under the License is distributed on an "AS IS" BASIS,
+ * WITHOUT WARRANTIES OR CONDITIONS OF ANY KIND, either express or implied.
+ * See the License for the specific language governing permissions and
+ * limitations under the License.
+ */
+using System;
+using System.Collections.Generic;
+using System.Diagnostics;
+using System.Linq;
+using System.Globalization;
+using System.IO;
+using System.Xml;
+using System.Xml.Schema;
+using System.Xml.Serialization;
+using pwiz.Common.Chemistry;
+using pwiz.Common.Collections;
+using pwiz.Common.DataBinding;
+using pwiz.Common.SystemUtil;
+using pwiz.Skyline.Model.AuditLog;
+using pwiz.Skyline.Model.Optimization;
+using pwiz.Skyline.Model.Results;
+using pwiz.Skyline.Properties;
+using pwiz.Skyline.Util;
+using pwiz.Skyline.Util.Extensions;
+
+namespace pwiz.Skyline.Model.DocSettings
+{
+    [XmlRoot("transition_settings")]
+    public class TransitionSettings : Immutable, IValidating, IXmlSerializable
+    {
+        public TransitionSettings(TransitionPrediction prediction,
+                                  TransitionFilter filter,
+                                  TransitionLibraries libraries,
+                                  TransitionIntegration integration,
+                                  TransitionInstrument instrument,
+                                  TransitionFullScan fullScan)
+        {
+            Prediction = prediction;
+            Filter = filter;
+            Libraries = libraries;
+            Integration = integration;
+            Instrument = instrument;
+            FullScan = fullScan;
+
+            DoValidate();
+        }
+
+        [DiffParent(true)]
+        public TransitionPrediction Prediction { get; private set; }
+
+        [DiffParent(true)]
+        public TransitionFilter Filter { get; private set; }
+
+        [DiffParent(true)]
+        public TransitionLibraries Libraries { get; private set; }
+
+        public TransitionIntegration Integration { get; private set; }
+
+        [DiffParent(true)]
+        public TransitionInstrument Instrument { get; private set; }
+
+        [DiffParent(true)]
+        public TransitionFullScan FullScan { get; private set; }
+
+        public bool IsMeasurablePrecursor(double mz)
+        {
+            if (!Instrument.IsMeasurable(mz))
+                return false;
+            return FullScan.IsolationScheme == null || FullScan.IsolationScheme.IsInRangeMz(mz);
+        }
+
+        public bool Accept(Target sequence, double precursorMz, IonType type, int cleavageOffset, double ionMz, int start, int end, double startMz)
+        {
+            if (Filter.ExclusionUseDIAWindow && FullScan.IsolationScheme != null &&
+                FullScan.IsolationScheme.MayFallIntoSameWindow(ionMz, precursorMz))
+            {
+                return false;
+            }
+
+            return Filter.Accept(sequence, precursorMz, type, cleavageOffset, ionMz, start, end, startMz);
+        }
+
+        #region Property change methods
+
+        public TransitionSettings ChangePrediction(TransitionPrediction prop)
+        {
+            return ChangeProp(ImClone(this), im => im.Prediction = prop);
+        }
+
+        public TransitionSettings ChangeFilter(TransitionFilter prop)
+        {
+            return ChangeProp(ImClone(this), im => im.Filter = prop);
+        }
+
+        public TransitionSettings ChangeLibraries(TransitionLibraries prop)
+        {
+            return ChangeProp(ImClone(this), im => im.Libraries = prop);
+        }
+
+        public TransitionSettings ChangeIntegration(TransitionIntegration prop)
+        {
+            return ChangeProp(ImClone(this), im => im.Integration = prop);
+        }
+
+        public TransitionSettings ChangeInstrument(TransitionInstrument prop)
+        {
+            return ChangeProp(ImClone(this), im => im.Instrument = prop);
+        }
+
+        public TransitionSettings ChangeFullScan(TransitionFullScan prop)
+        {
+            return ChangeProp(ImClone(this), im => im.FullScan = prop);
+        }
+
+        
+
+
+        #endregion
+
+        #region Implementation of IXmlSerializable
+
+        /// <summary>
+        /// For serialization
+        /// </summary>
+        private TransitionSettings()
+        {
+        }
+
+        void IValidating.Validate()
+        {
+            DoValidate();
+        }
+
+        private void DoValidate()
+        {
+            // Be careful in this validate function, since it occurs before SrmSettings.ValidateLoad()
+            // This means any of the sub-settings objects may be null, and they will get the defaults
+            if (FullScan != null && FullScan.IsHighResPrecursor &&
+                    Prediction != null && Prediction.PrecursorMassType.IsAverage())
+            {
+                throw new InvalidDataException(
+                    Resources.TransitionSettings_DoValidate_High_resolution_MS1_filtering_requires_use_of_monoisotopic_precursor_masses);
+            }
+
+            if (FullScan != null && FullScan.IsolationScheme != null && FullScan.IsolationScheme.WindowsPerScan.HasValue &&
+                (Instrument == null || !Instrument.MaxInclusions.HasValue))
+            {
+                throw new InvalidDataException(
+                    Resources.TransitionSettings_DoValidate_The_instrument_s_firmware_inclusion_limit_must_be_specified_before_doing_a_multiplexed_DIA_scan);
+            }
+        }
+
+        public static TransitionSettings Deserialize(XmlReader reader)
+        {
+            return reader.Deserialize(new TransitionSettings());
+        }
+
+        public XmlSchema GetSchema()
+        {
+            return null;
+        }
+
+        public void ReadXml(XmlReader reader)
+        {
+            // Consume tag
+            if (reader.IsEmptyElement)
+                reader.Read();
+            else
+            {
+                reader.ReadStartElement();
+
+                // Read child elements.
+                Prediction = reader.DeserializeElement<TransitionPrediction>();
+                Filter = reader.DeserializeElement<TransitionFilter>();
+                Libraries = reader.DeserializeElement<TransitionLibraries>();
+                Integration = reader.DeserializeElement<TransitionIntegration>();
+                Instrument = reader.DeserializeElement<TransitionInstrument>();
+                FullScan = reader.DeserializeElement<TransitionFullScan>();
+                // Backward compatibility with v0.7.1
+                if (FullScan == null && Instrument != null && Instrument.PrecursorAcquisitionMethod != FullScanAcquisitionMethod.None)
+                {
+                    FullScan = new TransitionFullScan(Instrument.PrecursorAcquisitionMethod,
+                                                      TransitionFullScan.CreateIsolationSchemeForFilter(
+                                                          Instrument.PrecursorAcquisitionMethod,
+                                                          Instrument.PrecursorFilter, null),
+                                                      FullScanMassAnalyzerType.qit,
+                                                      Instrument.ProductFilter/TransitionFullScan.RES_PER_FILTER, null,
+                                                      FullScanPrecursorIsotopes.None, null,
+                                                      FullScanMassAnalyzerType.none, null, null, false,
+                                                      null, RetentionTimeFilterType.none, 0);
+                    Instrument = Instrument.ClearFullScanSettings();
+                }
+
+                reader.ReadEndElement();                
+            }
+
+            DoValidate();
+        }
+
+        public void WriteXml(XmlWriter writer)
+        {
+            // Write child elements
+            writer.WriteElement(Prediction);
+            writer.WriteElement(Filter);
+            writer.WriteElement(Libraries);
+            writer.WriteElement(Integration);
+            writer.WriteElement(Instrument);
+            // Avoid breaking documents for older versions, if no full-scan
+            // filtering is in use.
+            if (FullScan.IsEnabled)
+                writer.WriteElement(FullScan);
+        }
+
+        #endregion
+
+        #region object overrides
+
+        public bool Equals(TransitionSettings obj)
+        {
+            if (ReferenceEquals(null, obj)) return false;
+            if (ReferenceEquals(this, obj)) return true;
+            return Equals(obj.Prediction, Prediction) &&
+                   Equals(obj.Filter, Filter) &&
+                   Equals(obj.Libraries, Libraries) &&
+                   Equals(obj.Integration, Integration) &&
+                   Equals(obj.Instrument, Instrument) &&
+                   Equals(obj.FullScan, FullScan);
+        }
+
+        public override bool Equals(object obj)
+        {
+            if (ReferenceEquals(null, obj)) return false;
+            if (ReferenceEquals(this, obj)) return true;
+            if (obj.GetType() != typeof (TransitionSettings)) return false;
+            return Equals((TransitionSettings) obj);
+        }
+
+        public override int GetHashCode()
+        {
+            unchecked
+            {
+                int result = Prediction.GetHashCode();
+                result = (result * 397) ^ Filter.GetHashCode();
+                result = (result * 397) ^ Libraries.GetHashCode();
+                result = (result * 397) ^ Integration.GetHashCode();
+                result = (result * 397) ^ Instrument.GetHashCode();
+                result = (result * 397) ^ FullScan.GetHashCode();
+                return result;
+            }
+        }
+
+        #endregion
+    }
+
+// ReSharper disable InconsistentNaming
+    public enum OptimizedMethodType { None, Precursor, Transition }
+// ReSharper restore InconsistentNaming
+    public static class OptimizedMethodTypeExtension
+    {
+        private static string[] LOCALIZED_VALUES
+        {
+            get
+            {
+                return new[]
+                {
+                    Resources.OptimizedMethodTypeExtension_LOCALIZED_VALUES_None,
+                    Resources.OptimizedMethodTypeExtension_LOCALIZED_VALUES_Precursor,
+                    Resources.OptimizedMethodTypeExtension_LOCALIZED_VALUES_Transition
+                };
+            }
+        }
+        public static string GetLocalizedString(this OptimizedMethodType val)
+        {
+            return LOCALIZED_VALUES[(int)val];
+        }
+
+        public static OptimizedMethodType GetEnum(string enumValue)
+        {
+            return Helpers.EnumFromLocalizedString<OptimizedMethodType>(enumValue, LOCALIZED_VALUES);
+        }
+
+        public static OptimizedMethodType GetEnum(string enumValue, OptimizedMethodType defaultValue)
+        {
+            return Helpers.EnumFromLocalizedString(enumValue, LOCALIZED_VALUES, defaultValue);
+        }  
+    }
+
+    [XmlRoot("transition_prediction")]
+    public class TransitionPrediction : Immutable, IValidating, IXmlSerializable
+    {
+        public TransitionPrediction(MassType precursorMassType, MassType fragmentMassType,
+                                    CollisionEnergyRegression collisionEnergy,
+                                    DeclusteringPotentialRegression declusteringPotential,
+                                    CompensationVoltageParameters compensationVoltage,
+                                    OptimizationLibrary optimizationLibrary,
+                                    OptimizedMethodType optimizedMethodType)
+        {
+            PrecursorMassType = precursorMassType;
+            FragmentMassType = fragmentMassType;
+            CollisionEnergy = collisionEnergy;
+            DeclusteringPotential = declusteringPotential;
+            CompensationVoltage = compensationVoltage;
+            OptimizedLibrary = optimizationLibrary;
+            OptimizedMethodType = optimizedMethodType;
+
+            DoValidate();
+        }
+
+        public TransitionPrediction(TransitionPrediction copy)
+            : this(copy.PrecursorMassType,
+                   copy.FragmentMassType,
+                   copy.CollisionEnergy,
+                   copy.DeclusteringPotential,
+                   copy.CompensationVoltage,
+                   copy.OptimizedLibrary,
+                   copy.OptimizedMethodType)
+        {
+        }
+
+        [Diff]
+        public MassType PrecursorMassType { get; private set; }
+
+        [Diff]
+        public MassType FragmentMassType { get; private set; }
+
+        [DiffParent]
+        public CollisionEnergyRegression CollisionEnergy { get; private set; }
+
+        [DiffParent]
+        public DeclusteringPotentialRegression DeclusteringPotential { get; private set; }
+
+        [DiffParent]
+        public CompensationVoltageParameters CompensationVoltage { get; private set; }
+
+        [DiffParent]
+        public OptimizationLibrary OptimizedLibrary { get; set; }
+
+        [Diff]
+        public OptimizedMethodType OptimizedMethodType { get; private set; }
+
+        [Diff]
+        public bool UseOptimizationValues { get { return OptimizedMethodType != OptimizedMethodType.None; } }
+
+        /// <summary>
+        /// This element is here for backward compatibility with the
+        /// 0.1.0.0 document format.  It is not cloned, or checked for
+        /// equality.  Its value, if not null, must be moved to
+        /// <see cref="PeptidePrediction"/>.
+        /// </summary>
+        public RetentionTimeRegression RetentionTime { get; set; }
+
+        public OptimizableRegression GetOptimizeFunction(string optimize)
+        {
+            if (Equals(optimize, ExportOptimize.CE))
+                return CollisionEnergy;
+            else if (Equals(optimize, ExportOptimize.DP))
+            {
+                if (DeclusteringPotential == null)
+                    throw new InvalidDataException(
+                        Resources.
+                            SkylineWindow_ImportResults_A_regression_for_declustering_potention_must_be_selected_in_the_Prediction_tab_of_the_Transition_Settings_in_order_to_import_optimization_data_for_decluserting_potential);
+
+                return DeclusteringPotential;
+            }
+            else if (Equals(optimize, ExportOptimize.COV_ROUGH) || Equals(optimize, ExportOptimize.COV_MEDIUM) || Equals(optimize, ExportOptimize.COV_FINE))
+            {
+                if (CompensationVoltage == null)
+                    throw new InvalidDataException(
+                        Resources
+                            .TransitionPrediction_GetOptimizeFunction_Compensation_voltage_parameters_must_be_selected_in_the_Prediction_tab_of_the_Transition_Settings_in_order_to_import_optimization_data_for_compensation_voltage);
+
+                switch (CompensationVoltageParameters.GetTuneLevel(optimize))
+                {
+                    case CompensationVoltageParameters.Tuning.fine:
+                        return CompensationVoltage.RegressionFine;
+                    case CompensationVoltageParameters.Tuning.medium:
+                        return CompensationVoltage.RegressionMedium;
+                    default:
+                        return CompensationVoltage.RegressionRough;
+                }
+            }
+            return null;
+        }
+
+        #region Property change methods
+
+        public TransitionPrediction ChangePrecursorMassType(MassType prop)
+        {
+            return ChangeProp(ImClone(this), im => im.PrecursorMassType = prop);
+        }
+
+        public TransitionPrediction ChangeFragmentMassType(MassType prop)
+        {
+            return ChangeProp(ImClone(this), im => im.FragmentMassType = prop);
+        }
+
+        public TransitionPrediction ChangeCollisionEnergy(CollisionEnergyRegression prop)
+        {
+            return ChangeProp(ImClone(this), im => im.CollisionEnergy = prop);
+        }
+
+        public TransitionPrediction ChangeDeclusteringPotential(DeclusteringPotentialRegression prop)
+        {
+            return ChangeProp(ImClone(this), im => im.DeclusteringPotential = prop);
+        }
+
+        public TransitionPrediction ChangeCompensationVoltage(CompensationVoltageParameters prop)
+        {
+            return ChangeProp(ImClone(this), im => im.CompensationVoltage = prop);
+        }
+
+        public TransitionPrediction ChangeOptimizationLibrary(OptimizationLibrary prop)
+        {
+            return ChangeProp(ImClone(this), im => im.OptimizedLibrary = prop);
+        }
+
+        public TransitionPrediction ChangeOptimizedMethodType(OptimizedMethodType prop)
+        {
+            return ChangeProp(ImClone(this), im => im.OptimizedMethodType = prop);
+        }
+
+        #endregion
+
+        #region Implementation of IXmlSerializable
+
+        /// <summary>
+        /// For serialization
+        /// </summary>
+        private TransitionPrediction()
+        {
+        }
+
+        private enum ATTR // Not L10N
+        {
+            precursor_mass_type,
+            fragment_mass_type,
+            optimize_by
+        }
+
+        void IValidating.Validate()
+        {
+            DoValidate();
+        }
+
+        private void DoValidate()
+        {
+            if (CollisionEnergy == null)
+                throw new InvalidDataException(Resources.TransitionPrediction_DoValidate_Transition_prediction_requires_a_collision_energy_regression_function);
+        }
+
+        public static TransitionPrediction Deserialize(XmlReader reader)
+        {
+            return reader.Deserialize(new TransitionPrediction());
+        }
+
+        public XmlSchema GetSchema()
+        {
+            return null;
+        }
+
+        public void ReadXml(XmlReader reader)
+        {
+            // Read start tag attributes
+            PrecursorMassType = reader.GetEnumAttribute(ATTR.precursor_mass_type, MassType.Monoisotopic);
+            FragmentMassType = reader.GetEnumAttribute(ATTR.fragment_mass_type, MassType.Monoisotopic);
+            OptimizedMethodType = reader.GetEnumAttribute(ATTR.optimize_by, OptimizedMethodType.None);
+
+            // Consume tag
+            if (reader.IsEmptyElement)
+            {
+                reader.Read();
+
+                CollisionEnergy = CollisionEnergyList.NONE;
+                OptimizedLibrary = OptimizationLibrary.NONE;
+            }
+            else
+            {
+                reader.ReadStartElement();
+
+                // Read child elements.
+                CollisionEnergy = reader.DeserializeElement<CollisionEnergyRegression>() ?? CollisionEnergyList.NONE;
+                RetentionTime = reader.DeserializeElement<RetentionTimeRegression>();   // v0.1.0 support
+                DeclusteringPotential = reader.DeserializeElement<DeclusteringPotentialRegression>();
+                OptimizedLibrary = reader.DeserializeElement<OptimizationLibrary>() ?? OptimizationLibrary.NONE;
+                CompensationVoltage = reader.DeserializeElement<CompensationVoltageParameters>();
+
+                reader.ReadEndElement();
+            }
+
+            DoValidate();
+        }
+
+        public void WriteXml(XmlWriter writer)
+        {
+            // Write attributes
+            writer.WriteAttribute(ATTR.precursor_mass_type, PrecursorMassType);
+            writer.WriteAttribute(ATTR.fragment_mass_type, FragmentMassType);
+            writer.WriteAttribute(ATTR.optimize_by, OptimizedMethodType);
+            // Write child elements
+            if (!CollisionEnergy.Equals(CollisionEnergyList.NONE))
+                writer.WriteElement(CollisionEnergy);
+            if (DeclusteringPotential != null)
+                writer.WriteElement(DeclusteringPotential);
+            if (OptimizedLibrary != null && !OptimizedLibrary.IsNone)
+                writer.WriteElement(OptimizedLibrary);
+            if (CompensationVoltage != null)
+                writer.WriteElement(CompensationVoltage);
+        }
+
+        #endregion
+
+        #region object overrides
+
+        public bool Equals(TransitionPrediction obj)
+        {
+            if (ReferenceEquals(null, obj)) return false;
+            if (ReferenceEquals(this, obj)) return true;
+            return Equals(obj.PrecursorMassType, PrecursorMassType) &&
+                   Equals(obj.FragmentMassType, FragmentMassType) &&
+                   Equals(obj.CollisionEnergy, CollisionEnergy) &&
+                   Equals(obj.DeclusteringPotential, DeclusteringPotential) &&
+                   Equals(obj.CompensationVoltage, CompensationVoltage) &&
+                   Equals(obj.OptimizedLibrary, OptimizedLibrary) &&
+                   Equals(obj.OptimizedMethodType, OptimizedMethodType);
+        }
+
+        public override bool Equals(object obj)
+        {
+            if (ReferenceEquals(null, obj)) return false;
+            if (ReferenceEquals(this, obj)) return true;
+            if (obj.GetType() != typeof (TransitionPrediction)) return false;
+            return Equals((TransitionPrediction) obj);
+        }
+
+        public override int GetHashCode()
+        {
+            unchecked
+            {
+                int result = PrecursorMassType.GetHashCode();
+                result = (result*397) ^ FragmentMassType.GetHashCode();
+                result = (result*397) ^ (CollisionEnergy != null ? CollisionEnergy.GetHashCode() : 0);
+                result = (result*397) ^ (DeclusteringPotential != null ? DeclusteringPotential.GetHashCode() : 0);
+                result = (result*397) ^ (CompensationVoltage != null ? CompensationVoltage.GetHashCode() : 0);
+                result = (result*397) ^ OptimizedLibrary.GetHashCode();
+                result = (result*397) ^ OptimizedMethodType.GetHashCode();
+                return result;
+            }
+        }
+
+        #endregion
+    }
+
+    [XmlRoot("transition_filter")]
+    public class TransitionFilter : Immutable, IXmlSerializable
+    {
+        public const double MIN_EXCLUSION_WINDOW = 0.01;
+        public const double MAX_EXCLUSION_WINDOW = 50.0;
+
+        public const string DEFAULT_START_FINDER = "m/z > precursor";   // Not L10N
+        public const string DEFAULT_END_FINDER = "3 ions";   // Not L10N
+
+
+        private ImmutableList<Adduct> _peptidePrecursorCharges;
+        private ImmutableList<Adduct> _peptideProductCharges;
+        private ImmutableList<IonType> _peptideIonTypes;
+        private ImmutableList<Adduct> _smallMoleculePrecursorAdducts;
+        private ImmutableList<Adduct> _smallMoleculeFragmentAdducts;
+        private ImmutableList<IonType> _smallMoleculeIonTypes;
+        private ImmutableList<MeasuredIon> _measuredIons;
+        private StartFragmentFinder _fragmentRangeFirst;
+        private EndFragmentFinder _fragmentRangeLast;
+
+        public TransitionFilter(IList<Adduct> peptidePrecursorCharges,
+                                IList<Adduct> peptideProductCharges,
+                                IList<IonType> peptideIonTypes,
+                                IList<Adduct> smallMoleculePrecursorAdducts,
+                                IList<Adduct> smallMoleculeFragmentAdducts,
+                                IList<IonType> smallMoleculeIonTypes,
+                                string fragmentRangeFirstName,
+                                string fragmentRangeLastName,
+                                IList<MeasuredIon> measuredIons,
+                                double precursorMzWindow,
+                                bool exclusionUseDIAWindow,
+                                bool autoSelect)
+        {
+            PeptidePrecursorCharges = peptidePrecursorCharges;
+            PeptideProductCharges = peptideProductCharges;
+            SmallMoleculePrecursorAdducts = smallMoleculePrecursorAdducts;
+            SmallMoleculeFragmentAdducts = smallMoleculeFragmentAdducts;
+            PeptideIonTypes = peptideIonTypes;
+            SmallMoleculeIonTypes = smallMoleculeIonTypes;
+            FragmentRangeFirstName = fragmentRangeFirstName;
+            FragmentRangeLastName = fragmentRangeLastName;
+            MeasuredIons = measuredIons;
+            PrecursorMzWindow = precursorMzWindow;
+            ExclusionUseDIAWindow = exclusionUseDIAWindow;
+            AutoSelect = autoSelect;
+
+            Validate();
+        }
+
+        private static string AdductListToString(IList<Adduct> list)
+        {
+            return list.ToArray().ToString(", "); // Not L10N? Internationalization of comma?
+        }
+
+        [Diff]
+        public string PeptidePrecursorChargesString
+        {
+            get { return AdductListToString(PeptidePrecursorCharges); }
+        }
+
+        [Diff]
+        public string PeptideProductChargesString
+        {
+            get { return AdductListToString(PeptideProductCharges); }
+        }
+
+        [Diff]
+        public string SmallMoleculePrecursorAdductsString
+        {
+            get { return AdductListToString(SmallMoleculePrecursorAdducts); }
+        }
+
+        [Diff]
+        public string SmallMoleculeFragmentAdductsString
+        {
+            get { return AdductListToString(SmallMoleculeFragmentAdducts); }
+        }
+
+        [Diff]
+        public string PeptideIonTypesString
+        {
+            get { return ToStringIonTypes(PeptideIonTypes, true); }
+        }
+
+        [Diff]
+        public string SmallMoleculeIonTypesString
+        {
+            get { return ToStringSmallMoleculeIonTypes(SmallMoleculeIonTypes, true); }
+        }
+
+        public IList<Adduct> PeptidePrecursorCharges
+        {
+            get { return _peptidePrecursorCharges; }
+            private set
+            {
+                ValidateCharges(Resources.TransitionFilter_PrecursorCharges_Precursor_charges, value,
+                    TransitionGroup.MIN_PRECURSOR_CHARGE, TransitionGroup.MAX_PRECURSOR_CHARGE);
+                _peptidePrecursorCharges = MakeChargeCollection(value);
+            }
+        }
+
+        public IList<Adduct> PeptideProductCharges
+        {
+            get { return _peptideProductCharges; }
+            private set
+            {
+                ValidateCharges(Resources.TransitionFilter_ProductCharges_Product_ion_charges, value,
+                    Transition.MIN_PRODUCT_CHARGE, Transition.MAX_PRODUCT_CHARGE);
+                _peptideProductCharges = MakeChargeCollection(value);
+            }
+        }
+
+        public IList<Adduct> SmallMoleculePrecursorAdducts
+        {
+            get { return _smallMoleculePrecursorAdducts; }
+            private set
+            {
+                ValidateCharges(Resources.TransitionFilter_SmallMoleculePrecursorAdducts_Small_molecule_precursor_adducts, value,
+                    TransitionGroup.MIN_PRECURSOR_CHARGE, TransitionGroup.MAX_PRECURSOR_CHARGE);
+                _smallMoleculePrecursorAdducts = MakeChargeCollection(value);
+            }
+        }
+
+        public IList<Adduct> SmallMoleculeFragmentAdducts
+        {
+            get { return _smallMoleculeFragmentAdducts; }
+            set { _smallMoleculeFragmentAdducts = MakeChargeCollection(value); }
+        }
+
+        public static ImmutableList<Adduct> MakeChargeCollection(IList<Adduct> charges)
+        {
+            var arrayCharges = charges.ToArrayStd();
+            Array.Sort(arrayCharges);
+            return MakeReadOnly(arrayCharges);
+        }
+
+        public IList<IonType> PeptideIonTypes
+        {
+            get { return _peptideIonTypes; }
+            private set
+            {
+                if (value.Count == 0)
+                    throw new InvalidDataException(Resources.TransitionFilter_IonTypes_At_least_one_ion_type_is_required);
+                TypeSafeEnum.ValidateList(value);
+                _peptideIonTypes = MakeReadOnly(value);
+            }
+        }
+
+        public IList<IonType> SmallMoleculeIonTypes
+        {
+            get { return _smallMoleculeIonTypes; }
+            private set
+            {
+                if (value.Count == 0)
+                    throw new InvalidDataException(Resources.TransitionFilter_IonTypes_At_least_one_ion_type_is_required);
+                TypeSafeEnum.ValidateList(value);
+                _smallMoleculeIonTypes = MakeReadOnly(value);
+            }
+        }
+
+        public IStartFragmentFinder FragmentRangeFirst { get { return _fragmentRangeFirst; } }
+
+        [Diff]
+        public string FragmentRangeFirstName
+        {
+            get { return _fragmentRangeFirst.Name; }
+            private set
+            {
+                _fragmentRangeFirst = (StartFragmentFinder)GetStartFragmentFinder(value);
+                if (_fragmentRangeFirst == null)
+                {
+                    throw new InvalidDataException(
+                        string.Format(Resources.TransitionFilter_FragmentRangeFirstName_Unsupported_first_fragment_name__0__,
+                                      FragmentRangeFirst));
+                }
+            }
+        }
+
+        public IEndFragmentFinder FragmentRangeLast { get { return _fragmentRangeLast; } }
+
+        [Diff]
+        public string FragmentRangeLastName
+        {
+            get { return _fragmentRangeLast.Name; }
+            private set
+            {
+                _fragmentRangeLast = (EndFragmentFinder)GetEndFragmentFinder(value);
+                if (_fragmentRangeLast == null)
+                {
+                    throw new InvalidDataException(
+                        string.Format(Resources.TransitionFilter_FragmentRangeLastName_Unsupported_last_fragment_name__0__,
+                                      FragmentRangeLast));
+                }
+            }
+        }
+
+        [DiffParent]
+        public IList<MeasuredIon> MeasuredIons
+        {
+            get { return _measuredIons; }
+            private set { _measuredIons = MakeReadOnly(value); }
+        }
+
+        public bool IsSpecialFragment(Target sequence, IonType ionType, int cleavageOffset)
+        {
+            return MeasuredIons.Contains(m => m.IsMatch(sequence, ionType, cleavageOffset));
+        }
+
+        /// <summary>
+        /// Returns false if the transition is a reporter type custom ion that is no longer
+        /// available in the settings.
+        /// </summary>
+        public bool IsAvailableReporterIon(TransitionDocNode nodeTransition)
+        {
+            if (!nodeTransition.Transition.IsCustom() || nodeTransition.Transition.IsNonReporterCustomIon())
+                return true;
+            return MeasuredIons.Contains(m => Equals(m.SettingsCustomIon, nodeTransition.Transition.CustomIon));
+        }
+
+        /// <summary>
+        /// A m/z window width around the precursor m/z where transitions are not allowed.
+        /// </summary>
+        [Diff]
+        public double PrecursorMzWindow { get; private set; }
+
+        /// <summary>
+        /// Returns true if the ion m/z value is within the precursor m/z exclusion window.
+        /// i.e. within 1/2 of the window width of the precursor m/z.
+        /// </summary>
+        public bool IsExcluded(double ionMz, double precursorMz)
+        {
+            return PrecursorMzWindow != 0 && Math.Abs(ionMz - precursorMz)*2 < PrecursorMzWindow;
+        }
+
+        public bool Accept(Target sequence, double precursorMz, IonType type, int cleavageOffset, double ionMz, int start, int end, double startMz)
+        {
+            if (IsExcluded(ionMz, precursorMz))
+                return false;
+            if (start <= cleavageOffset && cleavageOffset <= end && startMz <= ionMz)
+                return true;            
+            return IsSpecialFragment(sequence, type, cleavageOffset);
+        }
+
+        [Diff]
+        public bool AutoSelect { get; private set; }
+
+        /// <summary>
+        /// Whether to use the DIA window for exclusion of fragments (exclude fragments falling 
+        /// into the same DIA window as the precursor)
+        /// </summary>
+        [Diff]
+        public bool ExclusionUseDIAWindow { get; private set; }
+
+        #region Property change methods
+
+        public TransitionFilter ChangePeptidePrecursorCharges(IList<Adduct> prop)
+        {
+            return ChangeProp(ImClone(this), im => im.PeptidePrecursorCharges = prop);
+        }
+
+        public TransitionFilter ChangePeptideProductCharges(IList<Adduct> prop)
+        {
+            return ChangeProp(ImClone(this), im => im.PeptideProductCharges = prop);
+        }
+
+        public TransitionFilter ChangePeptideIonTypes(IList<IonType> prop)
+        {
+            return ChangeProp(ImClone(this), im => im.PeptideIonTypes = prop);
+        }
+
+        public TransitionFilter ChangeSmallMoleculePrecursorAdducts(IList<Adduct> prop)
+        {
+            return ChangeProp(ImClone(this), im => im.SmallMoleculePrecursorAdducts = prop);
+        }
+        public TransitionFilter ChangeSmallMoleculeFragmentAdducts(IList<Adduct> prop)
+        {
+            return ChangeProp(ImClone(this), im => im.SmallMoleculeFragmentAdducts = prop);
+        }
+        public TransitionFilter ChangeSmallMoleculeIonTypes(IList<IonType> prop)
+        {
+            return ChangeProp(ImClone(this), im => im.SmallMoleculeIonTypes = prop);
+        }
+
+        public TransitionFilter ChangeFragmentRangeFirstName(string prop)
+        {
+            return ChangeProp(ImClone(this), im => im.FragmentRangeFirstName = prop);
+        }
+
+        public TransitionFilter ChangeFragmentRangeLastName(string prop)
+        {
+            return ChangeProp(ImClone(this), im => im.FragmentRangeLastName = prop);
+        }
+
+        public TransitionFilter ChangeMeasuredIons(IList<MeasuredIon> prop)
+        {
+            return ChangeProp(ImClone(this), im => im.MeasuredIons = prop);
+        }
+
+        public TransitionFilter ChangePrecursorMzWindow(double prop)
+        {
+            return ChangeProp(ImClone(this), im => im.PrecursorMzWindow = prop);
+        }
+
+        public TransitionFilter ChangeAutoSelect(bool prop)
+        {
+            return ChangeProp(ImClone(this), im => im.AutoSelect = prop);
+        }
+
+        public TransitionFilter ChangeExclusionUseDIAWindow(bool prop)
+        {
+            return ChangeProp(ImClone(this), im => im.ExclusionUseDIAWindow = prop);
+        }
+
+        #endregion
+
+        #region Implementation of IXmlSerializable
+
+        /// <summary>
+        /// For serialization
+        /// </summary>
+        private TransitionFilter()
+        {
+        }
+
+        private enum ATTR // Not L10N
+        {
+            precursor_charges,
+            product_charges,
+            fragment_types,
+            fragment_range_first,
+            fragment_range_last,
+            include_n_proline,
+            // Old misspelling v0.1
+            include_n_prolene,
+            include_c_glu_asp,
+            precursor_mz_window,
+            exclusion_use_dia_window,
+            auto_select,
+            precursor_adducts,  // For small molecule use
+            product_adducts,  // For small molecule use
+            small_molecule_fragment_types,
+        }
+
+        public static void ValidateCharges(string label, ICollection<Adduct> adducts, int min, int max)
+        {
+            if (adducts == null || adducts.Count == 0)
+                throw new InvalidDataException(string.Format(Resources.TransitionFilter_ValidateCharges__0__cannot_be_empty, label));
+            var seen = new HashSet<Adduct>();
+            foreach (var adduct in adducts)
+            {
+                var charge = adduct.AdductCharge;
+                if (seen.Contains(adduct))
+                    throw new InvalidDataException(string.Format(Resources.TransitionFilter_ValidateCharges_Precursor_charges_specified_charge__0__more_than_once, adduct));
+                if (min > Math.Abs(charge) || Math.Abs(charge) > max)
+                    throw new InvalidDataException(string.Format(Resources.TransitionFilter_ValidateCharges_Invalid_charge__1__found__0__must_be_between__2__and__3__, label, adduct, min, max));
+                seen.Add(adduct);
+            }            
+        }
+
+        public void Validate()
+        {
+            if (PrecursorMzWindow != 0)
+            {
+                if (MIN_EXCLUSION_WINDOW > PrecursorMzWindow || PrecursorMzWindow > MAX_EXCLUSION_WINDOW)
+                {
+                    throw new InvalidDataException(
+                        string.Format(Resources.TransitionFilter_Validate_A_precursor_exclusion_window_must_be_between__0__and__1__,
+                                      MIN_EXCLUSION_WINDOW, MAX_EXCLUSION_WINDOW));
+                }
+            }
+            // It should not be possible to reach this error in the UI -- for development only
+            if (ExclusionUseDIAWindow)
+            {
+                if (PrecursorMzWindow != 0)
+                {
+                    throw new InvalidDataException("Cannot set the precursor exclusion window and also request to use DIA window."); // Not L10N
+                }              
+            }
+        }
+
+        public static TransitionFilter Deserialize(XmlReader reader)
+        {
+            return reader.Deserialize(new TransitionFilter());
+        }
+
+        public XmlSchema GetSchema()
+        {
+            return null;
+        }
+
+        public void ReadXml(XmlReader reader)
+        {
+            // Read start tag attributes
+            PeptidePrecursorCharges = ArrayUtil.Parse(reader.GetAttribute(ATTR.precursor_charges), Adduct.FromStringAssumeProtonated, TextUtil.SEPARATOR_CSV, new Adduct[0]);
+            PeptideProductCharges = ArrayUtil.Parse(reader.GetAttribute(ATTR.product_charges), Adduct.FromStringAssumeProtonated, TextUtil.SEPARATOR_CSV, new Adduct[0]);
+            PeptideIonTypes = ParseTypes(reader.GetAttribute(ATTR.fragment_types), new[] { IonType.y });
+            SmallMoleculePrecursorAdducts = ArrayUtil.Parse(reader.GetAttribute(ATTR.precursor_adducts), Adduct.FromStringAssumeChargeOnly, TextUtil.SEPARATOR_CSV, Transition.DEFAULT_MOLECULE_CHARGES);
+            SmallMoleculeFragmentAdducts = ArrayUtil.Parse(reader.GetAttribute(ATTR.product_adducts), Adduct.FromStringAssumeChargeOnly, TextUtil.SEPARATOR_CSV, Transition.DEFAULT_MOLECULE_FRAGMENT_CHARGES);
+            SmallMoleculeIonTypes = ParseSmallMoleculeTypes(reader.GetAttribute(ATTR.small_molecule_fragment_types), Transition.MOLECULE_ION_TYPES);
+            FragmentRangeFirstName = reader.GetAttribute(ATTR.fragment_range_first);
+            FragmentRangeLastName = reader.GetAttribute(ATTR.fragment_range_last);
+            PrecursorMzWindow = reader.GetDoubleAttribute(ATTR.precursor_mz_window);
+            // First, try old misspelling of proline
+            bool legacyProline = reader.GetBoolAttribute(ATTR.include_n_prolene);
+            // Second, try correct spelling
+            legacyProline = reader.GetBoolAttribute(ATTR.include_n_proline, legacyProline);
+            bool lecacyGluAsp = reader.GetBoolAttribute(ATTR.include_c_glu_asp);
+            ExclusionUseDIAWindow = reader.GetBoolAttribute(ATTR.exclusion_use_dia_window);
+            AutoSelect = reader.GetBoolAttribute(ATTR.auto_select);
+
+            // Consume tag
+            reader.Read();
+
+            // Read special ions
+            var measuredIons = new List<MeasuredIon>();
+            reader.ReadElements(measuredIons);
+
+            if (measuredIons.Count > 0)
+                reader.ReadEndElement();
+            
+            if (legacyProline)
+                measuredIons.Add(MeasuredIonList.NTERM_PROLINE_LEGACY);
+            if (lecacyGluAsp)
+                measuredIons.Add(MeasuredIonList.CTERM_GLU_ASP_LEGACY);
+
+            MeasuredIons = measuredIons.ToArray();
+
+            Validate();
+        }
+
+        public void WriteXml(XmlWriter writer)
+        {
+            // Write attributes
+            writer.WriteAttributeString(ATTR.precursor_charges, PeptidePrecursorCharges.ToString(TextUtil.SEPARATOR_CSV.ToString(CultureInfo.InvariantCulture)));
+            writer.WriteAttributeString(ATTR.product_charges, PeptideProductCharges.ToString(TextUtil.SEPARATOR_CSV.ToString(CultureInfo.InvariantCulture)));
+            writer.WriteAttributeString(ATTR.precursor_adducts, SmallMoleculePrecursorAdducts.ToString(TextUtil.SEPARATOR_CSV.ToString(CultureInfo.InvariantCulture)));
+            writer.WriteAttributeString(ATTR.product_adducts, SmallMoleculeFragmentAdducts.ToString(TextUtil.SEPARATOR_CSV.ToString(CultureInfo.InvariantCulture)));
+            writer.WriteAttributeString(ATTR.fragment_types, ToStringIonTypes(PeptideIonTypes, false));
+            writer.WriteAttributeString(ATTR.small_molecule_fragment_types, ToStringSmallMoleculeIonTypes(SmallMoleculeIonTypes, false));
+            writer.WriteAttributeString(ATTR.fragment_range_first, FragmentRangeFirstName);
+            writer.WriteAttributeString(ATTR.fragment_range_last, FragmentRangeLastName);
+            writer.WriteAttribute(ATTR.precursor_mz_window, PrecursorMzWindow);
+            writer.WriteAttribute(ATTR.exclusion_use_dia_window, ExclusionUseDIAWindow);
+            writer.WriteAttribute(ATTR.auto_select, AutoSelect);
+            writer.WriteElements(MeasuredIons);
+        }
+
+        public const string PRECURSOR_ION_CHAR = "p"; // Not L10N
+        public const string SMALL_MOLECULE_FRAGMENT_CHAR = "f"; // Not L10N
+
+        public static string ToStringSmallMoleculeIonTypes(IList<IonType> ionTypes, bool spaces)
+        {
+            string sep = TextUtil.SEPARATOR_CSV.ToString(CultureInfo.InvariantCulture);
+            if (spaces)
+                sep += TextUtil.SEPARATOR_SPACE;
+            return ionTypes.ToString(sep).Replace(IonType.precursor.ToString(), PRECURSOR_ION_CHAR).Replace(IonType.custom.ToString(), SMALL_MOLECULE_FRAGMENT_CHAR);
+        }
+
+        public static string ToStringIonTypes(IList<IonType> ionTypes, bool spaces)
+        {
+            string sep = TextUtil.SEPARATOR_CSV.ToString(CultureInfo.InvariantCulture);
+            if (spaces)
+                sep += TextUtil.SEPARATOR_SPACE;
+            return ionTypes.ToString(sep).Replace(IonType.precursor.ToString(), PRECURSOR_ION_CHAR);
+        }
+
+        public static IonType[] ParseTypes(string s, IonType[] defaultTypes)
+        {
+            return ArrayUtil.Parse(s, ParseIonType, TextUtil.SEPARATOR_CSV, defaultTypes);
+        }
+
+        public static IonType[] ParseSmallMoleculeTypes(string s, IonType[] defaultTypes)
+        {
+            return ArrayUtil.Parse(s, ParseSmallMoleculeIonType, TextUtil.SEPARATOR_CSV, defaultTypes);
+        }
+
+        public static IonType ParseIonType(string s)
+        {
+            s = s.ToLowerInvariant();
+            if (s == PRECURSOR_ION_CHAR)
+            {
+                return IonType.precursor;
+            }
+            IonType ionType = TypeSafeEnum.Parse<IonType>(s);
+            if (ionType == IonType.custom)
+            {
+                throw new ArgumentException();
+            }
+            return ionType;
+        }
+
+        public static IonType ParseSmallMoleculeIonType(string s)
+        {
+            s = s.ToLowerInvariant();
+            if (s == PRECURSOR_ION_CHAR)
+            {
+                return IonType.precursor;
+            }
+            if (s == SMALL_MOLECULE_FRAGMENT_CHAR)
+            {
+                return IonType.custom;
+            }
+            throw new ArgumentException();
+        }
+
+        #endregion
+
+        #region object overrides
+
+        public bool Equals(TransitionFilter obj)
+        {
+            if (ReferenceEquals(null, obj)) return false;
+            if (ReferenceEquals(this, obj)) return true;
+            return ArrayUtil.EqualsDeep(obj._peptidePrecursorCharges, _peptidePrecursorCharges) &&
+                   ArrayUtil.EqualsDeep(obj._peptideProductCharges, _peptideProductCharges) &&
+                   ArrayUtil.EqualsDeep(obj._peptideIonTypes, _peptideIonTypes) &&
+                   ArrayUtil.EqualsDeep(obj._smallMoleculePrecursorAdducts, _smallMoleculePrecursorAdducts) &&
+                   ArrayUtil.EqualsDeep(obj._smallMoleculeIonTypes, _smallMoleculeIonTypes) &&
+                   Equals(obj.FragmentRangeFirst, FragmentRangeFirst) &&
+                   Equals(obj.FragmentRangeLast, FragmentRangeLast) &&
+                   ArrayUtil.EqualsDeep(obj.MeasuredIons, MeasuredIons) &&
+                   obj.PrecursorMzWindow.Equals(PrecursorMzWindow) &&
+                   obj.ExclusionUseDIAWindow.Equals(ExclusionUseDIAWindow) &&
+                   obj.AutoSelect.Equals(AutoSelect);
+        }
+
+        public override bool Equals(object obj)
+        {
+            if (ReferenceEquals(null, obj)) return false;
+            if (ReferenceEquals(this, obj)) return true;
+            if (obj.GetType() != typeof (TransitionFilter)) return false;
+            return Equals((TransitionFilter) obj);
+        }
+
+        public override int GetHashCode()
+        {
+            unchecked
+            {
+                int result = _peptidePrecursorCharges.GetHashCodeDeep();
+                result = (result * 397) ^ _peptideProductCharges.GetHashCodeDeep();
+                result = (result * 397) ^ _peptideIonTypes.GetHashCodeDeep();
+                result = (result * 397) ^ _smallMoleculePrecursorAdducts.GetHashCodeDeep();
+                result = (result * 397) ^ _smallMoleculeIonTypes.GetHashCodeDeep();
+                result = (result * 397) ^ FragmentRangeFirst.GetHashCode();
+                result = (result*397) ^ FragmentRangeLast.GetHashCode();
+                result = (result*397) ^ MeasuredIons.GetHashCodeDeep();
+                result = (result*397) ^ PrecursorMzWindow.GetHashCode();
+                result = (result*397) ^ ExclusionUseDIAWindow.GetHashCode();
+                result = (result*397) ^ AutoSelect.GetHashCode();
+                return result;
+            }
+        }
+
+        #endregion
+
+        private static MappedList<string, StartFragmentFinder> _fragmentStartFinders;
+        private static Dictionary<string, string> _mapLegacyStartNames;
+        private static MappedList<string, EndFragmentFinder> _fragmentEndFinders;
+        private static Dictionary<string, string> _mapLegacyEndNames;
+
+        public static IEnumerable<string> GetStartFragmentFinderLabels()
+        {
+            return FragmentStartFinders.Select(f => f.Label);
+        }
+
+        public static string GetStartFragmentNameFromLabel(string label)
+        {
+            for (int i = 0; i < FragmentStartFinders.SafeLength(); i++)
+            {
+                if (string.Equals(FragmentStartFinders[i].Label, label))
+                {
+                    return FragmentStartFinders[i].Name;
+                }
+            }
+            throw new ArgumentException(string.Format(Resources.TransitionFilter_GetStartFragmentNameFromLabel_The_label__0__is_not_a_valid_start_fragment_filter_, label));
+        }
+
+        public static IStartFragmentFinder GetStartFragmentFinder(string finderName)
+        {
+            if (!string.IsNullOrEmpty(finderName))
+            {
+                StartFragmentFinder result;
+                string name;
+                if (FragmentStartFinders.TryGetValue(finderName, out result))
+                    return result;
+                if (_mapLegacyStartNames.TryGetValue(finderName, out name))
+                    return FragmentStartFinders[name];
+                // Backward compatibility with when finder index used to get written to XML
+                int index;
+                if (int.TryParse(finderName, out index))
+                    return FragmentStartFinders[index];
+            }
+            throw new InvalidDataException(string.Format(Resources.TransitionFilter_GetEndFragmentFinder_Unknown_fragment_name_in_Transition_Settings__0__, finderName));
+        }
+
+        private static MappedList<string, StartFragmentFinder> FragmentStartFinders
+        {
+            get
+            {
+                if (_fragmentStartFinders == null)
+                {
+                    _fragmentStartFinders = new MappedList<string, StartFragmentFinder>
+                    {
+                        // Use functions for labels to make sure resources come from the right thread locale
+                        new OrdinalFragmentFinder("ion 1", () => Resources.TransitionFilter_FragmentStartFinders_ion_1, 1),   // Not L10N
+                        new OrdinalFragmentFinder("ion 2", () => Resources.TransitionFilter_FragmentStartFinders_ion_2, 2),   // Not L10N
+                        new OrdinalFragmentFinder("ion 3", () => Resources.TransitionFilter_FragmentStartFinders_ion_3, 3),   // Not L10N
+                        new OrdinalFragmentFinder("ion 4", () => Resources.TransitionFilter_FragmentStartFinders_ion_4, 4),   // Not L10N
+                        new MzFragmentFinder(DEFAULT_START_FINDER, () => Resources.TransitionFilter_FragmentStartFinders_m_z_precursor, 0),
+                        new MzFragmentFinder("(m/z > precursor) - 1", () => Resources.TransitionFilter_FragmentStartFinders_m_z_precursor_minus_1, -1),   // Not L10N
+                        new MzFragmentFinder("(m/z > precursor) - 2", () => Resources.TransitionFilter_FragmentStartFinders_m_z_precursor_minus_2, -2),   // Not L10N
+                        new MzFragmentFinder("(m/z > precursor) + 1", () => Resources.TransitionFilter_FragmentStartFinders_m_z_precursor_plus_1, 1),   // Not L10N
+                        new MzFragmentFinder("(m/z > precursor) + 2", () => Resources.TransitionFilter_FragmentStartFinders_m_z_precursor_plus_2, 2)   // Not L10N
+                    };
+
+                    _mapLegacyStartNames = new Dictionary<string, string>
+                                               {
+                                                   {"y1", "ion 1"}, // Not L10N
+                                                   {"y2", "ion 2"}, // Not L10N
+                                                   {"y3", "ion 3"}, // Not L10N
+                                                   {"y4", "ion 4"}, // Not L10N
+                                               };
+                }
+                return _fragmentStartFinders;
+            }
+        }
+
+        public static string GetEndFragmentNameFromLabel(string label)
+        {
+            for (int i = 0; i < FragmentEndFinders.SafeLength(); i++)
+            {
+                if (string.Equals(FragmentEndFinders[i].Label, label))
+                {
+                    return FragmentEndFinders[i].Name;
+                }
+            }
+            throw new ArgumentException(string.Format(Resources.TransitionFilter_GetEndFragmentNameFromLabel_The_label__0__is_not_a_valid_end_fragment_filter_, label));
+        }
+
+        public static IEnumerable<string> GetEndFragmentFinderLabels()
+        {
+            return FragmentEndFinders.Select(f => f.Label);
+        }
+
+        public static IEndFragmentFinder GetEndFragmentFinder(string finderName)
+        {
+            if (!string.IsNullOrEmpty(finderName))
+            {
+                EndFragmentFinder result;
+                string name;
+                if (FragmentEndFinders.TryGetValue(finderName, out result))
+                    return result;
+                if (_mapLegacyEndNames.TryGetValue(finderName, out name))
+                    return FragmentEndFinders[name];
+                // Backward compatibility with when finder index used to get written to XML
+                int index;
+                if (int.TryParse(finderName, out index))
+                    return FragmentEndFinders[index];
+            }
+            throw new InvalidDataException(string.Format(Resources.TransitionFilter_GetEndFragmentFinder_Unknown_fragment_name_in_Transition_Settings__0__, finderName));
+        } 
+
+        private static MappedList<string, EndFragmentFinder> FragmentEndFinders
+        {
+            get
+            {
+                if (_fragmentEndFinders == null)
+                {
+                    _fragmentEndFinders = new MappedList<string, EndFragmentFinder>
+                                              {
+                                                  // Use functions for labels to make sure resources come from the right thread locale
+                                                  new LastFragmentFinder("last ion", () => Resources.TransitionFilter_FragmentEndFinders_last_ion, 0),   // Not L10N
+                                                  new LastFragmentFinder("last ion - 1", () => Resources.TransitionFilter_FragmentEndFinders_last_ion_minus_1, 1),   // Not L10N
+                                                  new LastFragmentFinder("last ion - 2", () => Resources.TransitionFilter_FragmentEndFinders_last_ion_minus_2, 2),   // Not L10N
+                                                  new LastFragmentFinder("last ion - 3", () => Resources.TransitionFilter_FragmentEndFinders_last_ion_minus_3, 3),   // Not L10N
+                                                  new DeltaFragmentFinder("1 ion", () => Resources.TransitionFilter_FragmentEndFinders_1_ion, 1),   // Not L10N
+                                                  new DeltaFragmentFinder("2 ions", () => Resources.TransitionFilter_FragmentEndFinders_2_ions, 2),   // Not L10N
+                                                  new DeltaFragmentFinder(DEFAULT_END_FINDER, () => Resources.TransitionFilter_FragmentEndFinders_3_ions, 3),
+                                                  new DeltaFragmentFinder("4 ions", () => Resources.TransitionFilter_FragmentEndFinders_4_ions, 4),   // Not L10N
+                                                  new DeltaFragmentFinder("5 ions", () => Resources.TransitionFilter_FragmentEndFinders_5_ions, 5),   // Not L10N
+                                                  new DeltaFragmentFinder("6 ions", () => Resources.TransitionFilter_FragmentEndFinders_6_ions, 6)   // Not L10N
+                                              };
+
+                    _mapLegacyEndNames = new Dictionary<string, string>
+                                             {
+                                                   {"last y-ion", "last ion"},   // Not L10N
+                                                   {"last y-ion - 1", "last ion - 1"},   // Not L10N
+                                                   {"last y-ion - 2", "last ion - 2"},   // Not L10N
+                                                   {"last y-ion - 3", "last ion - 3"},   // Not L10N
+                                                   {"start + 3", "3 ions"},   // Not L10N
+                                                   {"start + 4", "4 ions"},   // Not L10N
+                                                   {"start + 5", "5 ions"},   // Not L10N
+                                                   {"start + 6", "6 ions"},   // Not L10N
+                                             };
+                }
+                return _fragmentEndFinders;
+            }
+        }
+
+        private abstract class StartFragmentFinder : NamedElement, IStartFragmentFinder
+        {
+            private readonly Func<string> _getLabel;
+
+            protected StartFragmentFinder(string name, Func<string> label)
+                : base(name)
+            {
+                _getLabel = label;
+            }
+
+            public string Label { get { return _getLabel(); } }
+
+            public abstract int FindStartFragment(IonTable<TypedMass> masses, IonType type, Adduct adduct, double precursorMz, double precursorMzWindow, out double startMz);
+        }
+
+        private class OrdinalFragmentFinder : StartFragmentFinder
+        {
+            private readonly int _ordinal;
+
+            public OrdinalFragmentFinder(string name, Func<string> label, int ordinal)
+                : base(name, label)
+            {
+                _ordinal = Math.Max(1, ordinal);
+            }
+
+            #region IStartFragmentFinder Members
+
+            public override int FindStartFragment(IonTable<TypedMass> masses, IonType type, Adduct adduct, double precursorMz, double precursorMzWindow, out double startMz)
+            {
+                startMz = 0;
+                int length = masses.GetLength(1);
+                Debug.Assert(length > 0);
+
+                if (Transition.IsNTerminal(type))
+                    return Math.Min(_ordinal, length) - 1;
+                
+                return Math.Max(0, length - _ordinal);
+            }
+
+            #endregion
+        }
+
+        private class MzFragmentFinder : StartFragmentFinder
+        {
+            private readonly int _offset;
+
+            public MzFragmentFinder(string name, Func<string> label, int offset)
+                : base(name, label)
+            {
+                _offset = offset;
+            }
+
+            #region IStartFragmentFinder Members
+
+            public override int FindStartFragment(IonTable<TypedMass> masses, IonType type, Adduct adduct,
+                double precursorMz, double precursorMzWindow, out double startMz)
+            {
+                int start = FindStartFragment(masses, type, adduct, precursorMz, precursorMzWindow);
+                // If the start is not the precursor m/z, but some offset from it, use the
+                // m/z of the fragment that was chosen as the start.  Otherwise, use the precursor m/z.
+                // Unfortunately, this means you really want ion m/z values >= start m/z
+                // when start m/z is based on the first allowable fragment, but
+                // m/z values > start m/z when start m/z is the precursor m/z. At this point,
+                // using >= always is recommended for simplicity.
+                startMz = (_offset != 0 ? SequenceMassCalc.GetMZ(masses[type, start], adduct) : precursorMz);
+                return start;
+            }
+
+            private int FindStartFragment(IonTable<TypedMass> masses, IonType type, Adduct adduct,
+                                          double precursorMz, double precursorMzWindow)
+            {
+                int offset = _offset;
+                int length = masses.GetLength(1);
+                if (length == 0)
+                    throw new ArgumentException("Invalid attempt to find a fragment in a peptide without fragment ions."); // Not L10N
+                if (!masses.ContainsIonType(type))
+                    throw new IndexOutOfRangeException("Ion type {0} not found in masses array"); // Not L10N
+
+                // Make sure to start outside the precursor m/z window
+                double thresholdMz = precursorMz + precursorMzWindow / 2;
+
+                if (Transition.IsNTerminal(type))
+                {
+                    for (int i = 0; i < length; i++)
+                    {
+                        if (SequenceMassCalc.GetMZ(masses[type, i], adduct) > thresholdMz)
+                        {
+                            int indexRet;
+                            do
+                            {
+                                indexRet = Math.Max(0, Math.Min(length - 1, i + offset));
+                                offset--;
+                            }
+                            // Be sure not to start with a m/z value inside the exclusion window
+                            while (precursorMzWindow > 0 && offset < 0 && i + offset >= 0 &&
+                                Math.Abs(SequenceMassCalc.GetMZ(masses[type, indexRet], adduct) - precursorMz)*2 < precursorMzWindow);
+                            return indexRet;
+                        }
+                    }
+                    return length - 1;
+                }
+
+                for (int i = length - 1; i >= 0; i--)
+                {
+                    if (SequenceMassCalc.GetMZ(masses[type, i], adduct) > thresholdMz)
+                    {
+                        int indexRet;
+                        do
+                        {
+                            indexRet = Math.Max(0, Math.Min(length - 1, i - offset));
+                            offset--;
+                        }
+                            // Be sure not to start with a m/z value inside the exclusion window
+                        while (precursorMzWindow > 0 && offset < 0 && i - offset < length &&
+                               Math.Abs(SequenceMassCalc.GetMZ(masses[type, indexRet], adduct) - precursorMz)*2 < precursorMzWindow);
+                        return indexRet;
+                    }
+                }
+                return 0;
+            }
+
+            #endregion
+        }
+
+        private abstract class EndFragmentFinder : NamedElement, IEndFragmentFinder
+        {
+            private readonly Func<string> _getLabel;
+
+            protected EndFragmentFinder(string name, Func<string> label)
+                : base(name)
+            {
+                _getLabel = label;
+            }
+
+            public string Label { get { return _getLabel(); } }
+
+            public abstract int FindEndFragment(IonType type, int start, int length);
+        }
+
+        private class LastFragmentFinder : EndFragmentFinder
+        {
+            private readonly int _offset;
+
+            public LastFragmentFinder(string name, Func<string> label, int offset)
+                : base(name, label)
+            {
+                _offset = offset;
+            }
+
+            #region IEndFragmentFinder Members
+
+            public override int FindEndFragment(IonType type, int start, int length)
+            {
+                Debug.Assert(length > 0);
+
+                int end = length - 1;
+                if (Transition.IsNTerminal(type))
+                    return Math.Max(0, end - _offset);
+                
+                return Math.Min(end, _offset);
+            }
+
+            #endregion
+        }
+
+        private class DeltaFragmentFinder : EndFragmentFinder, IEndCountFragmentFinder
+        {
+            private readonly int _count;
+
+            public DeltaFragmentFinder(string name, Func<string> label, int count)
+                : base(name, label)
+            {
+                _count = Math.Max(1, count);
+            }
+
+            #region IEndCountFragmentFinder Members
+
+            public int Count
+            {
+                get { return _count; }
+            }
+
+            public override int FindEndFragment(IonType type, int start, int length)
+            {
+                Debug.Assert(length > 0);
+
+                if (Transition.IsNTerminal(type))
+                    return Math.Min(start + _count, length) - 1;
+                
+                return Math.Max(0, start - _count + 1);
+            }
+
+            #endregion
+        }
+    }
+
+    public interface IStartFragmentFinder : IKeyContainer<string>
+    {
+        string Label { get; }
+
+        int FindStartFragment(IonTable<TypedMass> masses, IonType type, Adduct adduct, double precursorMz, double precursorMzWindow, out double startMz);
+    }
+
+    public interface IEndFragmentFinder : IKeyContainer<string>
+    {
+        string Label { get; }
+
+        int FindEndFragment(IonType type, int start, int length);
+    }
+
+    public interface IEndCountFragmentFinder : IEndFragmentFinder
+    {
+        int Count { get; }
+    }
+
+    public enum TransitionLibraryPick { none, all, filter, all_plus } // Not L10N
+
+    [XmlRoot("transition_libraries")]
+    public class TransitionLibraries : Immutable, IValidating, IXmlSerializable
+    {
+        public const int MIN_ION_COUNT = 1;
+        public const int MAX_ION_COUNT = 50;
+        public const double MIN_MATCH_TOLERANCE = 0.001;    // Reduced from 0.1 to 0.001 (1 ppm at 1000 m/z) for high accuracy MS/MS
+        public const double MAX_MATCH_TOLERANCE = 1.0;
+
+        public TransitionLibraries(double ionMatchTolerance, int minIonCount, int ionCount, TransitionLibraryPick pick)
+        {
+            IonMatchTolerance = ionMatchTolerance;
+            MinIonCount = minIonCount;
+            IonCount = ionCount;
+            Pick = pick;
+
+            DoValidate();
+        }
+
+        [Diff]
+        public double IonMatchTolerance { get; private set; }
+
+        [Diff]
+        public int MinIonCount { get; private set; }
+
+        [Diff]
+        public int IonCount { get; private set; }
+
+        [Diff]
+        public TransitionLibraryPick Pick { get; private set; }
+
+        [Diff]
+        public bool PickMostIntenseIons
+        {
+            get { return Pick != TransitionLibraryPick.none; }
+        }
+
+        public bool HasMinIonCount(TransitionGroupDocNode nodeGroup)
+        {
+            if (!nodeGroup.HasLibInfo || Pick == TransitionLibraryPick.none)
+                return true;
+            // Slight problem with nodeTran.IsMs1, not being entirely deterministic. So for now we check for library
+            // info to differentiate in corner cases.
+            // CONSIDER: Maybe we should be storing a ChromSource on the transition at the time it is created, which
+            // seems to be the only time we really know that a precursor ion is being created for MS1 filtering
+            // or not.
+            return nodeGroup.Transitions.Count(nodeTran => !nodeTran.IsMs1 || nodeTran.HasLibInfo) >= MinIonCount;
+        }
+
+        #region Property change methods
+
+        public TransitionLibraries ChangeIonMatchTolerance(double prop)
+        {
+            return ChangeProp(ImClone(this), (im, v) => im.IonMatchTolerance = v, prop);
+        }
+
+        public TransitionLibraries ChangeMinIonCount(int prop)
+        {
+            return ChangeProp(ImClone(this), im => im.MinIonCount = prop);
+        }
+
+        public TransitionLibraries ChangeIonCount(int prop)
+        {
+            return ChangeProp(ImClone(this), (im, v) => im.IonCount = v, prop);
+        }
+
+        public TransitionLibraries ChangePick(TransitionLibraryPick prop)
+        {
+            return ChangeProp(ImClone(this), (im, v) => im.Pick = v, prop);
+        }
+
+        #endregion
+
+        #region Implementation of IXmlSerializable
+
+        /// <summary>
+        /// For serialization
+        /// </summary>
+        private TransitionLibraries()
+        {
+        }
+
+        private enum ATTR // Not L10N
+        {
+            ion_match_tolerance,
+            min_ion_count,
+            ion_count,
+            pick_from,
+        }
+
+        void IValidating.Validate()
+        {
+            DoValidate();
+        }
+
+        private void DoValidate()
+        {
+            if (MIN_MATCH_TOLERANCE > IonMatchTolerance || IonMatchTolerance > MAX_MATCH_TOLERANCE)
+            {
+                throw new InvalidDataException(string.Format(Resources.TransitionLibraries_DoValidate_Library_ion_match_tolerance_value__0__must_be_between__1__and__2__,
+                                                             IonMatchTolerance, MIN_MATCH_TOLERANCE, MAX_MATCH_TOLERANCE));                
+            }
+            if (0 > MinIonCount || MinIonCount > MAX_ION_COUNT)
+            {
+                throw new InvalidDataException(string.Format(Resources.TransitionLibraries_DoValidate_Library_min_ion_count_value__0__must_be_between__1__and__2__,
+                                                             MinIonCount, 0, MAX_ION_COUNT));
+            }
+            if (MIN_ION_COUNT > IonCount || IonCount > MAX_ION_COUNT)
+            {
+                throw new InvalidDataException(string.Format(Resources.TransitionLibraries_DoValidate_Library_ion_count_value__0__must_be_between__1__and__2__,
+                                                             IonCount, MIN_ION_COUNT, MAX_ION_COUNT));
+            }
+            if (MinIonCount > IonCount)
+            {
+                throw new InvalidDataException(string.Format(Resources.TransitionLibraries_DoValidate_Library_ion_count_value__0__must_not_be_less_than_min_ion_count_value__1__,
+                                                             IonCount, MinIonCount));
+            }
+        }
+
+        public static TransitionLibraries Deserialize(XmlReader reader)
+        {
+            return reader.Deserialize(new TransitionLibraries());
+        }
+
+        public XmlSchema GetSchema()
+        {
+            return null;
+        }
+
+        public void ReadXml(XmlReader reader)
+        {
+            // Read start tag attributes
+            IonMatchTolerance = reader.GetDoubleAttribute(ATTR.ion_match_tolerance);
+            MinIonCount = reader.GetIntAttribute(ATTR.min_ion_count);
+            IonCount = reader.GetIntAttribute(ATTR.ion_count);
+            Pick = reader.GetEnumAttribute(ATTR.pick_from, TransitionLibraryPick.all);
+
+            // Consume tag
+            reader.Read();
+
+            DoValidate();
+        }
+
+        public void WriteXml(XmlWriter writer)
+        {
+            // Write attributes
+            writer.WriteAttribute(ATTR.ion_match_tolerance, IonMatchTolerance);
+            writer.WriteAttribute(ATTR.min_ion_count, MinIonCount);
+            writer.WriteAttribute(ATTR.ion_count, IonCount);
+            writer.WriteAttribute(ATTR.pick_from, Pick);
+        }
+
+        #endregion
+
+        #region object overrides
+
+        public bool Equals(TransitionLibraries obj)
+        {
+            if (ReferenceEquals(null, obj)) return false;
+            if (ReferenceEquals(this, obj)) return true;
+            return obj.IonMatchTolerance == IonMatchTolerance && obj.MinIonCount == MinIonCount && obj.IonCount == IonCount && Equals(obj.Pick, Pick);
+        }
+
+        public override bool Equals(object obj)
+        {
+            if (ReferenceEquals(null, obj)) return false;
+            if (ReferenceEquals(this, obj)) return true;
+            if (obj.GetType() != typeof (TransitionLibraries)) return false;
+            return Equals((TransitionLibraries) obj);
+        }
+
+        public override int GetHashCode()
+        {
+            unchecked
+            {
+                int result = IonMatchTolerance.GetHashCode();
+                result = (result*397) ^ MinIonCount;
+                result = (result*397) ^ IonCount;
+                result = (result*397) ^ Pick.GetHashCode();
+                return result;
+            }
+        }
+
+        #endregion
+    }
+
+// ReSharper disable InconsistentNaming
+    public enum LegacyAcquisitionMethod   { None, Single, Multiple }    // Skyline 1.2 and earlier // Not L10N
+    public enum FullScanAcquisitionMethod { None, Targeted, DIA } // Not L10N: Not used for combo boxes.
+    public static class FullScanAcquisitionExtension
+    {
+        private static string[] LOCALIZED_VALUES
+        {
+            get
+            {
+                return new[]
+                {
+                    Resources.FullScanAcquisitionExtension_LOCALIZED_VALUES_None,
+                    Resources.FullScanAcquisitionExtension_LOCALIZED_VALUES_Targeted,
+                    Resources.FullScanAcquisitionExtension_LOCALIZED_VALUES_DIA
+                };
+            }
+        }
+        public static string GetLocalizedString(this FullScanAcquisitionMethod val)
+        {
+            return LOCALIZED_VALUES[(int)val];
+        }
+
+        public static FullScanAcquisitionMethod GetEnum(string enumValue)
+        {
+            return Helpers.EnumFromLocalizedString<FullScanAcquisitionMethod>(enumValue, LOCALIZED_VALUES);
+        }
+
+        public static FullScanAcquisitionMethod GetEnum(string enumValue, FullScanAcquisitionMethod defaultEnum)
+        {
+            return Helpers.EnumFromLocalizedString(enumValue, LOCALIZED_VALUES, defaultEnum);
+        }
+    }
+    public enum FullScanPrecursorIsotopes { None, Count, Percent }
+    public static class FullScanPrecursorIsotopesExtension
+    {
+        private static string[] LOCALIZED_VALUES
+        {
+            get
+            {
+                return new[]
+                {
+                    Resources.FullScanPrecursorIsotopesExtension_LOCALIZED_VALUES_None,
+                    Resources.FullScanPrecursorIsotopesExtension_LOCALIZED_VALUES_Count,
+                    Resources.FullScanPrecursorIsotopesExtension_LOCALIZED_VALUES_Percent
+                };
+            }
+        }
+        public static string GetLocalizedString(this FullScanPrecursorIsotopes val)
+        {
+            return LOCALIZED_VALUES[(int)val];
+        }
+
+        public static FullScanPrecursorIsotopes GetEnum(string enumValue)
+        {
+            return Helpers.EnumFromLocalizedString<FullScanPrecursorIsotopes>(enumValue, LOCALIZED_VALUES);
+        }
+
+        public static FullScanPrecursorIsotopes GetEnum(string enumValue, FullScanPrecursorIsotopes defaultEnum)
+        {
+            return Helpers.EnumFromLocalizedString(enumValue, LOCALIZED_VALUES, defaultEnum);
+        }
+    }
+// ReSharper restore InconsistentNaming
+
+    [XmlRoot("transition_instrument")]
+    public sealed class TransitionInstrument : Immutable, IValidating, IXmlSerializable
+    {
+        public const int MIN_MEASUREABLE_MZ = 10;
+        public const int MIN_MZ_RANGE = 100;
+        public const int MAX_MEASURABLE_MZ = 10000;
+        public const double MIN_MZ_MATCH_TOLERANCE = 0.0001;
+        public const double MAX_MZ_MATCH_TOLERANCE = 0.6;
+        public const double DEFAULT_MZ_MATCH_TOLERANCE = 0.055;
+        public const int MIN_TRANSITION_MAX_ORIGINAL = 50;
+        public const int MIN_TRANSITION_MAX = 320;
+        public const int MAX_TRANSITION_MAX = 10000;
+        public const int MIN_INCLUSION_MAX = 100;
+        public const int MAX_INCLUSION_MAX = 5000;
+        public const int MIN_TIME = 0;
+        public const int MAX_TIME = 500;
+        public const int MIN_TIME_RANGE = 5;
+
+        public static double GetThermoDynamicMin(double precursorMz)
+        {
+            const double activationQ = 0.25;
+            return ((int) (precursorMz*(activationQ/0.908))/5.0)*5.0;
+        }
+
+        public TransitionInstrument(int minMz,
+                                    int maxMz,
+                                    bool isDynamicMin,
+                                    double mzMatchTolerance,
+                                    int? maxTransitions,
+                                    int? maxInclusions,
+                                    int? minTime,
+                                    int? maxTime)
+        {
+            MinMz = minMz;
+            MaxMz = maxMz;
+            IsDynamicMin = isDynamicMin;
+            MzMatchTolerance = mzMatchTolerance;
+            MaxTransitions = maxTransitions;
+            MaxInclusions = maxInclusions;
+            MinTime = minTime;
+            MaxTime = maxTime;
+
+            DoValidate();
+        }
+
+        [Diff]
+        public int MinMz { get; private set; }
+
+        [Diff]
+        public int MaxMz { get; private set; }
+
+        public bool IsMeasurable(double mz)
+        {
+            return MinMz <= mz && mz <= MaxMz;
+        }
+
+        [Diff]
+        public bool IsDynamicMin { get; private set; }
+
+        public int GetMinMz(double precursorMz)
+        {
+            return (IsDynamicMin ? (int)GetThermoDynamicMin(precursorMz) : MinMz);
+        }
+
+        public bool IsMeasurable(double mz, double precursorMz)
+        {
+            if (IsDynamicMin && mz <= GetMinMz(precursorMz))
+                return false;
+
+            return GetMinMz(precursorMz) <= mz && mz <= MaxMz;
+        }
+
+        [Diff]
+        public double MzMatchTolerance { get; private set; }
+
+        public bool IsMzMatch(double mz1, double mz2)
+        {
+            return Math.Abs(mz1 - mz1) <= MzMatchTolerance;
+        }
+
+        [Diff]
+        public int? MaxTransitions { get; private set; }
+
+        [Diff]
+        public int? MaxInclusions { get; private set; }
+
+        [Diff]
+        public int? MinTime { get; private set; }
+
+        [Diff]
+        public int? MaxTime { get; private set; }
+
+        // Backward compatibility with 0.7.1
+
+        public FullScanAcquisitionMethod PrecursorAcquisitionMethod { get; private set; }
+
+        public double? PrecursorFilter { get; private set; }
+
+        public string ProductFilterType { get; private set; }
+
+        public double? ProductFilter { get; private set; }
+
+        #region Property change methods
+
+        public TransitionInstrument ChangeMinMz(int prop)
+        {
+            return ChangeProp(ImClone(this), im => im.MinMz = prop);
+        }
+
+        public TransitionInstrument ChangeMaxMz(int prop)
+        {
+            return ChangeProp(ImClone(this), im => im.MaxMz = prop);
+        }
+
+        public TransitionInstrument ChangeIsDynamicMin(bool prop)
+        {
+            return ChangeProp(ImClone(this), im => im.IsDynamicMin = prop);
+        }
+
+        public TransitionInstrument ChangeMzMatchTolerance(double prop)
+        {
+            return ChangeProp(ImClone(this), im => im.MzMatchTolerance = prop);
+        }
+
+        public TransitionInstrument ChangeMaxTransitions(int? prop)
+        {
+            return ChangeProp(ImClone(this), im => im.MaxTransitions = prop);
+        }
+
+        public TransitionInstrument ChangeMaxInclusions(int? prop)
+        {
+            return ChangeProp(ImClone(this), im => im.MaxInclusions = prop);
+        }
+
+        public TransitionInstrument ChangeMinTime(int? prop)
+        {
+            return ChangeProp(ImClone(this), im => im.MinTime = prop);
+        }
+
+        public TransitionInstrument ChangeMaxTime(int? prop)
+        {
+            return ChangeProp(ImClone(this), im => im.MaxTime = prop);
+        }
+
+        // Backward compatibility with 0.7.1
+
+        public TransitionInstrument ClearFullScanSettings()
+        {
+            return ChangeProp(ImClone(this), im =>
+                                                 {
+                                                     im.PrecursorAcquisitionMethod = FullScanAcquisitionMethod.None;
+                                                     im.PrecursorFilter = null;
+                                                     im.ProductFilterType = null;
+                                                     im.ProductFilter = null;
+                                                 });
+        }
+
+        #endregion
+
+        #region Implementation of IXmlSerializable
+
+        /// <summary>
+        /// For serialization
+        /// </summary>
+        private TransitionInstrument()
+        {
+        }
+
+        private enum ATTR // Not L10N
+        {
+            min_mz,
+            max_mz,
+            min_time,
+            max_time,
+            dynamic_min,
+            mz_match_tolerance,
+            max_transitions,
+            max_inclusions,
+
+            // Backward compatibility with 0.7.1
+            precursor_filter_type,
+            precursor_filter,
+            product_filter
+        }
+
+        void IValidating.Validate()
+        {
+            DoValidate();
+        }
+
+        private void DoValidate()
+        {
+            if (MIN_MEASUREABLE_MZ > MinMz || MinMz > MAX_MEASURABLE_MZ - MIN_MZ_RANGE)
+            {
+                throw new InvalidDataException(
+                    string.Format(Resources.TransitionInstrument_DoValidate_Instrument_minimum_mz_value__0__must_be_between__1__and__2__,
+                                  MinMz, MIN_MEASUREABLE_MZ, MAX_MEASURABLE_MZ - MIN_MZ_RANGE));
+            }
+            if (MinMz + MIN_MZ_RANGE > MaxMz)
+            {
+                throw new InvalidDataException(
+                    string.Format(Resources.TransitionInstrument_DoValidate_Instrument_maximum_m_z_value__0__is_less_than__1__from_minimum__2__,
+                                  MaxMz, MIN_MZ_RANGE, MinMz));
+            }
+            if (MaxMz > MAX_MEASURABLE_MZ)
+            {
+                throw new InvalidDataException(
+                    string.Format(Resources.TransitionInstrument_DoValidate_Instrument_maximum_mz_exceeds_allowable_maximum__0__,
+                                  MAX_MEASURABLE_MZ));
+            }
+            if (MIN_MZ_MATCH_TOLERANCE > MzMatchTolerance || MzMatchTolerance > MAX_MZ_MATCH_TOLERANCE)
+            {
+                throw new InvalidDataException(
+                    string.Format(Resources.TransitionInstrument_DoValidate_The_mz_match_tolerance__0__must_be_between__1__and__2__,
+                                  MzMatchTolerance, MIN_MZ_MATCH_TOLERANCE, MAX_MZ_MATCH_TOLERANCE));
+            }
+            if (MIN_TRANSITION_MAX_ORIGINAL > MaxTransitions || MaxTransitions > MAX_TRANSITION_MAX)
+            {
+                throw new InvalidDataException(
+                    string.Format(Resources.TransitionInstrument_DoValidate_The_maximum_number_of_transitions__0__must_be_between__1__and__2__,
+                                  MaxTransitions, MIN_TRANSITION_MAX_ORIGINAL, MAX_TRANSITION_MAX));
+            }
+            if (MIN_INCLUSION_MAX > MaxInclusions || MaxInclusions > MAX_INCLUSION_MAX)
+            {
+                throw new InvalidDataException(
+                    string.Format(Resources.TransitionInstrument_DoValidate_The_maximum_number_of_inclusions__0__must_be_between__1__and__2__,
+                                  MaxInclusions, MIN_INCLUSION_MAX, MAX_INCLUSION_MAX));
+            }
+            if (MinTime.HasValue && (MIN_TIME > MinTime || MinTime > MAX_TIME))
+            {
+                throw new InvalidDataException(
+                    string.Format(Resources.TransitionInstrument_DoValidate_The_minimum_retention_time__0__must_be_between__1__and__2__,
+                                  MinTime, MIN_TIME, MAX_TIME));
+            }
+            if (MaxTime.HasValue && (MIN_TIME > MaxTime || MaxTime > MAX_TIME))
+            {
+                throw new InvalidDataException(
+                    string.Format(Resources.TransitionInstrument_DoValidate_The_maximum_retention_time__0__must_be_between__1__and__2__,
+                                  MaxTime, MIN_TIME, MAX_TIME));
+            }
+            if (MinTime.HasValue && MaxTime.HasValue && MaxTime.Value - MinTime.Value < MIN_TIME_RANGE)
+            {
+                throw new InvalidDataException(
+                    string.Format(Resources.TransitionInstrument_DoValidate_The_allowable_retention_time_range__0__to__1__must_be_at_least__2__minutes_apart_,
+                                  MinTime, MaxTime, MIN_TIME_RANGE));
+            }
+            if (PrecursorAcquisitionMethod == FullScanAcquisitionMethod.None)
+            {
+                if (ProductFilterType != null || PrecursorFilter.HasValue || ProductFilter.HasValue)
+                {
+                    throw new InvalidDataException(
+                        string.Format(Resources.TransitionInstrument_DoValidate_No_other_full_scan_MS_MS_filter_settings_are_allowed_when_precursor_filter_is_none));
+                }
+            }
+            else if (PrecursorAcquisitionMethod == FullScanAcquisitionMethod.DIA)
+            {
+                const double minFilter = TransitionFullScan.MIN_PRECURSOR_MULTI_FILTER;
+                const double maxFilter = TransitionFullScan.MAX_PRECURSOR_MULTI_FILTER;
+                if (!PrecursorFilter.HasValue || minFilter > PrecursorFilter || PrecursorFilter > maxFilter)
+                {
+                    throw new InvalidDataException(
+                        string.Format(Resources.TransitionInstrument_DoValidate_The_precursor_mz_filter_must_be_between__0__and__1__,
+                                      minFilter, maxFilter));
+                }
+            }
+        }
+
+        public static TransitionInstrument Deserialize(XmlReader reader)
+        {
+            return reader.Deserialize(new TransitionInstrument());
+        }
+
+        public XmlSchema GetSchema()
+        {
+            return null;
+        }
+
+        public void ReadXml(XmlReader reader)
+        {
+            // Read start tag attributes
+            IsDynamicMin = reader.GetBoolAttribute(ATTR.dynamic_min);
+            MinMz = reader.GetIntAttribute(ATTR.min_mz);
+            MaxMz = reader.GetIntAttribute(ATTR.max_mz);
+            MzMatchTolerance = reader.GetDoubleAttribute(ATTR.mz_match_tolerance, DEFAULT_MZ_MATCH_TOLERANCE);
+            MinTime = reader.GetNullableIntAttribute(ATTR.min_time);
+            MaxTime = reader.GetNullableIntAttribute(ATTR.max_time);
+            MaxTransitions = reader.GetNullableIntAttribute(ATTR.max_transitions);
+            MaxInclusions = reader.GetNullableIntAttribute(ATTR.max_inclusions);
+
+            // Full-scan filter parameters (backward compatibility w/ 0.7.1)
+            var legacyFilterType = reader.GetEnumAttribute(ATTR.precursor_filter_type, LegacyAcquisitionMethod.None);
+            PrecursorAcquisitionMethod = TransitionFullScan.TranslateLegacyFilterType(legacyFilterType);
+            if (PrecursorAcquisitionMethod != FullScanAcquisitionMethod.None)
+            {
+                if (PrecursorAcquisitionMethod == FullScanAcquisitionMethod.DIA)
+                {
+                    PrecursorFilter = reader.GetDoubleAttribute(ATTR.precursor_filter,
+                                                                TransitionFullScan.DEFAULT_PRECURSOR_MULTI_FILTER);
+                }
+
+                ProductFilter = reader.GetDoubleAttribute(ATTR.product_filter,
+                    TransitionFullScan.DEFAULT_RES_VALUES[(int) FullScanMassAnalyzerType.qit]);
+            }
+
+            // Consume tag
+            reader.Read();
+
+            DoValidate();
+        }
+
+        public void WriteXml(XmlWriter writer)
+        {
+            // Write attributes
+            writer.WriteAttribute(ATTR.dynamic_min, IsDynamicMin);
+            writer.WriteAttribute(ATTR.min_mz, MinMz);
+            writer.WriteAttribute(ATTR.max_mz, MaxMz);
+            writer.WriteAttribute(ATTR.mz_match_tolerance, MzMatchTolerance);
+            writer.WriteAttributeNullable(ATTR.min_time, MinTime);
+            writer.WriteAttributeNullable(ATTR.max_time, MaxTime);
+            writer.WriteAttributeNullable(ATTR.max_transitions, MaxTransitions);
+            writer.WriteAttributeNullable(ATTR.max_inclusions, MaxInclusions);
+        }
+
+        #endregion
+
+        #region object overrides
+
+        public bool Equals(TransitionInstrument other)
+        {
+            if (ReferenceEquals(null, other)) return false;
+            if (ReferenceEquals(this, other)) return true;
+            return other.MinMz == MinMz &&
+                other.MaxMz == MaxMz &&
+                other.IsDynamicMin.Equals(IsDynamicMin) &&
+                other.MzMatchTolerance.Equals(MzMatchTolerance) &&
+                other.MinTime.Equals(MinTime) &&
+                other.MaxTime.Equals(MaxTime) &&
+                other.MaxTransitions.Equals(MaxTransitions) &&
+                other.MaxInclusions.Equals(MaxInclusions) &&
+                Equals(other.PrecursorAcquisitionMethod, PrecursorAcquisitionMethod) &&
+                other.PrecursorFilter.Equals(PrecursorFilter) &&
+                Equals(other.ProductFilterType, ProductFilterType) &&
+                other.ProductFilter.Equals(ProductFilter);
+        }
+
+        public override bool Equals(object obj)
+        {
+            if (ReferenceEquals(null, obj)) return false;
+            if (ReferenceEquals(this, obj)) return true;
+            if (obj.GetType() != typeof (TransitionInstrument)) return false;
+            return Equals((TransitionInstrument) obj);
+        }
+
+        public override int GetHashCode()
+        {
+            unchecked
+            {
+                int result = MinMz;
+                result = (result*397) ^ MaxMz;
+                result = (result*397) ^ IsDynamicMin.GetHashCode();
+                result = (result*397) ^ MzMatchTolerance.GetHashCode();
+                result = (result*397) ^ (MinTime.HasValue ? MinTime.Value : 0);
+                result = (result*397) ^ (MaxTime.HasValue ? MaxTime.Value : 0);
+                result = (result*397) ^ (MaxTransitions.HasValue ? MaxTransitions.Value : 0);
+                result = (result*397) ^ (MaxInclusions.HasValue ? MaxInclusions.Value : 0);
+                result = (result*397) ^ PrecursorAcquisitionMethod.GetHashCode();
+                result = (result*397) ^ (PrecursorFilter.HasValue ? PrecursorFilter.Value.GetHashCode() : 0);
+                result = (result*397) ^ (ProductFilterType != null ? ProductFilterType.GetHashCode() : 0);
+                result = (result*397) ^ (ProductFilter.HasValue ? ProductFilter.Value.GetHashCode() : 0);
+                return result;
+            }
+        }
+
+        #endregion
+    }
+
+    public enum FullScanMassAnalyzerType { none = -1, centroided, qit, tof, orbitrap, ft_icr } // Not L10N
+    public enum RetentionTimeFilterType {none, scheduling_windows, ms2_ids} // Not L10N
+
+    [XmlRoot("transition_full_scan")]
+    public sealed class TransitionFullScan : Immutable, IValidating, IXmlSerializable
+    {
+        public static readonly TransitionFullScan DEFAULT = new TransitionFullScan
+        {
+            RetentionTimeFilterType = RetentionTimeFilterType.ms2_ids,
+            RetentionTimeFilterLength = DEFAULT_TIME_AROUND_MS2_IDS,
+        };
+        
+        // Calculate precursor single filter window values by doubling match tolerance values
+        public const double MIN_PRECURSOR_MULTI_FILTER = TransitionInstrument.MIN_MZ_MATCH_TOLERANCE*2;
+        public const double MAX_PRECURSOR_MULTI_FILTER = 10*1000;
+        public const double MAX_PRECURSOR_MULTI_FILTER_MARGIN = 5;
+        public const double DEFAULT_PRECURSOR_MULTI_FILTER = 2.0;
+        public const double DEFAULT_PRECURSOR_MULTI_FILTER_MARGIN = 0.5;
+        // Calculate product low accuracy filter window values by doubling ion match tolerance values
+        public const double MIN_LO_RES = 0.1;
+        public const double MAX_LO_RES = 2.0;
+        public const double MIN_HI_RES = 1000;
+        public const double MAX_HI_RES = 10*1000*1000;
+        public const double MIN_CENTROID_PPM = 1;
+        public const double MAX_CENTROID_PPM = 1000;
+        public const double DEFAULT_RES_MZ = 400;
+        public const double MIN_RES_MZ = 50;
+        public const double MAX_RES_MZ = 2000;
+        public const double RES_PER_FILTER = 2;
+        public const double RES_PER_FILTER_SELECTIVE = 1;
+        public const double MIN_ISOTOPE_PERCENT = 0;
+        public const double MAX_ISOTOPE_PERCENT = 100;
+        public const double DEFAULT_ISOTOPE_PERCENT = 20;
+        public const int MIN_ISOTOPE_COUNT = 1;
+        public const int MAX_ISOTOPE_COUNT = 10;
+        public const int DEFAULT_ISOTOPE_COUNT = 3;
+        public const double ISOTOPE_PEAK_CENTERING_RES = 0.1;
+        public const double MIN_ISOTOPE_PEAK_ABUNDANCE = 0.01;
+        public const double DEFAULT_CENTROIDED_PPM = 10;
+
+        public const string QIT = "QIT"; // Not L10N
+        public const string ORBITRAP = "Orbitrap"; // Not L10N
+        public const string TOF = "TOF"; // Not L10N
+        public const string FT_ICR = "FT-ICR"; // Not L10N
+        public const string CENTROIDED = "Centroided"; // Not L10N
+
+        public static readonly string[] MASS_ANALYZERS = { CENTROIDED, QIT, TOF, ORBITRAP, FT_ICR };
+        public static readonly double[] DEFAULT_RES_VALUES = { DEFAULT_CENTROIDED_PPM, 0.7, 30 * 1000, 60 * 1000, 100 * 1000 };
+        public static readonly double DEFAULT_RES_QIT = DEFAULT_RES_VALUES[1];
+        public const double DEFAULT_TIME_AROUND_MS2_IDS = 5.0;
+
+        private double _cachedPrecursorRes;
+        private double _cachedProductRes;
+
+        public TransitionFullScan()
+        {
+            ProductMassAnalyzer = FullScanMassAnalyzerType.none;
+            PrecursorMassAnalyzer = FullScanMassAnalyzerType.none;
+
+            DoValidate();
+        }
+        public TransitionFullScan(FullScanAcquisitionMethod acquisitionMethod,
+                                    IsolationScheme isolationScheme,
+                                    FullScanMassAnalyzerType productMassAnalyzer,
+                                    double? productRes,
+                                    double? productResMz,
+                                    FullScanPrecursorIsotopes precursorIsotopes,
+                                    double? precursorIsotopeFilter,
+                                    FullScanMassAnalyzerType precursorMassAnalyzer,
+                                    double? precursorRes,
+                                    double? precursorResMz,
+                                    bool selectiveExtraction,
+                                    IsotopeEnrichments isotopeEnrichments,
+                                    RetentionTimeFilterType retentionTimeFilterType,
+                                    double retentionTimeFilterMinutes)
+        {
+            AcquisitionMethod = acquisitionMethod;
+            IsolationScheme = isolationScheme;
+            ProductMassAnalyzer = productMassAnalyzer;
+            ProductRes = productRes;
+            ProductResMz = productResMz;
+            PrecursorIsotopes = precursorIsotopes;
+            PrecursorIsotopeFilter = precursorIsotopeFilter;
+            PrecursorMassAnalyzer = precursorMassAnalyzer;
+            PrecursorRes = precursorRes;
+            PrecursorResMz = precursorResMz;
+
+            UseSelectiveExtraction = selectiveExtraction;
+
+            IsotopeEnrichments = isotopeEnrichments;
+
+            RetentionTimeFilterType = retentionTimeFilterType;
+            RetentionTimeFilterLength = retentionTimeFilterMinutes;
+
+            DoValidate();
+        }
+
+        // Applies to both MS1 and MS/MS because it is related to sample complexity
+        [Diff]
+        public bool UseSelectiveExtraction { get; private set; }
+
+        public double ResPerFilter { get { return UseSelectiveExtraction ? RES_PER_FILTER_SELECTIVE : RES_PER_FILTER; } }
+
+        // MS/MS filtering
+
+        [Diff]
+        public FullScanAcquisitionMethod AcquisitionMethod { get; private set; }
+
+        [DiffParent]
+        public IsolationScheme IsolationScheme { get; private set; }
+
+        public double? PrecursorFilter
+        {
+            get { return IsolationScheme == null ? null : IsolationScheme.PrecursorFilter; }
+        }
+
+        public double? PrecursorRightFilter
+        {
+            get { return IsolationScheme == null ? null : IsolationScheme.PrecursorRightFilter; }
+        }
+
+        /// <summary>
+        /// Backward compatibility
+        /// </summary>
+        public static IsolationScheme CreateIsolationSchemeForFilter(FullScanAcquisitionMethod acquisitionMethod, double? precursorFilter, double? precursorRightFilter)
+        {
+            switch (acquisitionMethod)
+            {
+                case FullScanAcquisitionMethod.None:
+                    throw new InvalidDataException(Resources.TransitionFullScan_CreateIsolationSchemeForFilter_Tried_to_create_an_isolation_scheme_for_non_DIA_mode);
+                
+                case FullScanAcquisitionMethod.DIA:
+                    if (!precursorFilter.HasValue)
+                    {
+                        throw new InvalidDataException(Resources.TransitionFullScan_CreateIsolationSchemeForFilter_Tried_to_create_an_isolation_scheme_without_precursor_filter);
+                    }
+                    else
+                    {
+                        string name = precursorRightFilter.HasValue
+                                          ? string.Format(Resources.TransitionFullScanCreateIsolationSchemeForFilterResults__0__0__1_0__Th,
+                                                          precursorFilter.Value, precursorRightFilter.Value)
+                                          : string.Format(Resources.TransitionFullScanCreateIsolationSchemeForFilterResults__0__0__Th,
+                                                          precursorFilter.Value);
+                        return new IsolationScheme(name, precursorFilter, precursorRightFilter);
+                    }
+            }
+
+            // No scheme for Targeted acquisition mode.
+            return null;
+        }
+
+        private abstract class ResLocalizer : CustomPropertyLocalizer
+        {
+            protected ResLocalizer(PropertyPath path) : base(path, true) { }
+
+            protected override string Localize(object obj)
+            {
+                if (obj.GetType() != typeof(FullScanMassAnalyzerType))
+                    return null;
+
+                var massAnalyzer = (FullScanMassAnalyzerType)obj;
+
+                switch (massAnalyzer)
+                {
+                    case FullScanMassAnalyzerType.none:
+                        return string.Empty;
+                    case FullScanMassAnalyzerType.centroided:
+                        return "MassAccuracy"; // Not L10N
+                    case FullScanMassAnalyzerType.qit:
+                        return "Resolution"; // Not L10N
+                    case FullScanMassAnalyzerType.tof:
+                    case FullScanMassAnalyzerType.orbitrap:
+                    case FullScanMassAnalyzerType.ft_icr:
+                        return "ResolvingPower"; // Not L10N
+                    default:
+                        return null;
+                }
+            }
+
+            public override string[] PossibleResourceNames
+            {
+                get { return new[] { "MassAccuracy", "Resolution", "ResolvingPower" }; } // Not L10N
+            }
+        }
+
+        private class ProductResLocalizer : ResLocalizer
+        {
+            public ProductResLocalizer() : base(PropertyPath.Parse("ProductMassAnalyzer")) { } // Not L10N
+        }
+
+        private class PrecursorResLocalizer : ResLocalizer
+        {
+            public PrecursorResLocalizer() : base(PropertyPath.Parse("PrecursorMassAnalyzer")) { } // Not L10N
+        }
+
+        [Diff]
+        public FullScanMassAnalyzerType ProductMassAnalyzer { get; private set; }
+
+        [Diff(customLocalizer: typeof(ProductResLocalizer))]
+        public double? ProductRes { get; private set; }  // Resolving Power or mass accuracy, depending on ProductMassAnalyzer value
+
+        [Diff]
+        public double? ProductResMz { get; private set; }
+
+        // MS1 filtering
+
+        [Diff]
+        public FullScanPrecursorIsotopes PrecursorIsotopes { get; private set; }
+
+        [Diff]
+        public double? PrecursorIsotopeFilter { get; private set; }
+
+        [Diff]
+        public FullScanMassAnalyzerType PrecursorMassAnalyzer { get; private set; }
+
+        [Diff(customLocalizer: typeof(PrecursorResLocalizer))]
+        public double? PrecursorRes { get; private set; }  // Resolving Power or mass accuracy, depending on PrecursorMassAnalyzer value
+
+        [Diff]
+        public double? PrecursorResMz { get; private set; }
+
+        [DiffParent]
+        public IsotopeEnrichments IsotopeEnrichments { get; private set; }
+
+        public IsotopeAbundances IsotopeAbundances
+        {
+            get { return IsotopeEnrichments != null ? IsotopeEnrichments.IsotopeAbundances : null; }
+        }
+
+        public bool ExtractIsotopeEnvelope { get; private set; }
+
+        public RetentionTimeFilterType RetentionTimeFilterType { get; private set; }
+        [Diff]
+        public double RetentionTimeFilterLength { get; private set; }
+
+        public bool IsEnabled
+        {
+            get { return IsEnabledMs || IsEnabledMsMs; }
+        }
+
+        public bool IsEnabledMs
+        {
+            get { return PrecursorIsotopes != FullScanPrecursorIsotopes.None; }
+        }
+
+        public bool IsCentroidedMs
+        {
+            get { return IsEnabledMs && PrecursorMassAnalyzer == FullScanMassAnalyzerType.centroided; }
+        }
+
+        public bool IsEnabledMsMs
+        {
+            get { return AcquisitionMethod != FullScanAcquisitionMethod.None; }
+        }
+
+        public bool IsCentroidedMsMs
+        {
+            get { return IsEnabledMsMs && ProductMassAnalyzer == FullScanMassAnalyzerType.centroided; }
+        }
+
+        public MsDataFileUri ApplySettings(MsDataFileUri path)
+        {
+            return path.ChangeCentroiding(IsCentroidedMs, IsCentroidedMsMs);
+        }
+
+        public bool IsHighResPrecursor { get { return IsHighResAnalyzer(PrecursorMassAnalyzer); } }
+
+        public bool IsHighResProduct { get { return IsHighResAnalyzer(ProductMassAnalyzer); } }
+
+        public static bool IsHighResAnalyzer(FullScanMassAnalyzerType analyzerType)
+        {
+            return analyzerType != FullScanMassAnalyzerType.none &&
+                   analyzerType != FullScanMassAnalyzerType.qit;
+        }
+
+        public double GetPrecursorFilterWindow(double mzQ1)
+        {
+            return GetFilterWindow(PrecursorMassAnalyzer, _cachedPrecursorRes, mzQ1);
+        }
+
+        public double GetProductFilterWindow(double mzQ3)
+        {
+            return GetFilterWindow(ProductMassAnalyzer, _cachedProductRes, mzQ3);
+        }
+
+        private static double GetFilterWindow(FullScanMassAnalyzerType analyzerType, double cached, double mz)
+        {
+            switch (analyzerType)
+            {
+                case FullScanMassAnalyzerType.orbitrap:
+                    return mz * Math.Sqrt(mz) / cached;
+                case FullScanMassAnalyzerType.tof:
+                    return mz / cached;
+                case FullScanMassAnalyzerType.ft_icr:
+                    return mz * mz / cached;
+                case FullScanMassAnalyzerType.centroided:
+                    return mz * cached;
+                default:
+                    return cached;
+            }
+        }
+
+        private double GetDenominator(FullScanMassAnalyzerType analyzerType, double res, double resMz)
+        {
+            switch (analyzerType)
+            {
+                case FullScanMassAnalyzerType.tof:
+                    return res / ResPerFilter;
+                case FullScanMassAnalyzerType.orbitrap:
+                    return Math.Sqrt(resMz) * res / ResPerFilter;
+                case FullScanMassAnalyzerType.ft_icr:
+                    return resMz * res / ResPerFilter;
+                case FullScanMassAnalyzerType.centroided:
+                    return res*2 / 1E+6; // 1/PPM
+                default:
+                    return res * ResPerFilter;
+            }
+        }
+
+        public static string MassAnalyzerToString(FullScanMassAnalyzerType type)
+        {
+            return (type != FullScanMassAnalyzerType.none ?
+                MASS_ANALYZERS[(int) type] : null);
+        }
+
+        public static FullScanMassAnalyzerType ParseMassAnalyzer(string type)
+        {
+            return (FullScanMassAnalyzerType) MASS_ANALYZERS.IndexOf(s => Equals(s, type));
+        }
+
+
+        public IEnumerable<int> SelectMassIndices(IsotopeDistInfo isotopeDists, bool useFilter)
+        {
+            if (isotopeDists == null)
+            {
+                yield return 0;
+            }
+            else
+            {
+                int countPeaks = isotopeDists.CountPeaks;
+
+                if (!useFilter)
+                {
+                    for (int i = 0; i < countPeaks; i++)
+                        yield return isotopeDists.PeakIndexToMassIndex(i);
+                }
+                else if (PrecursorIsotopes == FullScanPrecursorIsotopes.Count)
+                {
+                    int maxMassIndex = isotopeDists.PeakIndexToMassIndex(countPeaks);
+                    countPeaks = Math.Min((int)(PrecursorIsotopeFilter ?? 1), maxMassIndex);
+
+                    for (int i = 0; i < countPeaks; i++)
+                        yield return i;
+                }
+                else if (PrecursorIsotopes == FullScanPrecursorIsotopes.Percent)
+                {
+                    double minAbundancePercent = (PrecursorIsotopeFilter ?? 0)/100;
+                    double baseMassPercent = isotopeDists.BaseMassPercent;
+                    for (int i = 0; i < countPeaks; i++)
+                    {
+                        int massIndex = isotopeDists.PeakIndexToMassIndex(i);
+                        if (isotopeDists.GetProportionI(massIndex) / baseMassPercent >= minAbundancePercent)
+                            yield return massIndex;
+                    }
+                }
+            }
+        }
+
+        #region Property change methods
+
+        public TransitionFullScan ChangeAcquisitionMethod(FullScanAcquisitionMethod typeProp, IsolationScheme isolationScheme)
+        {
+            return ChangeProp(ImClone(this), im =>
+            {
+                im.AcquisitionMethod = typeProp;
+                im.IsolationScheme = isolationScheme;
+                // Make sure the change results in a valid object, or an exception
+                // will be thrown.
+                if (im.AcquisitionMethod == FullScanAcquisitionMethod.None)
+                {
+                    im.ProductMassAnalyzer = FullScanMassAnalyzerType.none;
+                    im.ProductRes = im.ProductResMz = null;
+                }
+                else if (im.ProductMassAnalyzer == FullScanMassAnalyzerType.none)
+                {
+                    im.ProductMassAnalyzer = FullScanMassAnalyzerType.qit;
+                    im.ProductRes = DEFAULT_RES_QIT;
+                }
+            });
+        }
+
+        public TransitionFullScan ChangeProductResolution(FullScanMassAnalyzerType typeProp, double? prop, double? mzProp)
+        {
+            return ChangeProp(ImClone(this), im =>
+            {
+                im.ProductMassAnalyzer = typeProp;
+                im.ProductRes = prop;
+                if (typeProp != FullScanMassAnalyzerType.centroided)
+                    im.ProductResMz = mzProp;
+                else
+                    im.ProductResMz = null;
+                // Make sure the change results in a valid object, or an exception
+                // will be thrown.
+                if (im.AcquisitionMethod == FullScanAcquisitionMethod.None)
+                    im.AcquisitionMethod = FullScanAcquisitionMethod.Targeted;
+            });
+        }
+
+        public TransitionFullScan ChangePrecursorIsotopes(FullScanPrecursorIsotopes typeProp, double? prop,
+                                                          IsotopeEnrichments isotopeEnrichments)
+        {
+            return ChangeProp(ImClone(this), im =>
+            {
+                im.PrecursorIsotopes = typeProp;
+                im.PrecursorIsotopeFilter = prop;
+                im.IsotopeEnrichments = isotopeEnrichments;
+                // Make sure the change results in a valid object, or an exception
+                // will be thrown.
+                if (im.PrecursorIsotopes == FullScanPrecursorIsotopes.None)
+                {
+                    im.PrecursorMassAnalyzer = FullScanMassAnalyzerType.none;
+                    im.PrecursorRes = im.PrecursorResMz = null;
+                }
+                else if (im.PrecursorMassAnalyzer == FullScanMassAnalyzerType.none)
+                {
+                    if (im.PrecursorIsotopes == FullScanPrecursorIsotopes.Count &&
+                            im.PrecursorIsotopeFilter == 1 && IsotopeEnrichments == null)
+                    {
+                        im.PrecursorMassAnalyzer = FullScanMassAnalyzerType.qit;
+                        im.PrecursorRes = DEFAULT_RES_QIT;
+                    }
+                    else
+                    {
+                        im.PrecursorMassAnalyzer = FullScanMassAnalyzerType.tof;
+                        im.PrecursorRes = DEFAULT_RES_VALUES[(int) FullScanMassAnalyzerType.tof];
+                    }
+                }
+            });
+        }
+
+        public TransitionFullScan ChangeExtractIsotopeEnvelope(bool extractIsotopeEnvelope)
+        {
+            return ChangeProp(ImClone(this), im => im.ExtractIsotopeEnvelope = extractIsotopeEnvelope);
+        }
+
+        public TransitionFullScan ChangePrecursorResolution(FullScanMassAnalyzerType typeProp, double? prop, double? mzProp)
+        {
+            return ChangeProp(ImClone(this), im =>
+            {
+                im.PrecursorMassAnalyzer = typeProp;
+                im.PrecursorRes = prop;
+                if (typeProp != FullScanMassAnalyzerType.centroided)
+                    im.PrecursorResMz = mzProp;
+                else
+                    im.PrecursorResMz = null;
+                // Make sure the change results in a valid object, or an exception
+                // will be thrown.
+                if (im.PrecursorIsotopes == FullScanPrecursorIsotopes.None)
+                {
+                    im.PrecursorIsotopes = FullScanPrecursorIsotopes.Count;
+                    im.PrecursorIsotopeFilter = 1;
+                }
+                if (!im.IsHighResPrecursor)
+                {
+                    im.IsotopeEnrichments = null;
+                }
+            });
+        }
+
+        public TransitionFullScan ChangeUseSelectiveExtraction(bool prop)
+        {
+            return ChangeProp(ImClone(this), im => im.UseSelectiveExtraction = prop);
+        }
+
+        public TransitionFullScan ChangeRetentionTimeFilter(RetentionTimeFilterType retentionTimeFilterType,
+            double retentionTimeFilterLength)
+        {
+            return ChangeProp(ImClone(this), im =>
+            {
+                im.RetentionTimeFilterType = retentionTimeFilterType;
+                im.RetentionTimeFilterLength = retentionTimeFilterLength;
+            });
+        }
+
+        #endregion
+
+        #region Implementation of IXmlSerializable
+
+        private enum ATTR // Not L10N
+        {
+            acquisition_method,
+            precursor_filter_type,  // Skyline 1.2 and earlier
+            precursor_filter,
+            precursor_left_filter,
+            precursor_right_filter,
+            product_mass_analyzer,
+            product_res,
+            product_res_mz,
+            precursor_isotopes,
+            precursor_isotope_filter,
+            precursor_mass_analyzer,
+            precursor_res,
+            precursor_res_mz,
+            selective_extraction,
+            scheduled_filter, // deprecated
+            retention_time_filter_type,
+            retention_time_filter_length,
+            extract_isotope_envelope
+        }
+
+        void IValidating.Validate()
+        {
+            DoValidate();
+        }
+
+        private void DoValidate()
+        {
+            if (PrecursorIsotopes == FullScanPrecursorIsotopes.None)
+            {
+                if (PrecursorMassAnalyzer != FullScanMassAnalyzerType.none || PrecursorIsotopeFilter.HasValue || PrecursorRes.HasValue || PrecursorResMz.HasValue)
+                    throw new InvalidDataException(Resources.TransitionFullScan_DoValidate_No_other_full_scan_MS1_filter_settings_are_allowed_when_no_precursor_isotopes_are_included);
+            }
+            else
+            {
+                if (PrecursorMassAnalyzer == FullScanMassAnalyzerType.qit)
+                {
+                    if (PrecursorIsotopes != FullScanPrecursorIsotopes.Count || PrecursorIsotopeFilter != 1)
+                    {
+                        throw new InvalidDataException(Resources.TransitionFullScan_DoValidate_For_MS1_filtering_with_a_QIT_mass_analyzer_only_1_isotope_peak_is_supported);
+                    }
+                }
+                else
+                {
+                    if (IsotopeEnrichments == null)
+                        IsotopeEnrichments = IsotopeEnrichments.DEFAULT;
+                    if (PrecursorIsotopes == FullScanPrecursorIsotopes.Count)
+                    {
+                        ValidateRange(PrecursorIsotopeFilter, MIN_ISOTOPE_COUNT, MAX_ISOTOPE_COUNT,
+                                      Resources.TransitionFullScan_DoValidate_The_precursor_isotope_count_for_MS1_filtering_must_be_between__0__and__1__peaks);
+                    }
+                    else
+                    {
+                        ValidateRange(PrecursorIsotopeFilter, MIN_ISOTOPE_PERCENT, MAX_ISOTOPE_PERCENT,
+                                      Resources.TransitionFullScan_DoValidate_The_precursor_isotope_percent_for_MS1_filtering_must_be_between__0___and__1___of_the_base_peak);
+                    }
+                }
+                _cachedPrecursorRes = ValidateRes(PrecursorMassAnalyzer, PrecursorRes, PrecursorResMz);
+            }
+
+            if (AcquisitionMethod == FullScanAcquisitionMethod.None)
+            {
+                if (ProductMassAnalyzer != FullScanMassAnalyzerType.none || IsolationScheme != null || ProductRes.HasValue || ProductResMz.HasValue)
+                    throw new InvalidDataException(Resources.TransitionInstrument_DoValidate_No_other_full_scan_MS_MS_filter_settings_are_allowed_when_precursor_filter_is_none);
+            }
+            else
+            {
+                if (AcquisitionMethod == FullScanAcquisitionMethod.Targeted)
+                {
+                    if (IsolationScheme != null)
+                        throw new InvalidDataException(Resources.TransitionFullScan_DoValidate_An_isolation_window_width_value_is_not_allowed_in_Targeted_mode);
+                }
+                else
+                {
+                    if (IsolationScheme == null)
+                        throw new InvalidDataException(Resources.TransitionFullScan_DoValidate_An_isolation_window_width_value_is_required_in_DIA_mode);
+                }
+
+                _cachedProductRes = ValidateRes(ProductMassAnalyzer, ProductRes, ProductResMz);
+            }
+        }
+
+        public static void ValidateRange(double? value, double min, double max, string messageFormat)
+        {
+            if (!value.HasValue || min > value.Value || value.Value > max)
+                throw new InvalidDataException(string.Format(messageFormat, min, max));
+        }
+
+        private double ValidateRes(FullScanMassAnalyzerType analyzerType, double? res, double? resMz)
+        {
+            bool expectMz = false;
+            if (analyzerType == FullScanMassAnalyzerType.qit)
+            {
+                if (!res.HasValue || MIN_LO_RES > res.Value || res.Value > MAX_LO_RES)
+                {
+                    throw new InvalidDataException(
+                        string.Format(Resources.TransitionFullScan_ValidateRes_Resolution_must_be_between__0__and__1__for_QIT_,
+                                      MIN_LO_RES, MAX_LO_RES));
+                }
+            }
+            else if (analyzerType == FullScanMassAnalyzerType.centroided)
+            {
+                if (!res.HasValue || MIN_CENTROID_PPM > res.Value || res.Value > MAX_CENTROID_PPM)
+                {
+                    throw new InvalidDataException(string.Format(Resources.TransitionFullScan_ValidateRes_Mass_accuracy_must_be_between__0__and__1__for_centroided_data_,
+                        MIN_CENTROID_PPM, MAX_CENTROID_PPM));
+                }
+            }
+            else
+            {
+                if (!res.HasValue || MIN_HI_RES > res.Value || res.Value > MAX_HI_RES)
+                {
+                    throw new InvalidDataException(
+                        string.Format(Resources.TransitionFullScan_ValidateRes_Resolving_power_must_be_between__0__and__1__for__2__,
+                                      MIN_HI_RES, MAX_HI_RES, MassAnalyzerToString(analyzerType)));
+                }
+                expectMz = (analyzerType != FullScanMassAnalyzerType.tof);
+            }
+            if (expectMz)
+            {
+                if (!resMz.HasValue || MIN_RES_MZ > resMz.Value || resMz.Value > MAX_RES_MZ)
+                {
+                    throw new InvalidDataException(
+                        string.Format(Resources.TransitionFullScan_ValidateRes_The_mz_value_at_which_the_resolving_power_is_calibrated_is_required_for__0__,
+                                      MassAnalyzerToString(analyzerType)));
+                }
+            }
+            else if (resMz.HasValue)
+            {
+                throw new InvalidDataException(
+                    string.Format(Resources.TransitionFullScan_ValidateRes_Unexpected_resolving_power_mz_value_for__0__,
+                                  MassAnalyzerToString(analyzerType)));
+            }
+
+            return GetDenominator(analyzerType, res.Value, resMz ?? 0);
+        }
+
+        public static TransitionFullScan Deserialize(XmlReader reader)
+        {
+            return reader.Deserialize(new TransitionFullScan());
+        }
+
+        public XmlSchema GetSchema()
+        {
+            return null;
+        }
+
+        public void ReadXml(XmlReader reader)
+        {
+            // Get precursor filter types from Skyline 1.2 and earlier, or acquisition method from later releases.
+            AcquisitionMethod = reader.GetAttribute(ATTR.precursor_filter_type) != null
+                ? TranslateLegacyFilterType(reader.GetEnumAttribute(ATTR.precursor_filter_type, LegacyAcquisitionMethod.None))
+                : reader.GetEnumAttribute(ATTR.acquisition_method, FullScanAcquisitionMethod.None);
+            ExtractIsotopeEnvelope = reader.GetBoolAttribute(ATTR.extract_isotope_envelope, false);
+
+            if (AcquisitionMethod != FullScanAcquisitionMethod.None)
+            {
+                ProductMassAnalyzer = reader.GetEnumAttribute(ATTR.product_mass_analyzer, FullScanMassAnalyzerType.qit);
+                ProductRes = reader.GetDoubleAttribute(ATTR.product_res,
+                    DEFAULT_RES_VALUES[(int) ProductMassAnalyzer]);
+                if (ProductMassAnalyzer == FullScanMassAnalyzerType.ft_icr || ProductMassAnalyzer == FullScanMassAnalyzerType.orbitrap)
+                    ProductResMz = reader.GetNullableDoubleAttribute(ATTR.product_res_mz) ?? DEFAULT_RES_MZ;
+            }
+            
+            PrecursorIsotopes = reader.GetEnumAttribute(ATTR.precursor_isotopes,
+                                             FullScanPrecursorIsotopes.None);
+            if (PrecursorIsotopes != FullScanPrecursorIsotopes.None)
+            {
+                PrecursorIsotopeFilter = reader.GetDoubleAttribute(ATTR.precursor_isotope_filter,
+                    PrecursorIsotopes == FullScanPrecursorIsotopes.Count ? DEFAULT_ISOTOPE_COUNT : DEFAULT_ISOTOPE_PERCENT);
+
+                PrecursorMassAnalyzer = reader.GetEnumAttribute(ATTR.precursor_mass_analyzer, FullScanMassAnalyzerType.none);
+                PrecursorRes = reader.GetDoubleAttribute(ATTR.precursor_res,
+                    DEFAULT_RES_VALUES[(int)PrecursorMassAnalyzer]);
+                if (PrecursorMassAnalyzer == FullScanMassAnalyzerType.ft_icr || PrecursorMassAnalyzer == FullScanMassAnalyzerType.orbitrap)
+                    PrecursorResMz = reader.GetNullableDoubleAttribute(ATTR.precursor_res_mz) ?? DEFAULT_RES_MZ;
+            }
+            else
+            {
+                // Backward compatibility with before PrecursorIsotopes were added.
+                PrecursorMassAnalyzer = reader.GetEnumAttribute(ATTR.precursor_mass_analyzer, FullScanMassAnalyzerType.none);
+                if (PrecursorMassAnalyzer != FullScanMassAnalyzerType.none)
+                {
+                    PrecursorIsotopes = FullScanPrecursorIsotopes.Count;
+                    PrecursorIsotopeFilter = 1;
+                    PrecursorRes = reader.GetDoubleAttribute(ATTR.precursor_res,
+                        DEFAULT_RES_VALUES[(int)PrecursorMassAnalyzer]);
+                    if (PrecursorMassAnalyzer == FullScanMassAnalyzerType.ft_icr || PrecursorMassAnalyzer == FullScanMassAnalyzerType.orbitrap)
+                        PrecursorResMz = reader.GetNullableDoubleAttribute(ATTR.precursor_res_mz) ?? DEFAULT_RES_MZ;
+                }
+            }
+
+            UseSelectiveExtraction = reader.GetBoolAttribute(ATTR.selective_extraction);
+            RetentionTimeFilterType = RetentionTimeFilterType.none;
+            RetentionTimeFilterLength = 0;
+            if (reader.GetBoolAttribute(ATTR.scheduled_filter))
+            {
+                // backwards compatibility to version 1.2
+                RetentionTimeFilterType = RetentionTimeFilterType.scheduling_windows;
+            }
+            else
+            {
+                RetentionTimeFilterType = reader.GetEnumAttribute(ATTR.retention_time_filter_type, RetentionTimeFilterType.none);
+                RetentionTimeFilterLength = reader.GetDoubleAttribute(ATTR.retention_time_filter_length);
+            }
+
+            // Create isolation scheme for backward compatibility.
+            if (AcquisitionMethod == FullScanAcquisitionMethod.DIA)
+            {
+                double? precursorFilter = reader.GetNullableDoubleAttribute(ATTR.precursor_filter);
+                double? precursorRightFilter = null;
+                if (!precursorFilter.HasValue)
+                {
+                    precursorFilter = reader.GetNullableDoubleAttribute(ATTR.precursor_left_filter);
+                    if (precursorFilter.HasValue)
+                        precursorRightFilter = reader.GetDoubleAttribute(ATTR.precursor_right_filter, precursorFilter.Value);
+                    else
+                        precursorFilter = DEFAULT_PRECURSOR_MULTI_FILTER;
+                }
+                // May get overwritten below
+                IsolationScheme = CreateIsolationSchemeForFilter(AcquisitionMethod, precursorFilter, precursorRightFilter);
+            }
+
+            bool hasInnerTags = !reader.IsEmptyElement;
+
+            // Consume tag
+            reader.Read();
+
+            if (hasInnerTags)
+            {
+                // Read enrichment tags, if present.
+                var readHelper = new XmlElementHelper<IsotopeEnrichments>();
+                if (reader.IsStartElement(readHelper.ElementNames))
+                {
+                    IsotopeEnrichments = readHelper.Deserialize(reader);
+                }
+
+                // Read isolation window tags, if present.
+                var readIsolationHelper = new XmlElementHelper<IsolationScheme>();
+                if (reader.IsStartElement(readIsolationHelper.ElementNames))
+                {
+                    IsolationScheme = readIsolationHelper.Deserialize(reader);
+                }
+
+                // If there is an inner tag, there must be an end tag.
+                reader.ReadEndElement();
+            }
+
+            DoValidate();
+        }
+
+        public static FullScanAcquisitionMethod TranslateLegacyFilterType(LegacyAcquisitionMethod legacyFilterType)
+        {
+            switch (legacyFilterType)
+            {
+                case LegacyAcquisitionMethod.Single:    return FullScanAcquisitionMethod.Targeted;
+                case LegacyAcquisitionMethod.Multiple:  return FullScanAcquisitionMethod.DIA;
+                default:                                return FullScanAcquisitionMethod.None;
+            }
+        }
+
+        public void WriteXml(XmlWriter writer)
+        {
+            writer.WriteAttribute(ATTR.extract_isotope_envelope, ExtractIsotopeEnvelope, false);
+
+            // Write attributes
+            if (AcquisitionMethod != FullScanAcquisitionMethod.None)
+            {
+                writer.WriteAttribute(ATTR.acquisition_method, AcquisitionMethod);
+                writer.WriteAttribute(ATTR.product_mass_analyzer, ProductMassAnalyzer);
+                writer.WriteAttributeNullable(ATTR.product_res, ProductRes);
+                writer.WriteAttributeNullable(ATTR.product_res_mz, ProductResMz);
+            }
+            if (PrecursorIsotopes != FullScanPrecursorIsotopes.None)
+            {
+                writer.WriteAttribute(ATTR.precursor_isotopes, PrecursorIsotopes);
+                writer.WriteAttributeNullable(ATTR.precursor_isotope_filter, PrecursorIsotopeFilter);
+                writer.WriteAttribute(ATTR.precursor_mass_analyzer, PrecursorMassAnalyzer);
+                writer.WriteAttributeNullable(ATTR.precursor_res, PrecursorRes);
+                writer.WriteAttributeNullable(ATTR.precursor_res_mz, PrecursorResMz);
+            }
+            if (UseSelectiveExtraction)
+                writer.WriteAttribute(ATTR.selective_extraction, true);
+            if (RetentionTimeFilterType != RetentionTimeFilterType.none)
+            {
+                writer.WriteAttribute(ATTR.retention_time_filter_type, RetentionTimeFilterType);
+                if (RetentionTimeFilterType != RetentionTimeFilterType.none)
+                {
+                    writer.WriteAttribute(ATTR.retention_time_filter_length, RetentionTimeFilterLength);
+                }
+            }
+            if (IsotopeEnrichments != null)
+                writer.WriteElement(IsotopeEnrichments);
+            if (AcquisitionMethod == FullScanAcquisitionMethod.DIA && IsolationScheme != null)
+                writer.WriteElement(IsolationScheme);
+        }
+
+        #endregion
+
+        #region object overrides
+
+        public bool Equals(TransitionFullScan other)
+        {
+            if (ReferenceEquals(null, other)) return false;
+            if (ReferenceEquals(this, other)) return true;
+            return Equals(other.AcquisitionMethod, AcquisitionMethod) &&
+                Equals(other.IsolationScheme, IsolationScheme) &&
+                Equals(other.ProductMassAnalyzer, ProductMassAnalyzer) &&
+                other.ProductRes.Equals(ProductRes) &&
+                other.ProductResMz.Equals(ProductResMz) &&
+                Equals(other.PrecursorIsotopes, PrecursorIsotopes) &&
+                other.PrecursorIsotopeFilter.Equals(PrecursorIsotopeFilter) &&
+                Equals(other.IsotopeEnrichments, IsotopeEnrichments) &&
+                Equals(other.PrecursorMassAnalyzer, PrecursorMassAnalyzer) &&
+                other.PrecursorRes.Equals(PrecursorRes) &&
+                other.UseSelectiveExtraction == UseSelectiveExtraction &&
+                other.PrecursorResMz.Equals(PrecursorResMz) &&
+                other.RetentionTimeFilterType == RetentionTimeFilterType &&
+                other.RetentionTimeFilterLength == RetentionTimeFilterLength &&
+                other.ExtractIsotopeEnvelope == ExtractIsotopeEnvelope;
+        }
+
+        public override bool Equals(object obj)
+        {
+            if (ReferenceEquals(null, obj)) return false;
+            if (ReferenceEquals(this, obj)) return true;
+            if (obj.GetType() != typeof (TransitionFullScan)) return false;
+            return Equals((TransitionFullScan) obj);
+        }
+
+        public override int GetHashCode()
+        {
+            unchecked
+            {
+                int result = AcquisitionMethod.GetHashCode();
+                result = (result * 397) ^ (IsolationScheme != null ? IsolationScheme.GetHashCode() : 0);
+                result = (result*397) ^ ProductMassAnalyzer.GetHashCode();
+                result = (result*397) ^ (ProductRes.HasValue ? ProductRes.Value.GetHashCode() : 0);
+                result = (result*397) ^ (ProductResMz.HasValue ? ProductResMz.Value.GetHashCode() : 0);
+                result = (result*397) ^ PrecursorIsotopes.GetHashCode();
+                result = (result*397) ^ (PrecursorIsotopeFilter.HasValue ? PrecursorIsotopeFilter.Value.GetHashCode() : 0);
+                result = (result*397) ^ (IsotopeEnrichments != null ? IsotopeEnrichments.GetHashCode() : 0);
+                result = (result*397) ^ PrecursorMassAnalyzer.GetHashCode();
+                result = (result*397) ^ (PrecursorRes.HasValue ? PrecursorRes.Value.GetHashCode() : 0);
+                result = (result*397) ^ (PrecursorResMz.HasValue ? PrecursorResMz.Value.GetHashCode() : 0);
+                result = (result*397) ^ UseSelectiveExtraction.GetHashCode();
+                result = (result*397) ^ RetentionTimeFilterType.GetHashCode();
+                result = (result*397) ^ RetentionTimeFilterLength.GetHashCode();
+                return result;
+            }
+        }
+
+        #endregion
+    }
+
+    [XmlRoot("transition_integration")]
+    public sealed class TransitionIntegration : Immutable, IValidating, IXmlSerializable
+    {
+        public bool IsIntegrateAll { get; private set; }
+
+        #region Property change methods
+
+        public TransitionIntegration ChangeIntegrateAll(bool prop)
+        {
+            return ChangeProp(ImClone(this), im => im.IsIntegrateAll = prop);
+        }        
+
+        #endregion
+
+        #region Implementation of IXmlSerializable
+
+        private enum ATTR // Not L10N
+        {
+            integrate_all,
+        }
+
+        void IValidating.Validate()
+        {
+        }
+
+        public static TransitionIntegration Deserialize(XmlReader reader)
+        {
+            return reader.Deserialize(new TransitionIntegration());
+        }
+
+        public XmlSchema GetSchema()
+        {
+            return null;
+        }
+
+        public void ReadXml(XmlReader reader)
+        {
+            // Read start tag attributes
+            IsIntegrateAll = reader.GetBoolAttribute(ATTR.integrate_all);
+
+            // Consume tag
+            reader.Read();
+        }
+
+        public void WriteXml(XmlWriter writer)
+        {
+            // Write attributes
+            writer.WriteAttribute(ATTR.integrate_all, IsIntegrateAll);
+        }
+
+        #endregion
+
+        #region object overrides
+
+        public bool Equals(TransitionIntegration other)
+        {
+            if (ReferenceEquals(null, other)) return false;
+            if (ReferenceEquals(this, other)) return true;
+            return other.IsIntegrateAll.Equals(IsIntegrateAll);
+        }
+
+        public override bool Equals(object obj)
+        {
+            if (ReferenceEquals(null, obj)) return false;
+            if (ReferenceEquals(this, obj)) return true;
+            if (obj.GetType() != typeof (TransitionIntegration)) return false;
+            return Equals((TransitionIntegration) obj);
+        }
+
+        public override int GetHashCode()
+        {
+            return IsIntegrateAll.GetHashCode();
+        }
+
+        #endregion
+    }
 }
﻿/*
 * Original author: Alana Killeen <killea .at. u.washington.edu>,
 *                  MacCoss Lab, Department of Genome Sciences, UW
 *
 * Copyright 2010 University of Washington - Seattle, WA
 * 
 * Licensed under the Apache License, Version 2.0 (the "License");
 * you may not use this file except in compliance with the License.
 * You may obtain a copy of the License at
 *
 *     http://www.apache.org/licenses/LICENSE-2.0
 *
 * Unless required by applicable law or agreed to in writing, software
 * distributed under the License is distributed on an "AS IS" BASIS,
 * WITHOUT WARRANTIES OR CONDITIONS OF ANY KIND, either express or implied.
 * See the License for the specific language governing permissions and
 * limitations under the License.
 */

using System;
using System.Collections.Generic;
using System.Drawing;
using System.IO;
using System.Linq;
using System.Windows.Forms;
using Microsoft.VisualStudio.TestTools.UnitTesting;
using pwiz.Common.SystemUtil;
using pwiz.Skyline.Controls;
using pwiz.Skyline.Controls.Graphs;
using pwiz.Skyline.Controls.SeqNode;
using pwiz.Skyline.EditUI;
using pwiz.Skyline.FileUI;
using pwiz.Skyline.Model;
using pwiz.Skyline.Model.Results;
using pwiz.Skyline.Properties;
using pwiz.Skyline.SettingsUI;
using pwiz.Skyline.Util;
using pwiz.Skyline.Util.Extensions;
using pwiz.SkylineTestUtil;


namespace pwiz.SkylineTestTutorial
{
    /// <summary>
    /// Testing the tutorial for Skyline Targeted Method Refinement
    /// </summary>
    [TestClass]
    public class MethodRefinementTutorialTest : AbstractFunctionalTest
    {
        [TestMethod]
        public void TestMethodRefinementTutorial()
        {
            // Set true to look at tutorial screenshots.
            //IsPauseForScreenShots = true;

            // Multi-file import has problems with mzML on this test
            ForceMzml = true; // (Settings.Default.ImportResultsSimultaneousFiles == 0);   // 2-3x faster than raw files for this test.

            LinkPdf = "https://skyline.gs.washington.edu/labkey/_webdav/home/software/Skyline/%40files/tutorials/MethodRefine-3_7.pdf";

            // Set to use MzML for speed, especially during debugging.
            //Skyline.Program.NoVendorReaders = true;

            string supplementZip = (UseRawFiles ?
                @"https://skyline.gs.washington.edu/tutorials/MethodRefineSupplement.zip" : // Not L10N
                @"https://skyline.gs.washington.edu/tutorials/MethodRefineSupplementMzml.zip"); // Not L10N

            TestFilesZipPaths = new[] { supplementZip,
                UseRawFiles ?
                    @"https://skyline.gs.washington.edu/tutorials/MethodRefine.zip" : // Not L10N
                    @"https://skyline.gs.washington.edu/tutorials/MethodRefineMzml.zip", // Not L10N
                @"TestTutorial\MethodRefinementViews.zip",                     
            };
         
            RunFunctionalTest();
        }

        protected override void DoTest()
        {
            // Skyline Targeted Method Refinement

            var folderMethodRefine = UseRawFiles ? "MethodRefine" : "MethodRefineMzml"; // Not L10N

            // Results Data, p. 2
            var doc = SkylineWindow.Document;
            RunUI(() => SkylineWindow.OpenFile(TestFilesDirs[1].GetTestPath(folderMethodRefine + @"\WormUnrefined.sky"))); // Not L10N
            WaitForDocumentChangeLoaded(doc);
            RunUI(() =>
            {
                // Adjust font sizes for better screen shots
                Settings.Default.ChromatogramFontSize = 14;
                Settings.Default.SpectrumFontSize = 14;
                SkylineWindow.ChangeTextSize(TreeViewMS.LRG_TEXT_FACTOR);

                SkylineWindow.SequenceTree.SelectedNode = SkylineWindow.SequenceTree.Nodes[0].Nodes[0];
                SkylineWindow.AutoZoomBestPeak();   // TODO: Mention this in the tutorial
                SkylineWindow.Size = new Size(1160, 660);

                Assert.AreEqual(SkylineWindow.SequenceTree.SelectedNode.Text, "YLGAYLLATLGGNASPSAQDVLK"); // Not L10N
            });
            PauseForScreenShot("Main window", 2);

            // TODO: Update tutorial to view b-ions.
            RunUI(() => SkylineWindow.GraphSpectrumSettings.ShowBIons = true);

            // Unrefined Methods, p. 3
            {
                var exportDlg = ShowDialog<ExportMethodDlg>(() => SkylineWindow.ShowExportMethodDialog(ExportFileType.List));
                RunUI(() =>
                {
                    exportDlg.ExportStrategy = ExportStrategy.Buckets;
                    exportDlg.MethodType = ExportMethodType.Standard;
                    exportDlg.OptimizeType = ExportOptimize.NONE;
                    exportDlg.MaxTransitions = 59;
                });
                PauseForScreenShot("Export Transition List form", 3); // Not L10N
                OkDialog(exportDlg, () => exportDlg.OkDialog(TestFilesDirs[1].GetTestPath(folderMethodRefine + @"\worm"))); // Not L10N
            }

            for (int i = 1; i < 10; i++)
            {
                Assert.IsTrue(File.Exists(TestFilesDirs[1].GetTestPath(folderMethodRefine + @"\worm_000" + i + TextUtil.EXT_CSV))); // Not L10N
            }
            for (int i = 10; i < 40; i++)
            {
                Assert.IsTrue(File.Exists(TestFilesDirs[1].GetTestPath(folderMethodRefine + @"\worm_00" + i + TextUtil.EXT_CSV))); // Not L10N
            }

            // Importing Multiple Injection Data, p. 4

            Assert.IsTrue(SkylineWindow.Document.Settings.HasResults);
            RunDlg<ManageResultsDlg>(SkylineWindow.ManageResults, manageResultsDlg =>
            {
                manageResultsDlg.RemoveReplicates();
                Assert.AreEqual(manageResultsDlg.Chromatograms.ToArray().Length, 0);
                manageResultsDlg.OkDialog();
            });

            RunUI(() => SkylineWindow.SaveDocument());
            Assert.IsFalse(SkylineWindow.Document.Settings.HasResults);

            const string replicateName = "Unrefined"; // Not L10N
            RunDlg<ImportResultsDlg>(SkylineWindow.ImportResults, importResultsDlg =>
            {
                importResultsDlg.RadioAddNewChecked = true;
                var namedPathSets = DataSourceUtil.GetDataSourcesInSubdirs(TestFilesDirs[0].FullPath).ToArray();
                importResultsDlg.NamedPathSets =
                    new[] {new KeyValuePair<string, MsDataFileUri[]>(replicateName, namedPathSets[0].Value.Take(15).ToArray())};
                importResultsDlg.OkDialog();
            });
            WaitForOpenForm<AllChromatogramsGraph>();   // To make the AllChromatogramsGraph form accessible to the SkylineTester forms tab
            PauseForScreenShot<AllChromatogramsGraph>("Loading Chromatograms: Take screenshot at about 25% loaded...", 5);
            WaitForCondition(15*60*1000, () => SkylineWindow.Document.Settings.MeasuredResults.IsLoaded);  // 15 minutes

            Assert.IsTrue(SkylineWindow.Document.Settings.HasResults);
            Assert.AreEqual(15, SkylineWindow.Document.Settings.MeasuredResults.CachedFilePaths.ToArray().Length);

            RunDlg<ImportResultsDlg>(SkylineWindow.ImportResults, importResultsDlg =>
            {
                importResultsDlg.RadioAddExistingChecked = true;
                var namedPathSets = DataSourceUtil.GetDataSourcesInSubdirs(TestFilesDirs[0].FullPath).ToArray();
                importResultsDlg.NamedPathSets =
                    new[] { new KeyValuePair<string, MsDataFileUri[]>(replicateName, namedPathSets[0].Value.Skip(15).ToArray()) };
                importResultsDlg.OkDialog();
            });
            WaitForCondition(20*60*1000, () => SkylineWindow.Document.Settings.MeasuredResults.IsLoaded);  // 15 minutes

            Assert.AreEqual(39, SkylineWindow.Document.Settings.MeasuredResults.CachedFilePaths.ToArray().Length);

            RunUI(SkylineWindow.AutoZoomNone);
            RestoreViewOnScreen(7);
            PauseForScreenShot("Chromatogram graph metafile", 7);

            // Simple Manual Refinement, p. 6
            int startingNodeCount = SkylineWindow.SequenceTree.Nodes[0].GetNodeCount(false);

            Assert.AreEqual("YLGAYLLATLGGNASPSAQDVLK", SkylineWindow.SequenceTree.Nodes[0].Nodes[0].Text); // Not L10N

            RunUI(() =>
            {
                SkylineWindow.SequenceTree.SelectedNode = SkylineWindow.SequenceTree.Nodes[0].Nodes[0];
                SkylineWindow.AutoZoomNone();
                SkylineWindow.AutoZoomBestPeak();
                SkylineWindow.EditDelete();
                SkylineWindow.ShowRTRegressionGraphScoreToRun();
            });
            Assert.AreEqual(SkylineWindow.SequenceTree.Nodes[0].GetNodeCount(false), startingNodeCount - 1);
            Assert.AreEqual("VLEAGGLDCDMENANSVVDALK", SkylineWindow.SequenceTree.Nodes[0].Nodes[0].Text); // Not L10N
            PauseForScreenShot("Retention Times Regression plot metafile", 8);

            RunDlg<RegressionRTThresholdDlg>(SkylineWindow.ShowRegressionRTThresholdDlg, rtThresholdDlg =>
            {
                rtThresholdDlg.Threshold = 0.95;
                rtThresholdDlg.OkDialog();
            });
            WaitForConditionUI(() => SkylineWindow.RTGraphController.RegressionRefined != null);
            WaitForGraphs();
            PauseForScreenShot("Retention Times Regression plot metafile with 0.95 threshold", 9); // Not L10N

            TestRTResidualsSwitch();

            RunDlg<EditRTDlg>(SkylineWindow.CreateRegression, editRTDlg =>
            {
                Assert.AreEqual(146, editRTDlg.PeptideCount);
                editRTDlg.OkDialog();
            });

            RunUI(() => SkylineWindow.ShowGraphRetentionTime(false));
            RunUI(SkylineWindow.AutoZoomNone);
            PauseForScreenShot("Chromatogram graph metafile zoomed out", 10); // Not L10N

            // Missing Data, p. 10
            RunUI(() =>
                {
                    SkylineWindow.RTGraphController.SelectPeptide(SkylineWindow.Document.GetPathTo(1, 163));
                    Assert.AreEqual("YLAEVASEDR", SkylineWindow.SequenceTree.SelectedNode.Text); // Not L10N
                });
            RestoreViewOnScreen(11);
            //  Restoring the view changes the selection
            RunUI(SkylineWindow.CollapsePeptides);
            FindNode("YLAEVASEDR");
            RunUI(() => SkylineWindow.SequenceTree.TopNode = SkylineWindow.SequenceTree.Nodes[0].Nodes[153]);

            PauseForScreenShot("Targets view clipped from the main window", 11);

            RunUI(() =>
            {
                var nodePep = (PeptideDocNode)((SrmTreeNode)SkylineWindow.SequenceTree.SelectedNode).Model;
                Assert.AreEqual(null,
                                nodePep.GetPeakCountRatio(
                                    SkylineWindow.SequenceTree.GetDisplayResultsIndex(nodePep)));
                SkylineWindow.SequenceTree.SelectedPath = SkylineWindow.Document.GetPathTo(1, 157);
                Assert.AreEqual("VTVVDDQSVILK", SkylineWindow.SequenceTree.SelectedNode.Text);
            });
            WaitForGraphs();
            RunUI(() =>
            {
                SkylineWindow.ActivateReplicate("Unrefined");
                SkylineWindow.AutoZoomNone();
            });
            PauseForScreenShot("Unrefined chromatogram graph page clipped from main window", 12); // Not L10N

//            foreach (var peptideDocNode in SkylineWindow.Document.Peptides)
//            {
//                var nodeGroup = ((TransitionGroupDocNode)peptideDocNode.Children[0]);
//                Console.WriteLine("{0} - {1}", peptideDocNode.Peptide.Sequence,
//                    nodeGroup.GetDisplayText(SkylineWindow.SequenceTree.GetDisplaySettings(peptideDocNode)));
//            }
//            Console.WriteLine("---------------------------------");

            RunUI(() =>
            {
                var graphChrom = SkylineWindow.GetGraphChrom("Unrefined"); // Not L10N
                Assert.AreEqual(2, graphChrom.Files.Count);
                SkylineWindow.SequenceTree.SelectedNode = SkylineWindow.SequenceTree.Nodes[0];
               
                // Picking Measurable Peptides and Transitions, p. 12
                SkylineWindow.ExpandPeptides();
                SkylineWindow.SequenceTree.SelectedNode = SkylineWindow.SequenceTree.Nodes[0].Nodes[0];
            });

            RunUI(SkylineWindow.AutoZoomBestPeak);
            RestoreViewOnScreen(13);
            RunUI(() => SkylineWindow.ShowGraphSpectrum(false));
            PauseForScreenShot("Targets view clipped from the main window and chromatogram graph metafile", 13);

            RunUI(() => SkylineWindow.ShowGraphSpectrum(true));
            PauseForScreenShot("Library Match plot metafile", 14);

            RunUI(() =>
            {
                SkylineWindow.ShowGraphSpectrum(false);
                SkylineWindow.SelectedPath = SkylineWindow.Document.GetPathTo((int) SrmDocument.Level.Transitions, 0);
                SkylineWindow.SelectedNode.Expand();
                SkylineWindow.SelectedPath = SkylineWindow.Document.GetPathTo((int)SrmDocument.Level.Molecules, 0);
            });

            PauseForScreenShot("Targetes view clipped from the main window", 14); // Not L10N

            RunUI(() =>
            {
                double dotpExpect = Math.Round(Statistics.AngleToNormalizedContrastAngle(0.78), 2);  // 0.57
                AssertEx.Contains(SkylineWindow.SequenceTree.SelectedNode.Nodes[0].Text,
                    dotpExpect.ToString(LocalizationHelper.CurrentCulture));
                SkylineWindow.EditDelete();

                // TODO(nicksh): Update tutorial document to reflect this dotp value (was 0.34)
                dotpExpect = 0.53; // Math.Round(Statistics.AngleToNormalizedContrastAngle(0.633), 2);  // 0.44
                SkylineWindow.SequenceTree.SelectedNode = SkylineWindow.SequenceTree.Nodes[0].Nodes[0];
                AssertEx.Contains(SkylineWindow.SequenceTree.SelectedNode.Nodes[0].Text,
                    dotpExpect.ToString(LocalizationHelper.CurrentCulture));
                SkylineWindow.EditDelete();

                PeptideTreeNode nodePep;
                for (int i = 0; i < 2; i++)
                {
                    nodePep = (PeptideTreeNode) SkylineWindow.SequenceTree.Nodes[0].Nodes[i];
                    nodePep.ExpandAll();
                    foreach (TransitionTreeNode nodeTran in nodePep.Nodes[0].Nodes)
                    {
                        TransitionDocNode nodeTranDoc = (TransitionDocNode) nodeTran.Model;
                        Assert.AreEqual((int) SequenceTree.StateImageId.peak,
                                        TransitionTreeNode.GetPeakImageIndex(nodeTranDoc,
                                                                             (PeptideDocNode) nodePep.Model,
                                                                             SkylineWindow.SequenceTree));
                        var resultsIndex = SkylineWindow.SequenceTree.GetDisplayResultsIndex(nodePep);
                        var rank = nodeTranDoc.GetPeakRank(resultsIndex);
                        if (rank == null || rank > 3)
                            SkylineWindow.SequenceTree.SelectedNode = nodeTran;
                        SkylineWindow.SequenceTree.KeysOverride = Keys.Control;
                    }
                }
                nodePep = (PeptideTreeNode) SkylineWindow.SequenceTree.Nodes[0].Nodes[2];
                nodePep.ExpandAll();
                foreach (TransitionTreeNode nodeTran in nodePep.Nodes[0].Nodes)
                {
                    TransitionDocNode nodeTranDoc = (TransitionDocNode) nodeTran.Model;
                    Assert.AreEqual((int) SequenceTree.StateImageId.peak,
                                    TransitionTreeNode.GetPeakImageIndex(nodeTranDoc,
                                                                         (PeptideDocNode) nodePep.Model,
                                                                         SkylineWindow.SequenceTree));
                    var name = ((TransitionDocNode) nodeTran.Model).FragmentIonName;
                    if (!(name == "y11" || name == "y13" || name == "y14")) // Not L10N
                        SkylineWindow.SequenceTree.SelectedNode = nodeTran;
                    SkylineWindow.SequenceTree.KeysOverride = Keys.Control;
                }
                SkylineWindow.SequenceTree.KeysOverride = Keys.None;
                SkylineWindow.EditDelete();
                for (int i = 0; i < 3; i++)
                    Assert.IsTrue(SkylineWindow.SequenceTree.Nodes[0].Nodes[i].Nodes[0].Nodes.Count == 3);
                SkylineWindow.AutoZoomNone();

                SkylineWindow.SelectedPath = SkylineWindow.Document.GetPathTo((int) SrmDocument.Level.Transitions, 5);
                SkylineWindow.Size = new Size(722, 449);
            });

            RunUI(SkylineWindow.AutoZoomBestPeak);
            RestoreViewOnScreen(15);
            PauseForScreenShot("Targetes view clipped from main window and chromatogram graph metafile", 15);

            // Automated Refinement, p. 16
            RunDlg<RefineDlg>(SkylineWindow.ShowRefineDlg, refineDlg =>
            {
                refineDlg.MaxTransitionPeakRank = 3;
                refineDlg.PreferLargerIons = true;
                refineDlg.RemoveMissingResults = true;
                refineDlg.RTRegressionThreshold = 0.95;
                refineDlg.DotProductThreshold = 0.8;
                refineDlg.OkDialog();
            });
            // TODO(nicksh): Update tutorial document: we used to expect 75 peptides
            const int expectedRefinedPeptideCount = 81;
            WaitForCondition(() => SkylineWindow.Document.PeptideCount <= expectedRefinedPeptideCount);
//            foreach (var peptideDocNode in SkylineWindow.Document.Peptides)
//            {
//                var nodeGroup = ((TransitionGroupDocNode) peptideDocNode.Children[0]);
//                Console.WriteLine("{0} - {1}", peptideDocNode.Peptide.Sequence,
//                    nodeGroup.GetDisplayText(SkylineWindow.SequenceTree.GetDisplaySettings(peptideDocNode)));
//            }
            RunUI(() =>
            {
<<<<<<< HEAD
                Assert.AreEqual(74, SkylineWindow.Document.PeptideCount);   // TODO: Tutorial says 71 and 213
                Assert.AreEqual(222, SkylineWindow.Document.PeptideTransitionCount);
=======
                Assert.AreEqual(expectedRefinedPeptideCount, SkylineWindow.Document.PeptideCount);
                // TODO (nicksh): Update tutorial document: expected transition count used to be 225.
                Assert.AreEqual(243, SkylineWindow.Document.PeptideTransitionCount);
>>>>>>> b6167b52
                SkylineWindow.CollapsePeptides();
                SkylineWindow.Undo();
            });
            RunDlg<RefineDlg>(SkylineWindow.ShowRefineDlg, refineDlg =>
            {
                refineDlg.MaxTransitionPeakRank = 6;
                refineDlg.RemoveMissingResults = true;
                refineDlg.RTRegressionThreshold = 0.90;
                refineDlg.DotProductThreshold = 0.712;
                refineDlg.OkDialog();
            });
            const int expectedPeptideCount = 127;
            WaitForCondition(() => SkylineWindow.Document.PeptideCount <= expectedPeptideCount);
            RunUI(() =>
            {
<<<<<<< HEAD
                Assert.AreEqual(117, SkylineWindow.Document.PeptideCount);   // TODO: Tutorial says 113
=======
                Assert.AreEqual(expectedPeptideCount, SkylineWindow.Document.PeptideCount);
>>>>>>> b6167b52

                // Scheduling for Efficient Acquisition, p. 17 
                SkylineWindow.Undo();
            });

            RunDlg<ManageResultsDlg>(SkylineWindow.ManageResults, mResults =>
            {
                Assert.AreEqual(1, mResults.Chromatograms.Count());

                mResults.SelectedChromatograms =
                    SkylineWindow.Document.Settings.MeasuredResults.Chromatograms.Where(
                        set => Equals("Unrefined", set.Name)); // Not L10N

                mResults.RemoveReplicates();

                Assert.AreEqual(0, mResults.Chromatograms.Count());
                mResults.OkDialog();
            });

            var importResultsDlg0 = ShowDialog<ImportResultsDlg>(SkylineWindow.ImportResults);
            RunUI(() =>
            {
                SkylineWindow.SequenceTree.SelectedNode = SkylineWindow.SequenceTree.Nodes[0];
                importResultsDlg0.RadioCreateMultipleMultiChecked = true;
                importResultsDlg0.NamedPathSets =
                    DataSourceUtil.GetDataSourcesInSubdirs(Path.Combine(TestFilesDirs[1].FullPath,
                                                                          Path.GetFileName(TestFilesDirs[1].FullPath) ??
                                                                          string.Empty)).ToArray();
            });
            // This test fails regularly on certain test machines - is it a filesystem problem?
            WaitForConditionUI(() => importResultsDlg0.NamedPathSets != null,
                    "Failure in DataSourceUtil.GetDataSourcesInSubdirs - no filesets found");
            WaitForConditionUI(() => importResultsDlg0.NamedPathSets.Length == 2,
                    "Failure in DataSourceUtil.GetDataSourcesInSubdirs - expected 2 filesets");
            WaitForConditionUI(() => importResultsDlg0.NamedPathSets[0].Value.Length == 2,
                    "Failure in DataSourceUtil.GetDataSourcesInSubdirs - expected 2 files in fileset 0");
            WaitForConditionUI(() => importResultsDlg0.NamedPathSets[1].Value.Length == 2,
                    "Failure in DataSourceUtil.GetDataSourcesInSubdirs - expected 2 files in fileset 1");
            var importResultsNameDlg = ShowDialog<ImportResultsNameDlg>(importResultsDlg0.OkDialog);
            RunUI(importResultsNameDlg.NoDialog);
            WaitForCondition(15*60*1000, () => SkylineWindow.Document.Settings.HasResults && SkylineWindow.Document.Settings.MeasuredResults.IsLoaded); // 15 minutes
            
            var docCurrent = SkylineWindow.Document;
            RunUI(SkylineWindow.RemoveMissingResults);
            WaitForDocumentChange(docCurrent);
            Assert.AreEqual(86, SkylineWindow.Document.PeptideCount);
            Assert.AreEqual(255, SkylineWindow.Document.PeptideTransitionCount);

            RunUI(SkylineWindow.ShowRTRegressionGraphScoreToRun);
            WaitForGraphs();

            TestRTResidualsSwitch();

            // Measuring Retention Times, p. 17
            {
                var exportDlg = ShowDialog<ExportMethodDlg>(() => SkylineWindow.ShowExportMethodDialog(ExportFileType.List));
                RunUI(() => exportDlg.MaxTransitions = 130);
                PauseForScreenShot<ExportMethodDlg.TransitionListView>("Export Transition List form", 18);
                OkDialog(exportDlg, () => exportDlg.OkDialog(TestFilesDirs[1].FullPath + "\\unscheduled")); // Not L10N
            }
            ///////////////////////

            // Reviewing Retention Time Runs, p. 18
            RunUI(() =>
            {
                SkylineWindow.ShowGraphSpectrum(false);
                SkylineWindow.ArrangeGraphsTiled();
                SkylineWindow.AutoZoomNone();
                SkylineWindow.AutoZoomBestPeak();
            });
            FindNode("FWEVISDEHGIQPDGTFK");

            RunUI(() => SkylineWindow.Size = new Size(1060, 550));
            RestoreViewOnScreen(19);
            PauseForScreenShot("Main window", 19); // Not L10N

            RunUI(() => SkylineWindow.ShowRTSchedulingGraph());
            WaitForCondition(() => SkylineWindow.GraphRetentionTime != null);

            PauseForScreenShot("Retention Times - Scheduling graph metafile", 19);

            RestoreViewOnScreen(20);

            // Creating a Scheduled Transition List, p. 20 
            {
                var peptideSettingsUI = ShowDialog<PeptideSettingsUI>(SkylineWindow.ShowPeptideSettingsUI);
                RunUI(() =>
                    {
                        peptideSettingsUI.SelectedTab = PeptideSettingsUI.TABS.Prediction;
                        peptideSettingsUI.TimeWindow = 4;
                    });
                PauseForScreenShot<PeptideSettingsUI.PredictionTab>("Peptide Settings - Prediction tab", 21);
                OkDialog(peptideSettingsUI, peptideSettingsUI.OkDialog); // Not L10N
            }

            var exportMethodDlg1 = ShowDialog<ExportMethodDlg>(() =>
                SkylineWindow.ShowExportMethodDialog(ExportFileType.List));
            RunUI(() =>
            {
                exportMethodDlg1.ExportStrategy = ExportStrategy.Single;
                exportMethodDlg1.MethodType = ExportMethodType.Scheduled;
            });
            // TODO: Update tutorial to mention the scheduling options dialog.
            PauseForScreenShot("Export Transition List form", 22); // Not L10N
            RunDlg<SchedulingOptionsDlg>(() =>
                exportMethodDlg1.OkDialog(TestFilesDirs[1].FullPath + "\\scheduled"), // Not L10N
                schedulingOptionsDlg => schedulingOptionsDlg.OkDialog());
            WaitForClosedForm(exportMethodDlg1);

            // Reviewing Multi-Replicate Data, p. 22
            RunDlg<ManageResultsDlg>(SkylineWindow.ManageResults, manageResultsDlg =>
            {
                manageResultsDlg.RemoveAllReplicates();
                manageResultsDlg.OkDialog();
            });
            var importResultsDlg1 = ShowDialog<ImportResultsDlg>(SkylineWindow.ImportResults);
            RunDlg<OpenDataSourceDialog>(() => importResultsDlg1.NamedPathSets = importResultsDlg1.GetDataSourcePathsFile(null),
                openDataSourceDialog =>
                {
                    openDataSourceDialog.SelectAllFileType(ExtThermoRaw);
                    openDataSourceDialog.Open();
                });
            RunDlg<ImportResultsNameDlg>(importResultsDlg1.OkDialog, importResultsNameDlg0 =>
            {
                importResultsNameDlg0.Prefix = "Scheduled_"; // Not L10N
                importResultsNameDlg0.YesDialog();
            });
            WaitForCondition(15*60*1000, () => SkylineWindow.Document.Settings.HasResults && SkylineWindow.Document.Settings.MeasuredResults.IsLoaded); // 15 minutes
            Assert.AreEqual(5, SkylineWindow.GraphChromatograms.Count(graphChrom => !graphChrom.IsHidden));
            RunUI(() =>
            {
                SkylineWindow.RemoveMissingResults();
                SkylineWindow.ArrangeGraphsTiled();
                SkylineWindow.ShowGraphRetentionTime(false);
            });
            WaitForCondition(() => SkylineWindow.GraphRetentionTime.IsHidden);
            RunUI(() =>
            {
                SkylineWindow.SequenceTree.SelectedNode = SkylineWindow.SequenceTree.Nodes[0].Nodes[0];
                SkylineWindow.ShowRTReplicateGraph();
                SkylineWindow.ShowPeakAreaReplicateComparison();
                SkylineWindow.CollapsePeptides();
                SkylineWindow.ShowChromatogramLegends(false);
                SkylineWindow.Size = new Size(1024, 768);
            });
            RestoreViewOnScreen(24);
            WaitForGraphs();
            PauseForScreenShot("Main window", 24); // Not L10N

            RunUI(() => SkylineWindow.SaveDocument());
            RunUI(SkylineWindow.NewDocument);
        }

        private static void TestRTResidualsSwitch()
        {
            RunUI(() => SkylineWindow.ShowPlotType(PlotTypeRT.residuals));
            WaitForGraphs();
            RTLinearRegressionGraphPane pane;
            RunUI(() =>
            {
                Assert.IsTrue(SkylineWindow.RTGraphController.GraphSummary.TryGetGraphPane(out pane));
                Assert.AreEqual(Resources.GraphData_GraphResiduals_Time_from_Regression,
                    pane.YAxis.Title.Text);
                SkylineWindow.ShowPlotType(PlotTypeRT.correlation);
            });
            WaitForGraphs();
            RunUI(() =>
            {
                Assert.IsTrue(SkylineWindow.RTGraphController.GraphSummary.TryGetGraphPane(out pane));
                Assert.AreEqual(Resources.RTLinearRegressionGraphPane_RTLinearRegressionGraphPane_Measured_Time,
                    pane.YAxis.Title.Text);
            });
        }
    }
}
<|MERGE_RESOLUTION|>--- conflicted
+++ resolved
@@ -1,564 +1,553 @@
-﻿/*
- * Original author: Alana Killeen <killea .at. u.washington.edu>,
- *                  MacCoss Lab, Department of Genome Sciences, UW
- *
- * Copyright 2010 University of Washington - Seattle, WA
- * 
- * Licensed under the Apache License, Version 2.0 (the "License");
- * you may not use this file except in compliance with the License.
- * You may obtain a copy of the License at
- *
- *     http://www.apache.org/licenses/LICENSE-2.0
- *
- * Unless required by applicable law or agreed to in writing, software
- * distributed under the License is distributed on an "AS IS" BASIS,
- * WITHOUT WARRANTIES OR CONDITIONS OF ANY KIND, either express or implied.
- * See the License for the specific language governing permissions and
- * limitations under the License.
- */
-
-using System;
-using System.Collections.Generic;
-using System.Drawing;
-using System.IO;
-using System.Linq;
-using System.Windows.Forms;
-using Microsoft.VisualStudio.TestTools.UnitTesting;
-using pwiz.Common.SystemUtil;
-using pwiz.Skyline.Controls;
-using pwiz.Skyline.Controls.Graphs;
-using pwiz.Skyline.Controls.SeqNode;
-using pwiz.Skyline.EditUI;
-using pwiz.Skyline.FileUI;
-using pwiz.Skyline.Model;
-using pwiz.Skyline.Model.Results;
-using pwiz.Skyline.Properties;
-using pwiz.Skyline.SettingsUI;
-using pwiz.Skyline.Util;
-using pwiz.Skyline.Util.Extensions;
-using pwiz.SkylineTestUtil;
-
-
-namespace pwiz.SkylineTestTutorial
-{
-    /// <summary>
-    /// Testing the tutorial for Skyline Targeted Method Refinement
-    /// </summary>
-    [TestClass]
-    public class MethodRefinementTutorialTest : AbstractFunctionalTest
-    {
-        [TestMethod]
-        public void TestMethodRefinementTutorial()
-        {
-            // Set true to look at tutorial screenshots.
-            //IsPauseForScreenShots = true;
-
-            // Multi-file import has problems with mzML on this test
-            ForceMzml = true; // (Settings.Default.ImportResultsSimultaneousFiles == 0);   // 2-3x faster than raw files for this test.
-
-            LinkPdf = "https://skyline.gs.washington.edu/labkey/_webdav/home/software/Skyline/%40files/tutorials/MethodRefine-3_7.pdf";
-
-            // Set to use MzML for speed, especially during debugging.
-            //Skyline.Program.NoVendorReaders = true;
-
-            string supplementZip = (UseRawFiles ?
-                @"https://skyline.gs.washington.edu/tutorials/MethodRefineSupplement.zip" : // Not L10N
-                @"https://skyline.gs.washington.edu/tutorials/MethodRefineSupplementMzml.zip"); // Not L10N
-
-            TestFilesZipPaths = new[] { supplementZip,
-                UseRawFiles ?
-                    @"https://skyline.gs.washington.edu/tutorials/MethodRefine.zip" : // Not L10N
-                    @"https://skyline.gs.washington.edu/tutorials/MethodRefineMzml.zip", // Not L10N
-                @"TestTutorial\MethodRefinementViews.zip",                     
-            };
-         
-            RunFunctionalTest();
-        }
-
-        protected override void DoTest()
-        {
-            // Skyline Targeted Method Refinement
-
-            var folderMethodRefine = UseRawFiles ? "MethodRefine" : "MethodRefineMzml"; // Not L10N
-
-            // Results Data, p. 2
-            var doc = SkylineWindow.Document;
-            RunUI(() => SkylineWindow.OpenFile(TestFilesDirs[1].GetTestPath(folderMethodRefine + @"\WormUnrefined.sky"))); // Not L10N
-            WaitForDocumentChangeLoaded(doc);
-            RunUI(() =>
-            {
-                // Adjust font sizes for better screen shots
-                Settings.Default.ChromatogramFontSize = 14;
-                Settings.Default.SpectrumFontSize = 14;
-                SkylineWindow.ChangeTextSize(TreeViewMS.LRG_TEXT_FACTOR);
-
-                SkylineWindow.SequenceTree.SelectedNode = SkylineWindow.SequenceTree.Nodes[0].Nodes[0];
-                SkylineWindow.AutoZoomBestPeak();   // TODO: Mention this in the tutorial
-                SkylineWindow.Size = new Size(1160, 660);
-
-                Assert.AreEqual(SkylineWindow.SequenceTree.SelectedNode.Text, "YLGAYLLATLGGNASPSAQDVLK"); // Not L10N
-            });
-            PauseForScreenShot("Main window", 2);
-
-            // TODO: Update tutorial to view b-ions.
-            RunUI(() => SkylineWindow.GraphSpectrumSettings.ShowBIons = true);
-
-            // Unrefined Methods, p. 3
-            {
-                var exportDlg = ShowDialog<ExportMethodDlg>(() => SkylineWindow.ShowExportMethodDialog(ExportFileType.List));
-                RunUI(() =>
-                {
-                    exportDlg.ExportStrategy = ExportStrategy.Buckets;
-                    exportDlg.MethodType = ExportMethodType.Standard;
-                    exportDlg.OptimizeType = ExportOptimize.NONE;
-                    exportDlg.MaxTransitions = 59;
-                });
-                PauseForScreenShot("Export Transition List form", 3); // Not L10N
-                OkDialog(exportDlg, () => exportDlg.OkDialog(TestFilesDirs[1].GetTestPath(folderMethodRefine + @"\worm"))); // Not L10N
-            }
-
-            for (int i = 1; i < 10; i++)
-            {
-                Assert.IsTrue(File.Exists(TestFilesDirs[1].GetTestPath(folderMethodRefine + @"\worm_000" + i + TextUtil.EXT_CSV))); // Not L10N
-            }
-            for (int i = 10; i < 40; i++)
-            {
-                Assert.IsTrue(File.Exists(TestFilesDirs[1].GetTestPath(folderMethodRefine + @"\worm_00" + i + TextUtil.EXT_CSV))); // Not L10N
-            }
-
-            // Importing Multiple Injection Data, p. 4
-
-            Assert.IsTrue(SkylineWindow.Document.Settings.HasResults);
-            RunDlg<ManageResultsDlg>(SkylineWindow.ManageResults, manageResultsDlg =>
-            {
-                manageResultsDlg.RemoveReplicates();
-                Assert.AreEqual(manageResultsDlg.Chromatograms.ToArray().Length, 0);
-                manageResultsDlg.OkDialog();
-            });
-
-            RunUI(() => SkylineWindow.SaveDocument());
-            Assert.IsFalse(SkylineWindow.Document.Settings.HasResults);
-
-            const string replicateName = "Unrefined"; // Not L10N
-            RunDlg<ImportResultsDlg>(SkylineWindow.ImportResults, importResultsDlg =>
-            {
-                importResultsDlg.RadioAddNewChecked = true;
-                var namedPathSets = DataSourceUtil.GetDataSourcesInSubdirs(TestFilesDirs[0].FullPath).ToArray();
-                importResultsDlg.NamedPathSets =
-                    new[] {new KeyValuePair<string, MsDataFileUri[]>(replicateName, namedPathSets[0].Value.Take(15).ToArray())};
-                importResultsDlg.OkDialog();
-            });
-            WaitForOpenForm<AllChromatogramsGraph>();   // To make the AllChromatogramsGraph form accessible to the SkylineTester forms tab
-            PauseForScreenShot<AllChromatogramsGraph>("Loading Chromatograms: Take screenshot at about 25% loaded...", 5);
-            WaitForCondition(15*60*1000, () => SkylineWindow.Document.Settings.MeasuredResults.IsLoaded);  // 15 minutes
-
-            Assert.IsTrue(SkylineWindow.Document.Settings.HasResults);
-            Assert.AreEqual(15, SkylineWindow.Document.Settings.MeasuredResults.CachedFilePaths.ToArray().Length);
-
-            RunDlg<ImportResultsDlg>(SkylineWindow.ImportResults, importResultsDlg =>
-            {
-                importResultsDlg.RadioAddExistingChecked = true;
-                var namedPathSets = DataSourceUtil.GetDataSourcesInSubdirs(TestFilesDirs[0].FullPath).ToArray();
-                importResultsDlg.NamedPathSets =
-                    new[] { new KeyValuePair<string, MsDataFileUri[]>(replicateName, namedPathSets[0].Value.Skip(15).ToArray()) };
-                importResultsDlg.OkDialog();
-            });
-            WaitForCondition(20*60*1000, () => SkylineWindow.Document.Settings.MeasuredResults.IsLoaded);  // 15 minutes
-
-            Assert.AreEqual(39, SkylineWindow.Document.Settings.MeasuredResults.CachedFilePaths.ToArray().Length);
-
-            RunUI(SkylineWindow.AutoZoomNone);
-            RestoreViewOnScreen(7);
-            PauseForScreenShot("Chromatogram graph metafile", 7);
-
-            // Simple Manual Refinement, p. 6
-            int startingNodeCount = SkylineWindow.SequenceTree.Nodes[0].GetNodeCount(false);
-
-            Assert.AreEqual("YLGAYLLATLGGNASPSAQDVLK", SkylineWindow.SequenceTree.Nodes[0].Nodes[0].Text); // Not L10N
-
-            RunUI(() =>
-            {
-                SkylineWindow.SequenceTree.SelectedNode = SkylineWindow.SequenceTree.Nodes[0].Nodes[0];
-                SkylineWindow.AutoZoomNone();
-                SkylineWindow.AutoZoomBestPeak();
-                SkylineWindow.EditDelete();
-                SkylineWindow.ShowRTRegressionGraphScoreToRun();
-            });
-            Assert.AreEqual(SkylineWindow.SequenceTree.Nodes[0].GetNodeCount(false), startingNodeCount - 1);
-            Assert.AreEqual("VLEAGGLDCDMENANSVVDALK", SkylineWindow.SequenceTree.Nodes[0].Nodes[0].Text); // Not L10N
-            PauseForScreenShot("Retention Times Regression plot metafile", 8);
-
-            RunDlg<RegressionRTThresholdDlg>(SkylineWindow.ShowRegressionRTThresholdDlg, rtThresholdDlg =>
-            {
-                rtThresholdDlg.Threshold = 0.95;
-                rtThresholdDlg.OkDialog();
-            });
-            WaitForConditionUI(() => SkylineWindow.RTGraphController.RegressionRefined != null);
-            WaitForGraphs();
-            PauseForScreenShot("Retention Times Regression plot metafile with 0.95 threshold", 9); // Not L10N
-
-            TestRTResidualsSwitch();
-
-            RunDlg<EditRTDlg>(SkylineWindow.CreateRegression, editRTDlg =>
-            {
-                Assert.AreEqual(146, editRTDlg.PeptideCount);
-                editRTDlg.OkDialog();
-            });
-
-            RunUI(() => SkylineWindow.ShowGraphRetentionTime(false));
-            RunUI(SkylineWindow.AutoZoomNone);
-            PauseForScreenShot("Chromatogram graph metafile zoomed out", 10); // Not L10N
-
-            // Missing Data, p. 10
-            RunUI(() =>
-                {
-                    SkylineWindow.RTGraphController.SelectPeptide(SkylineWindow.Document.GetPathTo(1, 163));
-                    Assert.AreEqual("YLAEVASEDR", SkylineWindow.SequenceTree.SelectedNode.Text); // Not L10N
-                });
-            RestoreViewOnScreen(11);
-            //  Restoring the view changes the selection
-            RunUI(SkylineWindow.CollapsePeptides);
-            FindNode("YLAEVASEDR");
-            RunUI(() => SkylineWindow.SequenceTree.TopNode = SkylineWindow.SequenceTree.Nodes[0].Nodes[153]);
-
-            PauseForScreenShot("Targets view clipped from the main window", 11);
-
-            RunUI(() =>
-            {
-                var nodePep = (PeptideDocNode)((SrmTreeNode)SkylineWindow.SequenceTree.SelectedNode).Model;
-                Assert.AreEqual(null,
-                                nodePep.GetPeakCountRatio(
-                                    SkylineWindow.SequenceTree.GetDisplayResultsIndex(nodePep)));
-                SkylineWindow.SequenceTree.SelectedPath = SkylineWindow.Document.GetPathTo(1, 157);
-                Assert.AreEqual("VTVVDDQSVILK", SkylineWindow.SequenceTree.SelectedNode.Text);
-            });
-            WaitForGraphs();
-            RunUI(() =>
-            {
-                SkylineWindow.ActivateReplicate("Unrefined");
-                SkylineWindow.AutoZoomNone();
-            });
-            PauseForScreenShot("Unrefined chromatogram graph page clipped from main window", 12); // Not L10N
-
-//            foreach (var peptideDocNode in SkylineWindow.Document.Peptides)
-//            {
-//                var nodeGroup = ((TransitionGroupDocNode)peptideDocNode.Children[0]);
-//                Console.WriteLine("{0} - {1}", peptideDocNode.Peptide.Sequence,
-//                    nodeGroup.GetDisplayText(SkylineWindow.SequenceTree.GetDisplaySettings(peptideDocNode)));
-//            }
-//            Console.WriteLine("---------------------------------");
-
-            RunUI(() =>
-            {
-                var graphChrom = SkylineWindow.GetGraphChrom("Unrefined"); // Not L10N
-                Assert.AreEqual(2, graphChrom.Files.Count);
-                SkylineWindow.SequenceTree.SelectedNode = SkylineWindow.SequenceTree.Nodes[0];
-               
-                // Picking Measurable Peptides and Transitions, p. 12
-                SkylineWindow.ExpandPeptides();
-                SkylineWindow.SequenceTree.SelectedNode = SkylineWindow.SequenceTree.Nodes[0].Nodes[0];
-            });
-
-            RunUI(SkylineWindow.AutoZoomBestPeak);
-            RestoreViewOnScreen(13);
-            RunUI(() => SkylineWindow.ShowGraphSpectrum(false));
-            PauseForScreenShot("Targets view clipped from the main window and chromatogram graph metafile", 13);
-
-            RunUI(() => SkylineWindow.ShowGraphSpectrum(true));
-            PauseForScreenShot("Library Match plot metafile", 14);
-
-            RunUI(() =>
-            {
-                SkylineWindow.ShowGraphSpectrum(false);
-                SkylineWindow.SelectedPath = SkylineWindow.Document.GetPathTo((int) SrmDocument.Level.Transitions, 0);
-                SkylineWindow.SelectedNode.Expand();
-                SkylineWindow.SelectedPath = SkylineWindow.Document.GetPathTo((int)SrmDocument.Level.Molecules, 0);
-            });
-
-            PauseForScreenShot("Targetes view clipped from the main window", 14); // Not L10N
-
-            RunUI(() =>
-            {
-                double dotpExpect = Math.Round(Statistics.AngleToNormalizedContrastAngle(0.78), 2);  // 0.57
-                AssertEx.Contains(SkylineWindow.SequenceTree.SelectedNode.Nodes[0].Text,
-                    dotpExpect.ToString(LocalizationHelper.CurrentCulture));
-                SkylineWindow.EditDelete();
-
-                // TODO(nicksh): Update tutorial document to reflect this dotp value (was 0.34)
-                dotpExpect = 0.53; // Math.Round(Statistics.AngleToNormalizedContrastAngle(0.633), 2);  // 0.44
-                SkylineWindow.SequenceTree.SelectedNode = SkylineWindow.SequenceTree.Nodes[0].Nodes[0];
-                AssertEx.Contains(SkylineWindow.SequenceTree.SelectedNode.Nodes[0].Text,
-                    dotpExpect.ToString(LocalizationHelper.CurrentCulture));
-                SkylineWindow.EditDelete();
-
-                PeptideTreeNode nodePep;
-                for (int i = 0; i < 2; i++)
-                {
-                    nodePep = (PeptideTreeNode) SkylineWindow.SequenceTree.Nodes[0].Nodes[i];
-                    nodePep.ExpandAll();
-                    foreach (TransitionTreeNode nodeTran in nodePep.Nodes[0].Nodes)
-                    {
-                        TransitionDocNode nodeTranDoc = (TransitionDocNode) nodeTran.Model;
-                        Assert.AreEqual((int) SequenceTree.StateImageId.peak,
-                                        TransitionTreeNode.GetPeakImageIndex(nodeTranDoc,
-                                                                             (PeptideDocNode) nodePep.Model,
-                                                                             SkylineWindow.SequenceTree));
-                        var resultsIndex = SkylineWindow.SequenceTree.GetDisplayResultsIndex(nodePep);
-                        var rank = nodeTranDoc.GetPeakRank(resultsIndex);
-                        if (rank == null || rank > 3)
-                            SkylineWindow.SequenceTree.SelectedNode = nodeTran;
-                        SkylineWindow.SequenceTree.KeysOverride = Keys.Control;
-                    }
-                }
-                nodePep = (PeptideTreeNode) SkylineWindow.SequenceTree.Nodes[0].Nodes[2];
-                nodePep.ExpandAll();
-                foreach (TransitionTreeNode nodeTran in nodePep.Nodes[0].Nodes)
-                {
-                    TransitionDocNode nodeTranDoc = (TransitionDocNode) nodeTran.Model;
-                    Assert.AreEqual((int) SequenceTree.StateImageId.peak,
-                                    TransitionTreeNode.GetPeakImageIndex(nodeTranDoc,
-                                                                         (PeptideDocNode) nodePep.Model,
-                                                                         SkylineWindow.SequenceTree));
-                    var name = ((TransitionDocNode) nodeTran.Model).FragmentIonName;
-                    if (!(name == "y11" || name == "y13" || name == "y14")) // Not L10N
-                        SkylineWindow.SequenceTree.SelectedNode = nodeTran;
-                    SkylineWindow.SequenceTree.KeysOverride = Keys.Control;
-                }
-                SkylineWindow.SequenceTree.KeysOverride = Keys.None;
-                SkylineWindow.EditDelete();
-                for (int i = 0; i < 3; i++)
-                    Assert.IsTrue(SkylineWindow.SequenceTree.Nodes[0].Nodes[i].Nodes[0].Nodes.Count == 3);
-                SkylineWindow.AutoZoomNone();
-
-                SkylineWindow.SelectedPath = SkylineWindow.Document.GetPathTo((int) SrmDocument.Level.Transitions, 5);
-                SkylineWindow.Size = new Size(722, 449);
-            });
-
-            RunUI(SkylineWindow.AutoZoomBestPeak);
-            RestoreViewOnScreen(15);
-            PauseForScreenShot("Targetes view clipped from main window and chromatogram graph metafile", 15);
-
-            // Automated Refinement, p. 16
-            RunDlg<RefineDlg>(SkylineWindow.ShowRefineDlg, refineDlg =>
-            {
-                refineDlg.MaxTransitionPeakRank = 3;
-                refineDlg.PreferLargerIons = true;
-                refineDlg.RemoveMissingResults = true;
-                refineDlg.RTRegressionThreshold = 0.95;
-                refineDlg.DotProductThreshold = 0.8;
-                refineDlg.OkDialog();
-            });
-            // TODO(nicksh): Update tutorial document: we used to expect 75 peptides
-            const int expectedRefinedPeptideCount = 81;
-            WaitForCondition(() => SkylineWindow.Document.PeptideCount <= expectedRefinedPeptideCount);
-//            foreach (var peptideDocNode in SkylineWindow.Document.Peptides)
-//            {
-//                var nodeGroup = ((TransitionGroupDocNode) peptideDocNode.Children[0]);
-//                Console.WriteLine("{0} - {1}", peptideDocNode.Peptide.Sequence,
-//                    nodeGroup.GetDisplayText(SkylineWindow.SequenceTree.GetDisplaySettings(peptideDocNode)));
-//            }
-            RunUI(() =>
-            {
-<<<<<<< HEAD
-                Assert.AreEqual(74, SkylineWindow.Document.PeptideCount);   // TODO: Tutorial says 71 and 213
-                Assert.AreEqual(222, SkylineWindow.Document.PeptideTransitionCount);
-=======
-                Assert.AreEqual(expectedRefinedPeptideCount, SkylineWindow.Document.PeptideCount);
-                // TODO (nicksh): Update tutorial document: expected transition count used to be 225.
-                Assert.AreEqual(243, SkylineWindow.Document.PeptideTransitionCount);
->>>>>>> b6167b52
-                SkylineWindow.CollapsePeptides();
-                SkylineWindow.Undo();
-            });
-            RunDlg<RefineDlg>(SkylineWindow.ShowRefineDlg, refineDlg =>
-            {
-                refineDlg.MaxTransitionPeakRank = 6;
-                refineDlg.RemoveMissingResults = true;
-                refineDlg.RTRegressionThreshold = 0.90;
-                refineDlg.DotProductThreshold = 0.712;
-                refineDlg.OkDialog();
-            });
-            const int expectedPeptideCount = 127;
-            WaitForCondition(() => SkylineWindow.Document.PeptideCount <= expectedPeptideCount);
-            RunUI(() =>
-            {
-<<<<<<< HEAD
-                Assert.AreEqual(117, SkylineWindow.Document.PeptideCount);   // TODO: Tutorial says 113
-=======
-                Assert.AreEqual(expectedPeptideCount, SkylineWindow.Document.PeptideCount);
->>>>>>> b6167b52
-
-                // Scheduling for Efficient Acquisition, p. 17 
-                SkylineWindow.Undo();
-            });
-
-            RunDlg<ManageResultsDlg>(SkylineWindow.ManageResults, mResults =>
-            {
-                Assert.AreEqual(1, mResults.Chromatograms.Count());
-
-                mResults.SelectedChromatograms =
-                    SkylineWindow.Document.Settings.MeasuredResults.Chromatograms.Where(
-                        set => Equals("Unrefined", set.Name)); // Not L10N
-
-                mResults.RemoveReplicates();
-
-                Assert.AreEqual(0, mResults.Chromatograms.Count());
-                mResults.OkDialog();
-            });
-
-            var importResultsDlg0 = ShowDialog<ImportResultsDlg>(SkylineWindow.ImportResults);
-            RunUI(() =>
-            {
-                SkylineWindow.SequenceTree.SelectedNode = SkylineWindow.SequenceTree.Nodes[0];
-                importResultsDlg0.RadioCreateMultipleMultiChecked = true;
-                importResultsDlg0.NamedPathSets =
-                    DataSourceUtil.GetDataSourcesInSubdirs(Path.Combine(TestFilesDirs[1].FullPath,
-                                                                          Path.GetFileName(TestFilesDirs[1].FullPath) ??
-                                                                          string.Empty)).ToArray();
-            });
-            // This test fails regularly on certain test machines - is it a filesystem problem?
-            WaitForConditionUI(() => importResultsDlg0.NamedPathSets != null,
-                    "Failure in DataSourceUtil.GetDataSourcesInSubdirs - no filesets found");
-            WaitForConditionUI(() => importResultsDlg0.NamedPathSets.Length == 2,
-                    "Failure in DataSourceUtil.GetDataSourcesInSubdirs - expected 2 filesets");
-            WaitForConditionUI(() => importResultsDlg0.NamedPathSets[0].Value.Length == 2,
-                    "Failure in DataSourceUtil.GetDataSourcesInSubdirs - expected 2 files in fileset 0");
-            WaitForConditionUI(() => importResultsDlg0.NamedPathSets[1].Value.Length == 2,
-                    "Failure in DataSourceUtil.GetDataSourcesInSubdirs - expected 2 files in fileset 1");
-            var importResultsNameDlg = ShowDialog<ImportResultsNameDlg>(importResultsDlg0.OkDialog);
-            RunUI(importResultsNameDlg.NoDialog);
-            WaitForCondition(15*60*1000, () => SkylineWindow.Document.Settings.HasResults && SkylineWindow.Document.Settings.MeasuredResults.IsLoaded); // 15 minutes
-            
-            var docCurrent = SkylineWindow.Document;
-            RunUI(SkylineWindow.RemoveMissingResults);
-            WaitForDocumentChange(docCurrent);
-            Assert.AreEqual(86, SkylineWindow.Document.PeptideCount);
-            Assert.AreEqual(255, SkylineWindow.Document.PeptideTransitionCount);
-
-            RunUI(SkylineWindow.ShowRTRegressionGraphScoreToRun);
-            WaitForGraphs();
-
-            TestRTResidualsSwitch();
-
-            // Measuring Retention Times, p. 17
-            {
-                var exportDlg = ShowDialog<ExportMethodDlg>(() => SkylineWindow.ShowExportMethodDialog(ExportFileType.List));
-                RunUI(() => exportDlg.MaxTransitions = 130);
-                PauseForScreenShot<ExportMethodDlg.TransitionListView>("Export Transition List form", 18);
-                OkDialog(exportDlg, () => exportDlg.OkDialog(TestFilesDirs[1].FullPath + "\\unscheduled")); // Not L10N
-            }
-            ///////////////////////
-
-            // Reviewing Retention Time Runs, p. 18
-            RunUI(() =>
-            {
-                SkylineWindow.ShowGraphSpectrum(false);
-                SkylineWindow.ArrangeGraphsTiled();
-                SkylineWindow.AutoZoomNone();
-                SkylineWindow.AutoZoomBestPeak();
-            });
-            FindNode("FWEVISDEHGIQPDGTFK");
-
-            RunUI(() => SkylineWindow.Size = new Size(1060, 550));
-            RestoreViewOnScreen(19);
-            PauseForScreenShot("Main window", 19); // Not L10N
-
-            RunUI(() => SkylineWindow.ShowRTSchedulingGraph());
-            WaitForCondition(() => SkylineWindow.GraphRetentionTime != null);
-
-            PauseForScreenShot("Retention Times - Scheduling graph metafile", 19);
-
-            RestoreViewOnScreen(20);
-
-            // Creating a Scheduled Transition List, p. 20 
-            {
-                var peptideSettingsUI = ShowDialog<PeptideSettingsUI>(SkylineWindow.ShowPeptideSettingsUI);
-                RunUI(() =>
-                    {
-                        peptideSettingsUI.SelectedTab = PeptideSettingsUI.TABS.Prediction;
-                        peptideSettingsUI.TimeWindow = 4;
-                    });
-                PauseForScreenShot<PeptideSettingsUI.PredictionTab>("Peptide Settings - Prediction tab", 21);
-                OkDialog(peptideSettingsUI, peptideSettingsUI.OkDialog); // Not L10N
-            }
-
-            var exportMethodDlg1 = ShowDialog<ExportMethodDlg>(() =>
-                SkylineWindow.ShowExportMethodDialog(ExportFileType.List));
-            RunUI(() =>
-            {
-                exportMethodDlg1.ExportStrategy = ExportStrategy.Single;
-                exportMethodDlg1.MethodType = ExportMethodType.Scheduled;
-            });
-            // TODO: Update tutorial to mention the scheduling options dialog.
-            PauseForScreenShot("Export Transition List form", 22); // Not L10N
-            RunDlg<SchedulingOptionsDlg>(() =>
-                exportMethodDlg1.OkDialog(TestFilesDirs[1].FullPath + "\\scheduled"), // Not L10N
-                schedulingOptionsDlg => schedulingOptionsDlg.OkDialog());
-            WaitForClosedForm(exportMethodDlg1);
-
-            // Reviewing Multi-Replicate Data, p. 22
-            RunDlg<ManageResultsDlg>(SkylineWindow.ManageResults, manageResultsDlg =>
-            {
-                manageResultsDlg.RemoveAllReplicates();
-                manageResultsDlg.OkDialog();
-            });
-            var importResultsDlg1 = ShowDialog<ImportResultsDlg>(SkylineWindow.ImportResults);
-            RunDlg<OpenDataSourceDialog>(() => importResultsDlg1.NamedPathSets = importResultsDlg1.GetDataSourcePathsFile(null),
-                openDataSourceDialog =>
-                {
-                    openDataSourceDialog.SelectAllFileType(ExtThermoRaw);
-                    openDataSourceDialog.Open();
-                });
-            RunDlg<ImportResultsNameDlg>(importResultsDlg1.OkDialog, importResultsNameDlg0 =>
-            {
-                importResultsNameDlg0.Prefix = "Scheduled_"; // Not L10N
-                importResultsNameDlg0.YesDialog();
-            });
-            WaitForCondition(15*60*1000, () => SkylineWindow.Document.Settings.HasResults && SkylineWindow.Document.Settings.MeasuredResults.IsLoaded); // 15 minutes
-            Assert.AreEqual(5, SkylineWindow.GraphChromatograms.Count(graphChrom => !graphChrom.IsHidden));
-            RunUI(() =>
-            {
-                SkylineWindow.RemoveMissingResults();
-                SkylineWindow.ArrangeGraphsTiled();
-                SkylineWindow.ShowGraphRetentionTime(false);
-            });
-            WaitForCondition(() => SkylineWindow.GraphRetentionTime.IsHidden);
-            RunUI(() =>
-            {
-                SkylineWindow.SequenceTree.SelectedNode = SkylineWindow.SequenceTree.Nodes[0].Nodes[0];
-                SkylineWindow.ShowRTReplicateGraph();
-                SkylineWindow.ShowPeakAreaReplicateComparison();
-                SkylineWindow.CollapsePeptides();
-                SkylineWindow.ShowChromatogramLegends(false);
-                SkylineWindow.Size = new Size(1024, 768);
-            });
-            RestoreViewOnScreen(24);
-            WaitForGraphs();
-            PauseForScreenShot("Main window", 24); // Not L10N
-
-            RunUI(() => SkylineWindow.SaveDocument());
-            RunUI(SkylineWindow.NewDocument);
-        }
-
-        private static void TestRTResidualsSwitch()
-        {
-            RunUI(() => SkylineWindow.ShowPlotType(PlotTypeRT.residuals));
-            WaitForGraphs();
-            RTLinearRegressionGraphPane pane;
-            RunUI(() =>
-            {
-                Assert.IsTrue(SkylineWindow.RTGraphController.GraphSummary.TryGetGraphPane(out pane));
-                Assert.AreEqual(Resources.GraphData_GraphResiduals_Time_from_Regression,
-                    pane.YAxis.Title.Text);
-                SkylineWindow.ShowPlotType(PlotTypeRT.correlation);
-            });
-            WaitForGraphs();
-            RunUI(() =>
-            {
-                Assert.IsTrue(SkylineWindow.RTGraphController.GraphSummary.TryGetGraphPane(out pane));
-                Assert.AreEqual(Resources.RTLinearRegressionGraphPane_RTLinearRegressionGraphPane_Measured_Time,
-                    pane.YAxis.Title.Text);
-            });
-        }
-    }
-}
+﻿/*
+ * Original author: Alana Killeen <killea .at. u.washington.edu>,
+ *                  MacCoss Lab, Department of Genome Sciences, UW
+ *
+ * Copyright 2010 University of Washington - Seattle, WA
+ * 
+ * Licensed under the Apache License, Version 2.0 (the "License");
+ * you may not use this file except in compliance with the License.
+ * You may obtain a copy of the License at
+ *
+ *     http://www.apache.org/licenses/LICENSE-2.0
+ *
+ * Unless required by applicable law or agreed to in writing, software
+ * distributed under the License is distributed on an "AS IS" BASIS,
+ * WITHOUT WARRANTIES OR CONDITIONS OF ANY KIND, either express or implied.
+ * See the License for the specific language governing permissions and
+ * limitations under the License.
+ */
+
+using System;
+using System.Collections.Generic;
+using System.Drawing;
+using System.IO;
+using System.Linq;
+using System.Windows.Forms;
+using Microsoft.VisualStudio.TestTools.UnitTesting;
+using pwiz.Common.SystemUtil;
+using pwiz.Skyline.Controls;
+using pwiz.Skyline.Controls.Graphs;
+using pwiz.Skyline.Controls.SeqNode;
+using pwiz.Skyline.EditUI;
+using pwiz.Skyline.FileUI;
+using pwiz.Skyline.Model;
+using pwiz.Skyline.Model.Results;
+using pwiz.Skyline.Properties;
+using pwiz.Skyline.SettingsUI;
+using pwiz.Skyline.Util;
+using pwiz.Skyline.Util.Extensions;
+using pwiz.SkylineTestUtil;
+
+
+namespace pwiz.SkylineTestTutorial
+{
+    /// <summary>
+    /// Testing the tutorial for Skyline Targeted Method Refinement
+    /// </summary>
+    [TestClass]
+    public class MethodRefinementTutorialTest : AbstractFunctionalTest
+    {
+        [TestMethod]
+        public void TestMethodRefinementTutorial()
+        {
+            // Set true to look at tutorial screenshots.
+            //IsPauseForScreenShots = true;
+
+            // Multi-file import has problems with mzML on this test
+            ForceMzml = true; // (Settings.Default.ImportResultsSimultaneousFiles == 0);   // 2-3x faster than raw files for this test.
+
+            LinkPdf = "https://skyline.gs.washington.edu/labkey/_webdav/home/software/Skyline/%40files/tutorials/MethodRefine-3_7.pdf";
+
+            // Set to use MzML for speed, especially during debugging.
+            //Skyline.Program.NoVendorReaders = true;
+
+            string supplementZip = (UseRawFiles ?
+                @"https://skyline.gs.washington.edu/tutorials/MethodRefineSupplement.zip" : // Not L10N
+                @"https://skyline.gs.washington.edu/tutorials/MethodRefineSupplementMzml.zip"); // Not L10N
+
+            TestFilesZipPaths = new[] { supplementZip,
+                UseRawFiles ?
+                    @"https://skyline.gs.washington.edu/tutorials/MethodRefine.zip" : // Not L10N
+                    @"https://skyline.gs.washington.edu/tutorials/MethodRefineMzml.zip", // Not L10N
+                @"TestTutorial\MethodRefinementViews.zip",                     
+            };
+         
+            RunFunctionalTest();
+        }
+
+        protected override void DoTest()
+        {
+            // Skyline Targeted Method Refinement
+
+            var folderMethodRefine = UseRawFiles ? "MethodRefine" : "MethodRefineMzml"; // Not L10N
+
+            // Results Data, p. 2
+            var doc = SkylineWindow.Document;
+            RunUI(() => SkylineWindow.OpenFile(TestFilesDirs[1].GetTestPath(folderMethodRefine + @"\WormUnrefined.sky"))); // Not L10N
+            WaitForDocumentChangeLoaded(doc);
+            RunUI(() =>
+            {
+                // Adjust font sizes for better screen shots
+                Settings.Default.ChromatogramFontSize = 14;
+                Settings.Default.SpectrumFontSize = 14;
+                SkylineWindow.ChangeTextSize(TreeViewMS.LRG_TEXT_FACTOR);
+
+                SkylineWindow.SequenceTree.SelectedNode = SkylineWindow.SequenceTree.Nodes[0].Nodes[0];
+                SkylineWindow.AutoZoomBestPeak();   // TODO: Mention this in the tutorial
+                SkylineWindow.Size = new Size(1160, 660);
+
+                Assert.AreEqual(SkylineWindow.SequenceTree.SelectedNode.Text, "YLGAYLLATLGGNASPSAQDVLK"); // Not L10N
+            });
+            PauseForScreenShot("Main window", 2);
+
+            // TODO: Update tutorial to view b-ions.
+            RunUI(() => SkylineWindow.GraphSpectrumSettings.ShowBIons = true);
+
+            // Unrefined Methods, p. 3
+            {
+                var exportDlg = ShowDialog<ExportMethodDlg>(() => SkylineWindow.ShowExportMethodDialog(ExportFileType.List));
+                RunUI(() =>
+                {
+                    exportDlg.ExportStrategy = ExportStrategy.Buckets;
+                    exportDlg.MethodType = ExportMethodType.Standard;
+                    exportDlg.OptimizeType = ExportOptimize.NONE;
+                    exportDlg.MaxTransitions = 59;
+                });
+                PauseForScreenShot("Export Transition List form", 3); // Not L10N
+                OkDialog(exportDlg, () => exportDlg.OkDialog(TestFilesDirs[1].GetTestPath(folderMethodRefine + @"\worm"))); // Not L10N
+            }
+
+            for (int i = 1; i < 10; i++)
+            {
+                Assert.IsTrue(File.Exists(TestFilesDirs[1].GetTestPath(folderMethodRefine + @"\worm_000" + i + TextUtil.EXT_CSV))); // Not L10N
+            }
+            for (int i = 10; i < 40; i++)
+            {
+                Assert.IsTrue(File.Exists(TestFilesDirs[1].GetTestPath(folderMethodRefine + @"\worm_00" + i + TextUtil.EXT_CSV))); // Not L10N
+            }
+
+            // Importing Multiple Injection Data, p. 4
+
+            Assert.IsTrue(SkylineWindow.Document.Settings.HasResults);
+            RunDlg<ManageResultsDlg>(SkylineWindow.ManageResults, manageResultsDlg =>
+            {
+                manageResultsDlg.RemoveReplicates();
+                Assert.AreEqual(manageResultsDlg.Chromatograms.ToArray().Length, 0);
+                manageResultsDlg.OkDialog();
+            });
+
+            RunUI(() => SkylineWindow.SaveDocument());
+            Assert.IsFalse(SkylineWindow.Document.Settings.HasResults);
+
+            const string replicateName = "Unrefined"; // Not L10N
+            RunDlg<ImportResultsDlg>(SkylineWindow.ImportResults, importResultsDlg =>
+            {
+                importResultsDlg.RadioAddNewChecked = true;
+                var namedPathSets = DataSourceUtil.GetDataSourcesInSubdirs(TestFilesDirs[0].FullPath).ToArray();
+                importResultsDlg.NamedPathSets =
+                    new[] {new KeyValuePair<string, MsDataFileUri[]>(replicateName, namedPathSets[0].Value.Take(15).ToArray())};
+                importResultsDlg.OkDialog();
+            });
+            WaitForOpenForm<AllChromatogramsGraph>();   // To make the AllChromatogramsGraph form accessible to the SkylineTester forms tab
+            PauseForScreenShot<AllChromatogramsGraph>("Loading Chromatograms: Take screenshot at about 25% loaded...", 5);
+            WaitForCondition(15*60*1000, () => SkylineWindow.Document.Settings.MeasuredResults.IsLoaded);  // 15 minutes
+
+            Assert.IsTrue(SkylineWindow.Document.Settings.HasResults);
+            Assert.AreEqual(15, SkylineWindow.Document.Settings.MeasuredResults.CachedFilePaths.ToArray().Length);
+
+            RunDlg<ImportResultsDlg>(SkylineWindow.ImportResults, importResultsDlg =>
+            {
+                importResultsDlg.RadioAddExistingChecked = true;
+                var namedPathSets = DataSourceUtil.GetDataSourcesInSubdirs(TestFilesDirs[0].FullPath).ToArray();
+                importResultsDlg.NamedPathSets =
+                    new[] { new KeyValuePair<string, MsDataFileUri[]>(replicateName, namedPathSets[0].Value.Skip(15).ToArray()) };
+                importResultsDlg.OkDialog();
+            });
+            WaitForCondition(20*60*1000, () => SkylineWindow.Document.Settings.MeasuredResults.IsLoaded);  // 15 minutes
+
+            Assert.AreEqual(39, SkylineWindow.Document.Settings.MeasuredResults.CachedFilePaths.ToArray().Length);
+
+            RunUI(SkylineWindow.AutoZoomNone);
+            RestoreViewOnScreen(7);
+            PauseForScreenShot("Chromatogram graph metafile", 7);
+
+            // Simple Manual Refinement, p. 6
+            int startingNodeCount = SkylineWindow.SequenceTree.Nodes[0].GetNodeCount(false);
+
+            Assert.AreEqual("YLGAYLLATLGGNASPSAQDVLK", SkylineWindow.SequenceTree.Nodes[0].Nodes[0].Text); // Not L10N
+
+            RunUI(() =>
+            {
+                SkylineWindow.SequenceTree.SelectedNode = SkylineWindow.SequenceTree.Nodes[0].Nodes[0];
+                SkylineWindow.AutoZoomNone();
+                SkylineWindow.AutoZoomBestPeak();
+                SkylineWindow.EditDelete();
+                SkylineWindow.ShowRTRegressionGraphScoreToRun();
+            });
+            Assert.AreEqual(SkylineWindow.SequenceTree.Nodes[0].GetNodeCount(false), startingNodeCount - 1);
+            Assert.AreEqual("VLEAGGLDCDMENANSVVDALK", SkylineWindow.SequenceTree.Nodes[0].Nodes[0].Text); // Not L10N
+            PauseForScreenShot("Retention Times Regression plot metafile", 8);
+
+            RunDlg<RegressionRTThresholdDlg>(SkylineWindow.ShowRegressionRTThresholdDlg, rtThresholdDlg =>
+            {
+                rtThresholdDlg.Threshold = 0.95;
+                rtThresholdDlg.OkDialog();
+            });
+            WaitForConditionUI(() => SkylineWindow.RTGraphController.RegressionRefined != null);
+            WaitForGraphs();
+            PauseForScreenShot("Retention Times Regression plot metafile with 0.95 threshold", 9); // Not L10N
+
+            TestRTResidualsSwitch();
+
+            RunDlg<EditRTDlg>(SkylineWindow.CreateRegression, editRTDlg =>
+            {
+                Assert.AreEqual(146, editRTDlg.PeptideCount);
+                editRTDlg.OkDialog();
+            });
+
+            RunUI(() => SkylineWindow.ShowGraphRetentionTime(false));
+            RunUI(SkylineWindow.AutoZoomNone);
+            PauseForScreenShot("Chromatogram graph metafile zoomed out", 10); // Not L10N
+
+            // Missing Data, p. 10
+            RunUI(() =>
+                {
+                    SkylineWindow.RTGraphController.SelectPeptide(SkylineWindow.Document.GetPathTo(1, 163));
+                    Assert.AreEqual("YLAEVASEDR", SkylineWindow.SequenceTree.SelectedNode.Text); // Not L10N
+                });
+            RestoreViewOnScreen(11);
+            //  Restoring the view changes the selection
+            RunUI(SkylineWindow.CollapsePeptides);
+            FindNode("YLAEVASEDR");
+            RunUI(() => SkylineWindow.SequenceTree.TopNode = SkylineWindow.SequenceTree.Nodes[0].Nodes[153]);
+
+            PauseForScreenShot("Targets view clipped from the main window", 11);
+
+            RunUI(() =>
+            {
+                var nodePep = (PeptideDocNode)((SrmTreeNode)SkylineWindow.SequenceTree.SelectedNode).Model;
+                Assert.AreEqual(null,
+                                nodePep.GetPeakCountRatio(
+                                    SkylineWindow.SequenceTree.GetDisplayResultsIndex(nodePep)));
+                SkylineWindow.SequenceTree.SelectedPath = SkylineWindow.Document.GetPathTo(1, 157);
+                Assert.AreEqual("VTVVDDQSVILK", SkylineWindow.SequenceTree.SelectedNode.Text);
+            });
+            WaitForGraphs();
+            RunUI(() =>
+            {
+                SkylineWindow.ActivateReplicate("Unrefined");
+                SkylineWindow.AutoZoomNone();
+            });
+            PauseForScreenShot("Unrefined chromatogram graph page clipped from main window", 12); // Not L10N
+
+//            foreach (var peptideDocNode in SkylineWindow.Document.Peptides)
+//            {
+//                var nodeGroup = ((TransitionGroupDocNode)peptideDocNode.Children[0]);
+//                Console.WriteLine("{0} - {1}", peptideDocNode.Peptide.Sequence,
+//                    nodeGroup.GetDisplayText(SkylineWindow.SequenceTree.GetDisplaySettings(peptideDocNode)));
+//            }
+//            Console.WriteLine("---------------------------------");
+
+            RunUI(() =>
+            {
+                var graphChrom = SkylineWindow.GetGraphChrom("Unrefined"); // Not L10N
+                Assert.AreEqual(2, graphChrom.Files.Count);
+                SkylineWindow.SequenceTree.SelectedNode = SkylineWindow.SequenceTree.Nodes[0];
+               
+                // Picking Measurable Peptides and Transitions, p. 12
+                SkylineWindow.ExpandPeptides();
+                SkylineWindow.SequenceTree.SelectedNode = SkylineWindow.SequenceTree.Nodes[0].Nodes[0];
+            });
+
+            RunUI(SkylineWindow.AutoZoomBestPeak);
+            RestoreViewOnScreen(13);
+            RunUI(() => SkylineWindow.ShowGraphSpectrum(false));
+            PauseForScreenShot("Targets view clipped from the main window and chromatogram graph metafile", 13);
+
+            RunUI(() => SkylineWindow.ShowGraphSpectrum(true));
+            PauseForScreenShot("Library Match plot metafile", 14);
+
+            RunUI(() =>
+            {
+                SkylineWindow.ShowGraphSpectrum(false);
+                SkylineWindow.SelectedPath = SkylineWindow.Document.GetPathTo((int) SrmDocument.Level.Transitions, 0);
+                SkylineWindow.SelectedNode.Expand();
+                SkylineWindow.SelectedPath = SkylineWindow.Document.GetPathTo((int)SrmDocument.Level.Molecules, 0);
+            });
+
+            PauseForScreenShot("Targetes view clipped from the main window", 14); // Not L10N
+
+            RunUI(() =>
+            {
+                double dotpExpect = Math.Round(Statistics.AngleToNormalizedContrastAngle(0.78), 2);  // 0.57
+                AssertEx.Contains(SkylineWindow.SequenceTree.SelectedNode.Nodes[0].Text,
+                    dotpExpect.ToString(LocalizationHelper.CurrentCulture));
+                SkylineWindow.EditDelete();
+
+                // TODO(nicksh): Update tutorial document to reflect this dotp value (was 0.34)
+                dotpExpect = 0.53; // Math.Round(Statistics.AngleToNormalizedContrastAngle(0.633), 2);  // 0.44
+                SkylineWindow.SequenceTree.SelectedNode = SkylineWindow.SequenceTree.Nodes[0].Nodes[0];
+                AssertEx.Contains(SkylineWindow.SequenceTree.SelectedNode.Nodes[0].Text,
+                    dotpExpect.ToString(LocalizationHelper.CurrentCulture));
+                SkylineWindow.EditDelete();
+
+                PeptideTreeNode nodePep;
+                for (int i = 0; i < 2; i++)
+                {
+                    nodePep = (PeptideTreeNode) SkylineWindow.SequenceTree.Nodes[0].Nodes[i];
+                    nodePep.ExpandAll();
+                    foreach (TransitionTreeNode nodeTran in nodePep.Nodes[0].Nodes)
+                    {
+                        TransitionDocNode nodeTranDoc = (TransitionDocNode) nodeTran.Model;
+                        Assert.AreEqual((int) SequenceTree.StateImageId.peak,
+                                        TransitionTreeNode.GetPeakImageIndex(nodeTranDoc,
+                                                                             (PeptideDocNode) nodePep.Model,
+                                                                             SkylineWindow.SequenceTree));
+                        var resultsIndex = SkylineWindow.SequenceTree.GetDisplayResultsIndex(nodePep);
+                        var rank = nodeTranDoc.GetPeakRank(resultsIndex);
+                        if (rank == null || rank > 3)
+                            SkylineWindow.SequenceTree.SelectedNode = nodeTran;
+                        SkylineWindow.SequenceTree.KeysOverride = Keys.Control;
+                    }
+                }
+                nodePep = (PeptideTreeNode) SkylineWindow.SequenceTree.Nodes[0].Nodes[2];
+                nodePep.ExpandAll();
+                foreach (TransitionTreeNode nodeTran in nodePep.Nodes[0].Nodes)
+                {
+                    TransitionDocNode nodeTranDoc = (TransitionDocNode) nodeTran.Model;
+                    Assert.AreEqual((int) SequenceTree.StateImageId.peak,
+                                    TransitionTreeNode.GetPeakImageIndex(nodeTranDoc,
+                                                                         (PeptideDocNode) nodePep.Model,
+                                                                         SkylineWindow.SequenceTree));
+                    var name = ((TransitionDocNode) nodeTran.Model).FragmentIonName;
+                    if (!(name == "y11" || name == "y13" || name == "y14")) // Not L10N
+                        SkylineWindow.SequenceTree.SelectedNode = nodeTran;
+                    SkylineWindow.SequenceTree.KeysOverride = Keys.Control;
+                }
+                SkylineWindow.SequenceTree.KeysOverride = Keys.None;
+                SkylineWindow.EditDelete();
+                for (int i = 0; i < 3; i++)
+                    Assert.IsTrue(SkylineWindow.SequenceTree.Nodes[0].Nodes[i].Nodes[0].Nodes.Count == 3);
+                SkylineWindow.AutoZoomNone();
+
+                SkylineWindow.SelectedPath = SkylineWindow.Document.GetPathTo((int) SrmDocument.Level.Transitions, 5);
+                SkylineWindow.Size = new Size(722, 449);
+            });
+
+            RunUI(SkylineWindow.AutoZoomBestPeak);
+            RestoreViewOnScreen(15);
+            PauseForScreenShot("Targetes view clipped from main window and chromatogram graph metafile", 15);
+
+            // Automated Refinement, p. 16
+            RunDlg<RefineDlg>(SkylineWindow.ShowRefineDlg, refineDlg =>
+            {
+                refineDlg.MaxTransitionPeakRank = 3;
+                refineDlg.PreferLargerIons = true;
+                refineDlg.RemoveMissingResults = true;
+                refineDlg.RTRegressionThreshold = 0.95;
+                refineDlg.DotProductThreshold = 0.8;
+                refineDlg.OkDialog();
+            });
+            // TODO(nicksh): Update tutorial document: we used to expect 75 peptides
+            WaitForCondition(() => SkylineWindow.Document.PeptideCount < 76);
+//            foreach (var peptideDocNode in SkylineWindow.Document.Peptides)
+//            {
+//                var nodeGroup = ((TransitionGroupDocNode) peptideDocNode.Children[0]);
+//                Console.WriteLine("{0} - {1}", peptideDocNode.Peptide.Sequence,
+//                    nodeGroup.GetDisplayText(SkylineWindow.SequenceTree.GetDisplaySettings(peptideDocNode)));
+//            }
+            RunUI(() =>
+            {
+                Assert.AreEqual(74, SkylineWindow.Document.PeptideCount);   // TODO: Tutorial says 71 and 213
+                Assert.AreEqual(222, SkylineWindow.Document.PeptideTransitionCount);
+                SkylineWindow.CollapsePeptides();
+                SkylineWindow.Undo();
+            });
+            RunDlg<RefineDlg>(SkylineWindow.ShowRefineDlg, refineDlg =>
+            {
+                refineDlg.MaxTransitionPeakRank = 6;
+                refineDlg.RemoveMissingResults = true;
+                refineDlg.RTRegressionThreshold = 0.90;
+                refineDlg.DotProductThreshold = 0.712;
+                refineDlg.OkDialog();
+            });
+            const int expectedPeptideCount = 127;
+            WaitForCondition(() => SkylineWindow.Document.PeptideCount <= expectedPeptideCount);
+            RunUI(() =>
+            {
+                Assert.AreEqual(117, SkylineWindow.Document.PeptideCount);   // TODO: Tutorial says 113
+
+                // Scheduling for Efficient Acquisition, p. 17 
+                SkylineWindow.Undo();
+            });
+
+            RunDlg<ManageResultsDlg>(SkylineWindow.ManageResults, mResults =>
+            {
+                Assert.AreEqual(1, mResults.Chromatograms.Count());
+
+                mResults.SelectedChromatograms =
+                    SkylineWindow.Document.Settings.MeasuredResults.Chromatograms.Where(
+                        set => Equals("Unrefined", set.Name)); // Not L10N
+
+                mResults.RemoveReplicates();
+
+                Assert.AreEqual(0, mResults.Chromatograms.Count());
+                mResults.OkDialog();
+            });
+
+            var importResultsDlg0 = ShowDialog<ImportResultsDlg>(SkylineWindow.ImportResults);
+            RunUI(() =>
+            {
+                SkylineWindow.SequenceTree.SelectedNode = SkylineWindow.SequenceTree.Nodes[0];
+                importResultsDlg0.RadioCreateMultipleMultiChecked = true;
+                importResultsDlg0.NamedPathSets =
+                    DataSourceUtil.GetDataSourcesInSubdirs(Path.Combine(TestFilesDirs[1].FullPath,
+                                                                          Path.GetFileName(TestFilesDirs[1].FullPath) ??
+                                                                          string.Empty)).ToArray();
+            });
+            // This test fails regularly on certain test machines - is it a filesystem problem?
+            WaitForConditionUI(() => importResultsDlg0.NamedPathSets != null,
+                    "Failure in DataSourceUtil.GetDataSourcesInSubdirs - no filesets found");
+            WaitForConditionUI(() => importResultsDlg0.NamedPathSets.Length == 2,
+                    "Failure in DataSourceUtil.GetDataSourcesInSubdirs - expected 2 filesets");
+            WaitForConditionUI(() => importResultsDlg0.NamedPathSets[0].Value.Length == 2,
+                    "Failure in DataSourceUtil.GetDataSourcesInSubdirs - expected 2 files in fileset 0");
+            WaitForConditionUI(() => importResultsDlg0.NamedPathSets[1].Value.Length == 2,
+                    "Failure in DataSourceUtil.GetDataSourcesInSubdirs - expected 2 files in fileset 1");
+            var importResultsNameDlg = ShowDialog<ImportResultsNameDlg>(importResultsDlg0.OkDialog);
+            RunUI(importResultsNameDlg.NoDialog);
+            WaitForCondition(15*60*1000, () => SkylineWindow.Document.Settings.HasResults && SkylineWindow.Document.Settings.MeasuredResults.IsLoaded); // 15 minutes
+            
+            var docCurrent = SkylineWindow.Document;
+            RunUI(SkylineWindow.RemoveMissingResults);
+            WaitForDocumentChange(docCurrent);
+            Assert.AreEqual(86, SkylineWindow.Document.PeptideCount);
+            Assert.AreEqual(255, SkylineWindow.Document.PeptideTransitionCount);
+
+            RunUI(SkylineWindow.ShowRTRegressionGraphScoreToRun);
+            WaitForGraphs();
+
+            TestRTResidualsSwitch();
+
+            // Measuring Retention Times, p. 17
+            {
+                var exportDlg = ShowDialog<ExportMethodDlg>(() => SkylineWindow.ShowExportMethodDialog(ExportFileType.List));
+                RunUI(() => exportDlg.MaxTransitions = 130);
+                PauseForScreenShot<ExportMethodDlg.TransitionListView>("Export Transition List form", 18);
+                OkDialog(exportDlg, () => exportDlg.OkDialog(TestFilesDirs[1].FullPath + "\\unscheduled")); // Not L10N
+            }
+            ///////////////////////
+
+            // Reviewing Retention Time Runs, p. 18
+            RunUI(() =>
+            {
+                SkylineWindow.ShowGraphSpectrum(false);
+                SkylineWindow.ArrangeGraphsTiled();
+                SkylineWindow.AutoZoomNone();
+                SkylineWindow.AutoZoomBestPeak();
+            });
+            FindNode("FWEVISDEHGIQPDGTFK");
+
+            RunUI(() => SkylineWindow.Size = new Size(1060, 550));
+            RestoreViewOnScreen(19);
+            PauseForScreenShot("Main window", 19); // Not L10N
+
+            RunUI(() => SkylineWindow.ShowRTSchedulingGraph());
+            WaitForCondition(() => SkylineWindow.GraphRetentionTime != null);
+
+            PauseForScreenShot("Retention Times - Scheduling graph metafile", 19);
+
+            RestoreViewOnScreen(20);
+
+            // Creating a Scheduled Transition List, p. 20 
+            {
+                var peptideSettingsUI = ShowDialog<PeptideSettingsUI>(SkylineWindow.ShowPeptideSettingsUI);
+                RunUI(() =>
+                    {
+                        peptideSettingsUI.SelectedTab = PeptideSettingsUI.TABS.Prediction;
+                        peptideSettingsUI.TimeWindow = 4;
+                    });
+                PauseForScreenShot<PeptideSettingsUI.PredictionTab>("Peptide Settings - Prediction tab", 21);
+                OkDialog(peptideSettingsUI, peptideSettingsUI.OkDialog); // Not L10N
+            }
+
+            var exportMethodDlg1 = ShowDialog<ExportMethodDlg>(() =>
+                SkylineWindow.ShowExportMethodDialog(ExportFileType.List));
+            RunUI(() =>
+            {
+                exportMethodDlg1.ExportStrategy = ExportStrategy.Single;
+                exportMethodDlg1.MethodType = ExportMethodType.Scheduled;
+            });
+            // TODO: Update tutorial to mention the scheduling options dialog.
+            PauseForScreenShot("Export Transition List form", 22); // Not L10N
+            RunDlg<SchedulingOptionsDlg>(() =>
+                exportMethodDlg1.OkDialog(TestFilesDirs[1].FullPath + "\\scheduled"), // Not L10N
+                schedulingOptionsDlg => schedulingOptionsDlg.OkDialog());
+            WaitForClosedForm(exportMethodDlg1);
+
+            // Reviewing Multi-Replicate Data, p. 22
+            RunDlg<ManageResultsDlg>(SkylineWindow.ManageResults, manageResultsDlg =>
+            {
+                manageResultsDlg.RemoveAllReplicates();
+                manageResultsDlg.OkDialog();
+            });
+            var importResultsDlg1 = ShowDialog<ImportResultsDlg>(SkylineWindow.ImportResults);
+            RunDlg<OpenDataSourceDialog>(() => importResultsDlg1.NamedPathSets = importResultsDlg1.GetDataSourcePathsFile(null),
+                openDataSourceDialog =>
+                {
+                    openDataSourceDialog.SelectAllFileType(ExtThermoRaw);
+                    openDataSourceDialog.Open();
+                });
+            RunDlg<ImportResultsNameDlg>(importResultsDlg1.OkDialog, importResultsNameDlg0 =>
+            {
+                importResultsNameDlg0.Prefix = "Scheduled_"; // Not L10N
+                importResultsNameDlg0.YesDialog();
+            });
+            WaitForCondition(15*60*1000, () => SkylineWindow.Document.Settings.HasResults && SkylineWindow.Document.Settings.MeasuredResults.IsLoaded); // 15 minutes
+            Assert.AreEqual(5, SkylineWindow.GraphChromatograms.Count(graphChrom => !graphChrom.IsHidden));
+            RunUI(() =>
+            {
+                SkylineWindow.RemoveMissingResults();
+                SkylineWindow.ArrangeGraphsTiled();
+                SkylineWindow.ShowGraphRetentionTime(false);
+            });
+            WaitForCondition(() => SkylineWindow.GraphRetentionTime.IsHidden);
+            RunUI(() =>
+            {
+                SkylineWindow.SequenceTree.SelectedNode = SkylineWindow.SequenceTree.Nodes[0].Nodes[0];
+                SkylineWindow.ShowRTReplicateGraph();
+                SkylineWindow.ShowPeakAreaReplicateComparison();
+                SkylineWindow.CollapsePeptides();
+                SkylineWindow.ShowChromatogramLegends(false);
+                SkylineWindow.Size = new Size(1024, 768);
+            });
+            RestoreViewOnScreen(24);
+            WaitForGraphs();
+            PauseForScreenShot("Main window", 24); // Not L10N
+
+            RunUI(() => SkylineWindow.SaveDocument());
+            RunUI(SkylineWindow.NewDocument);
+        }
+
+        private static void TestRTResidualsSwitch()
+        {
+            RunUI(() => SkylineWindow.ShowPlotType(PlotTypeRT.residuals));
+            WaitForGraphs();
+            RTLinearRegressionGraphPane pane;
+            RunUI(() =>
+            {
+                Assert.IsTrue(SkylineWindow.RTGraphController.GraphSummary.TryGetGraphPane(out pane));
+                Assert.AreEqual(Resources.GraphData_GraphResiduals_Time_from_Regression,
+                    pane.YAxis.Title.Text);
+                SkylineWindow.ShowPlotType(PlotTypeRT.correlation);
+            });
+            WaitForGraphs();
+            RunUI(() =>
+            {
+                Assert.IsTrue(SkylineWindow.RTGraphController.GraphSummary.TryGetGraphPane(out pane));
+                Assert.AreEqual(Resources.RTLinearRegressionGraphPane_RTLinearRegressionGraphPane_Measured_Time,
+                    pane.YAxis.Title.Text);
+            });
+        }
+    }
+}
--- conflicted
+++ resolved
@@ -186,14 +186,6 @@
                         var localizer = property.CustomLocalizer;
                         if (localizer != null)
                         {
-<<<<<<< HEAD
-                            names.AddRange(localizer.PossibleResourceNames);
-                        }
-                        else if (!property.IgnoreName)
-                        {
-                            names.Add(property.DeclaringType.Name + '_' + property.PropertyName);
-                        }
-=======
                             string[] names;
                             var localizer = property.CustomLocalizer;
                             if (localizer != null)
@@ -205,7 +197,6 @@
                                 names = ImmutableList.Singleton(property.DeclaringType.Name + '_' + property.PropertyName)
                                     .ToArray();
                             }
->>>>>>> 3da57e19
 
                         if (property.PropertyType.IsEnum)
                         {

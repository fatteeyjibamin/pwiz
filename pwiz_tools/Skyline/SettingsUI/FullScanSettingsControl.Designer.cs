﻿namespace pwiz.Skyline.SettingsUI
{
    partial class FullScanSettingsControl
    {
        /// <summary> 
        /// Required designer variable.
        /// </summary>
        private System.ComponentModel.IContainer components = null;

        /// <summary> 
        /// Clean up any resources being used.
        /// </summary>
        /// <param name="disposing">true if managed resources should be disposed; otherwise, false.</param>
        protected override void Dispose(bool disposing)
        {
            if (disposing && (components != null))
            {
                components.Dispose();
            }
            base.Dispose(disposing);
        }

        #region Component Designer generated code

        /// <summary> 
        /// Required method for Designer support - do not modify 
        /// the contents of this method with the code editor.
        /// </summary>
        private void InitializeComponent()
        {
            this.components = new System.ComponentModel.Container();
            System.ComponentModel.ComponentResourceManager resources = new System.ComponentModel.ComponentResourceManager(typeof(FullScanSettingsControl));
            this.groupBoxRetentionTimeToKeep = new System.Windows.Forms.GroupBox();
            this.flowLayoutPanelUseSchedulingWindow = new System.Windows.Forms.FlowLayoutPanel();
            this.label1 = new System.Windows.Forms.Label();
            this.tbxTimeAroundPrediction = new System.Windows.Forms.TextBox();
            this.label2 = new System.Windows.Forms.Label();
            this.radioTimeAroundMs2Ids = new System.Windows.Forms.RadioButton();
            this.flowLayoutPanelTimeAroundMs2Ids = new System.Windows.Forms.FlowLayoutPanel();
            this.labelTimeAroundMs2Ids1 = new System.Windows.Forms.Label();
            this.tbxTimeAroundMs2Ids = new System.Windows.Forms.TextBox();
            this.labelTimeAroundMs2Ids2 = new System.Windows.Forms.Label();
            this.radioUseSchedulingWindow = new System.Windows.Forms.RadioButton();
            this.radioKeepAllTime = new System.Windows.Forms.RadioButton();
            this.groupBoxMS1 = new System.Windows.Forms.GroupBox();
            this.labelPrecursorPPM = new System.Windows.Forms.Label();
            this.comboEnrichments = new System.Windows.Forms.ComboBox();
            this.labelEnrichments = new System.Windows.Forms.Label();
            this.labelPrecursorIsotopeFilterPercent = new System.Windows.Forms.Label();
            this.textPrecursorIsotopeFilter = new System.Windows.Forms.TextBox();
            this.labelPrecursorIsotopeFilter = new System.Windows.Forms.Label();
            this.label23 = new System.Windows.Forms.Label();
            this.comboPrecursorIsotopes = new System.Windows.Forms.ComboBox();
            this.labelPrecursorAt = new System.Windows.Forms.Label();
            this.textPrecursorAt = new System.Windows.Forms.TextBox();
            this.labelPrecursorTh = new System.Windows.Forms.Label();
            this.textPrecursorRes = new System.Windows.Forms.TextBox();
            this.labelPrecursorRes = new System.Windows.Forms.Label();
            this.comboPrecursorAnalyzerType = new System.Windows.Forms.ComboBox();
            this.label32 = new System.Windows.Forms.Label();
            this.groupBoxMS2 = new System.Windows.Forms.GroupBox();
            this.labelProductPPM = new System.Windows.Forms.Label();
            this.comboIsolationScheme = new System.Windows.Forms.ComboBox();
            this.labelProductAt = new System.Windows.Forms.Label();
            this.textProductAt = new System.Windows.Forms.TextBox();
            this.labelProductTh = new System.Windows.Forms.Label();
            this.textProductRes = new System.Windows.Forms.TextBox();
            this.labelProductRes = new System.Windows.Forms.Label();
            this.comboProductAnalyzerType = new System.Windows.Forms.ComboBox();
            this.label22 = new System.Windows.Forms.Label();
            this.labelIsolationScheme = new System.Windows.Forms.Label();
            this.comboAcquisitionMethod = new System.Windows.Forms.ComboBox();
            this.label20 = new System.Windows.Forms.Label();
            this.lblPrecursorCharges = new System.Windows.Forms.Label();
            this.textPrecursorCharges = new System.Windows.Forms.TextBox();
            this.toolTip = new System.Windows.Forms.ToolTip(this.components);
            this.cbHighSelectivity = new System.Windows.Forms.CheckBox();
<<<<<<< HEAD
            this.groupBoxIsotopes = new System.Windows.Forms.GroupBox();
            this.cbxExtractIsotopeEnvelope = new System.Windows.Forms.CheckBox();
=======
            this.useSpectralLibraryIonMobilityValuesControl = new pwiz.Skyline.SettingsUI.IonMobility.UseSpectralLibraryIonMobilityValuesControl();
>>>>>>> 8016b683
            this.groupBoxRetentionTimeToKeep.SuspendLayout();
            this.flowLayoutPanelUseSchedulingWindow.SuspendLayout();
            this.flowLayoutPanelTimeAroundMs2Ids.SuspendLayout();
            this.groupBoxMS1.SuspendLayout();
            this.groupBoxMS2.SuspendLayout();
            this.groupBoxIsotopes.SuspendLayout();
            this.SuspendLayout();
            // 
            // groupBoxRetentionTimeToKeep
            // 
            this.groupBoxRetentionTimeToKeep.Controls.Add(this.flowLayoutPanelUseSchedulingWindow);
            this.groupBoxRetentionTimeToKeep.Controls.Add(this.radioTimeAroundMs2Ids);
            this.groupBoxRetentionTimeToKeep.Controls.Add(this.flowLayoutPanelTimeAroundMs2Ids);
            this.groupBoxRetentionTimeToKeep.Controls.Add(this.radioUseSchedulingWindow);
            this.groupBoxRetentionTimeToKeep.Controls.Add(this.radioKeepAllTime);
            resources.ApplyResources(this.groupBoxRetentionTimeToKeep, "groupBoxRetentionTimeToKeep");
            this.groupBoxRetentionTimeToKeep.Name = "groupBoxRetentionTimeToKeep";
            this.groupBoxRetentionTimeToKeep.TabStop = false;
            // 
            // flowLayoutPanelUseSchedulingWindow
            // 
            resources.ApplyResources(this.flowLayoutPanelUseSchedulingWindow, "flowLayoutPanelUseSchedulingWindow");
            this.flowLayoutPanelUseSchedulingWindow.Controls.Add(this.label1);
            this.flowLayoutPanelUseSchedulingWindow.Controls.Add(this.tbxTimeAroundPrediction);
            this.flowLayoutPanelUseSchedulingWindow.Controls.Add(this.label2);
            this.flowLayoutPanelUseSchedulingWindow.Name = "flowLayoutPanelUseSchedulingWindow";
            // 
            // label1
            // 
            resources.ApplyResources(this.label1, "label1");
            this.label1.Name = "label1";
            // 
            // tbxTimeAroundPrediction
            // 
            resources.ApplyResources(this.tbxTimeAroundPrediction, "tbxTimeAroundPrediction");
            this.tbxTimeAroundPrediction.Name = "tbxTimeAroundPrediction";
            // 
            // label2
            // 
            resources.ApplyResources(this.label2, "label2");
            this.label2.Name = "label2";
            // 
            // radioTimeAroundMs2Ids
            // 
            resources.ApplyResources(this.radioTimeAroundMs2Ids, "radioTimeAroundMs2Ids");
            this.radioTimeAroundMs2Ids.Name = "radioTimeAroundMs2Ids";
            this.radioTimeAroundMs2Ids.TabStop = true;
            this.radioTimeAroundMs2Ids.UseVisualStyleBackColor = true;
            this.radioTimeAroundMs2Ids.CheckedChanged += new System.EventHandler(this.radioTimeAroundMs2Ids_CheckedChanged);
            // 
            // flowLayoutPanelTimeAroundMs2Ids
            // 
            resources.ApplyResources(this.flowLayoutPanelTimeAroundMs2Ids, "flowLayoutPanelTimeAroundMs2Ids");
            this.flowLayoutPanelTimeAroundMs2Ids.Controls.Add(this.labelTimeAroundMs2Ids1);
            this.flowLayoutPanelTimeAroundMs2Ids.Controls.Add(this.tbxTimeAroundMs2Ids);
            this.flowLayoutPanelTimeAroundMs2Ids.Controls.Add(this.labelTimeAroundMs2Ids2);
            this.flowLayoutPanelTimeAroundMs2Ids.Name = "flowLayoutPanelTimeAroundMs2Ids";
            // 
            // labelTimeAroundMs2Ids1
            // 
            resources.ApplyResources(this.labelTimeAroundMs2Ids1, "labelTimeAroundMs2Ids1");
            this.labelTimeAroundMs2Ids1.Name = "labelTimeAroundMs2Ids1";
            // 
            // tbxTimeAroundMs2Ids
            // 
            resources.ApplyResources(this.tbxTimeAroundMs2Ids, "tbxTimeAroundMs2Ids");
            this.tbxTimeAroundMs2Ids.Name = "tbxTimeAroundMs2Ids";
            // 
            // labelTimeAroundMs2Ids2
            // 
            resources.ApplyResources(this.labelTimeAroundMs2Ids2, "labelTimeAroundMs2Ids2");
            this.labelTimeAroundMs2Ids2.Name = "labelTimeAroundMs2Ids2";
            // 
            // radioUseSchedulingWindow
            // 
            resources.ApplyResources(this.radioUseSchedulingWindow, "radioUseSchedulingWindow");
            this.radioUseSchedulingWindow.Name = "radioUseSchedulingWindow";
            this.radioUseSchedulingWindow.TabStop = true;
            this.radioUseSchedulingWindow.UseVisualStyleBackColor = true;
            this.radioUseSchedulingWindow.CheckedChanged += new System.EventHandler(this.radioUseSchedulingWindow_CheckedChanged);
            // 
            // radioKeepAllTime
            // 
            resources.ApplyResources(this.radioKeepAllTime, "radioKeepAllTime");
            this.radioKeepAllTime.Name = "radioKeepAllTime";
            this.radioKeepAllTime.TabStop = true;
            this.radioKeepAllTime.UseVisualStyleBackColor = true;
            this.radioKeepAllTime.CheckedChanged += new System.EventHandler(this.radioKeepAllTime_CheckedChanged);
            // 
            // groupBoxMS1
            // 
            this.groupBoxMS1.Controls.Add(this.labelPrecursorPPM);
            this.groupBoxMS1.Controls.Add(this.labelPrecursorIsotopeFilterPercent);
            this.groupBoxMS1.Controls.Add(this.textPrecursorIsotopeFilter);
            this.groupBoxMS1.Controls.Add(this.labelPrecursorIsotopeFilter);
            this.groupBoxMS1.Controls.Add(this.label23);
            this.groupBoxMS1.Controls.Add(this.comboPrecursorIsotopes);
            this.groupBoxMS1.Controls.Add(this.labelPrecursorAt);
            this.groupBoxMS1.Controls.Add(this.textPrecursorAt);
            this.groupBoxMS1.Controls.Add(this.labelPrecursorTh);
            this.groupBoxMS1.Controls.Add(this.textPrecursorRes);
            this.groupBoxMS1.Controls.Add(this.labelPrecursorRes);
            this.groupBoxMS1.Controls.Add(this.comboPrecursorAnalyzerType);
            this.groupBoxMS1.Controls.Add(this.label32);
            resources.ApplyResources(this.groupBoxMS1, "groupBoxMS1");
            this.groupBoxMS1.Name = "groupBoxMS1";
            this.groupBoxMS1.TabStop = false;
            // 
            // labelPrecursorPPM
            // 
            resources.ApplyResources(this.labelPrecursorPPM, "labelPrecursorPPM");
            this.labelPrecursorPPM.Name = "labelPrecursorPPM";
            // 
            // comboEnrichments
            // 
            this.comboEnrichments.DropDownStyle = System.Windows.Forms.ComboBoxStyle.DropDownList;
            this.comboEnrichments.FormattingEnabled = true;
            resources.ApplyResources(this.comboEnrichments, "comboEnrichments");
            this.comboEnrichments.Name = "comboEnrichments";
            this.comboEnrichments.SelectedIndexChanged += new System.EventHandler(this.comboEnrichments_SelectedIndexChanged);
            // 
            // labelEnrichments
            // 
            resources.ApplyResources(this.labelEnrichments, "labelEnrichments");
            this.labelEnrichments.Name = "labelEnrichments";
            // 
            // labelPrecursorIsotopeFilterPercent
            // 
            resources.ApplyResources(this.labelPrecursorIsotopeFilterPercent, "labelPrecursorIsotopeFilterPercent");
            this.labelPrecursorIsotopeFilterPercent.Name = "labelPrecursorIsotopeFilterPercent";
            // 
            // textPrecursorIsotopeFilter
            // 
            resources.ApplyResources(this.textPrecursorIsotopeFilter, "textPrecursorIsotopeFilter");
            this.textPrecursorIsotopeFilter.Name = "textPrecursorIsotopeFilter";
            // 
            // labelPrecursorIsotopeFilter
            // 
            resources.ApplyResources(this.labelPrecursorIsotopeFilter, "labelPrecursorIsotopeFilter");
            this.labelPrecursorIsotopeFilter.Name = "labelPrecursorIsotopeFilter";
            // 
            // label23
            // 
            resources.ApplyResources(this.label23, "label23");
            this.label23.Name = "label23";
            // 
            // comboPrecursorIsotopes
            // 
            this.comboPrecursorIsotopes.DropDownStyle = System.Windows.Forms.ComboBoxStyle.DropDownList;
            this.comboPrecursorIsotopes.FormattingEnabled = true;
            resources.ApplyResources(this.comboPrecursorIsotopes, "comboPrecursorIsotopes");
            this.comboPrecursorIsotopes.Name = "comboPrecursorIsotopes";
            this.comboPrecursorIsotopes.SelectedIndexChanged += new System.EventHandler(this.comboPrecursorIsotopes_SelectedIndexChanged);
            // 
            // labelPrecursorAt
            // 
            resources.ApplyResources(this.labelPrecursorAt, "labelPrecursorAt");
            this.labelPrecursorAt.Name = "labelPrecursorAt";
            // 
            // textPrecursorAt
            // 
            resources.ApplyResources(this.textPrecursorAt, "textPrecursorAt");
            this.textPrecursorAt.Name = "textPrecursorAt";
            // 
            // labelPrecursorTh
            // 
            resources.ApplyResources(this.labelPrecursorTh, "labelPrecursorTh");
            this.labelPrecursorTh.Name = "labelPrecursorTh";
            // 
            // textPrecursorRes
            // 
            resources.ApplyResources(this.textPrecursorRes, "textPrecursorRes");
            this.textPrecursorRes.Name = "textPrecursorRes";
            // 
            // labelPrecursorRes
            // 
            resources.ApplyResources(this.labelPrecursorRes, "labelPrecursorRes");
            this.labelPrecursorRes.Name = "labelPrecursorRes";
            // 
            // comboPrecursorAnalyzerType
            // 
            this.comboPrecursorAnalyzerType.DropDownStyle = System.Windows.Forms.ComboBoxStyle.DropDownList;
            resources.ApplyResources(this.comboPrecursorAnalyzerType, "comboPrecursorAnalyzerType");
            this.comboPrecursorAnalyzerType.FormattingEnabled = true;
            this.comboPrecursorAnalyzerType.Name = "comboPrecursorAnalyzerType";
            this.toolTip.SetToolTip(this.comboPrecursorAnalyzerType, resources.GetString("comboPrecursorAnalyzerType.ToolTip"));
            this.comboPrecursorAnalyzerType.SelectedIndexChanged += new System.EventHandler(this.comboPrecursorAnalyzerType_SelectedIndexChanged);
            // 
            // label32
            // 
            resources.ApplyResources(this.label32, "label32");
            this.label32.Name = "label32";
            // 
            // groupBoxMS2
            // 
            this.groupBoxMS2.Controls.Add(this.labelProductPPM);
            this.groupBoxMS2.Controls.Add(this.comboIsolationScheme);
            this.groupBoxMS2.Controls.Add(this.labelProductAt);
            this.groupBoxMS2.Controls.Add(this.textProductAt);
            this.groupBoxMS2.Controls.Add(this.labelProductTh);
            this.groupBoxMS2.Controls.Add(this.textProductRes);
            this.groupBoxMS2.Controls.Add(this.labelProductRes);
            this.groupBoxMS2.Controls.Add(this.comboProductAnalyzerType);
            this.groupBoxMS2.Controls.Add(this.label22);
            this.groupBoxMS2.Controls.Add(this.labelIsolationScheme);
            this.groupBoxMS2.Controls.Add(this.comboAcquisitionMethod);
            this.groupBoxMS2.Controls.Add(this.label20);
            resources.ApplyResources(this.groupBoxMS2, "groupBoxMS2");
            this.groupBoxMS2.Name = "groupBoxMS2";
            this.groupBoxMS2.TabStop = false;
            // 
            // labelProductPPM
            // 
            resources.ApplyResources(this.labelProductPPM, "labelProductPPM");
            this.labelProductPPM.Name = "labelProductPPM";
            // 
            // comboIsolationScheme
            // 
            this.comboIsolationScheme.DropDownStyle = System.Windows.Forms.ComboBoxStyle.DropDownList;
            this.comboIsolationScheme.FormattingEnabled = true;
            resources.ApplyResources(this.comboIsolationScheme, "comboIsolationScheme");
            this.comboIsolationScheme.Name = "comboIsolationScheme";
            this.comboIsolationScheme.SelectedIndexChanged += new System.EventHandler(this.comboIsolationScheme_SelectedIndexChanged);
            // 
            // labelProductAt
            // 
            resources.ApplyResources(this.labelProductAt, "labelProductAt");
            this.labelProductAt.Name = "labelProductAt";
            // 
            // textProductAt
            // 
            resources.ApplyResources(this.textProductAt, "textProductAt");
            this.textProductAt.Name = "textProductAt";
            // 
            // labelProductTh
            // 
            resources.ApplyResources(this.labelProductTh, "labelProductTh");
            this.labelProductTh.Name = "labelProductTh";
            // 
            // textProductRes
            // 
            resources.ApplyResources(this.textProductRes, "textProductRes");
            this.textProductRes.Name = "textProductRes";
            // 
            // labelProductRes
            // 
            resources.ApplyResources(this.labelProductRes, "labelProductRes");
            this.labelProductRes.Name = "labelProductRes";
            // 
            // comboProductAnalyzerType
            // 
            this.comboProductAnalyzerType.DropDownStyle = System.Windows.Forms.ComboBoxStyle.DropDownList;
            resources.ApplyResources(this.comboProductAnalyzerType, "comboProductAnalyzerType");
            this.comboProductAnalyzerType.FormattingEnabled = true;
            this.comboProductAnalyzerType.Name = "comboProductAnalyzerType";
            this.toolTip.SetToolTip(this.comboProductAnalyzerType, resources.GetString("comboProductAnalyzerType.ToolTip"));
            this.comboProductAnalyzerType.SelectedIndexChanged += new System.EventHandler(this.comboProductAnalyzerType_SelectedIndexChanged);
            // 
            // label22
            // 
            resources.ApplyResources(this.label22, "label22");
            this.label22.Name = "label22";
            // 
            // labelIsolationScheme
            // 
            resources.ApplyResources(this.labelIsolationScheme, "labelIsolationScheme");
            this.labelIsolationScheme.Name = "labelIsolationScheme";
            // 
            // comboAcquisitionMethod
            // 
            this.comboAcquisitionMethod.DropDownStyle = System.Windows.Forms.ComboBoxStyle.DropDownList;
            this.comboAcquisitionMethod.FormattingEnabled = true;
            resources.ApplyResources(this.comboAcquisitionMethod, "comboAcquisitionMethod");
            this.comboAcquisitionMethod.Name = "comboAcquisitionMethod";
            this.comboAcquisitionMethod.SelectedIndexChanged += new System.EventHandler(this.comboAcquisitionMethod_SelectedIndexChanged);
            // 
            // label20
            // 
            resources.ApplyResources(this.label20, "label20");
            this.label20.Name = "label20";
            // 
            // lblPrecursorCharges
            // 
            resources.ApplyResources(this.lblPrecursorCharges, "lblPrecursorCharges");
            this.lblPrecursorCharges.Name = "lblPrecursorCharges";
            // 
            // textPrecursorCharges
            // 
            resources.ApplyResources(this.textPrecursorCharges, "textPrecursorCharges");
            this.textPrecursorCharges.Name = "textPrecursorCharges";
            // 
            // cbHighSelectivity
            // 
            resources.ApplyResources(this.cbHighSelectivity, "cbHighSelectivity");
            this.cbHighSelectivity.Name = "cbHighSelectivity";
            this.toolTip.SetToolTip(this.cbHighSelectivity, resources.GetString("cbHighSelectivity.ToolTip"));
            this.cbHighSelectivity.UseVisualStyleBackColor = true;
            // 
<<<<<<< HEAD
            // groupBoxIsotopes
            // 
            this.groupBoxIsotopes.Controls.Add(this.cbxExtractIsotopeEnvelope);
            this.groupBoxIsotopes.Controls.Add(this.comboEnrichments);
            this.groupBoxIsotopes.Controls.Add(this.labelEnrichments);
            resources.ApplyResources(this.groupBoxIsotopes, "groupBoxIsotopes");
            this.groupBoxIsotopes.Name = "groupBoxIsotopes";
            this.groupBoxIsotopes.TabStop = false;
            // 
            // cbxExtractIsotopeEnvelope
            // 
            resources.ApplyResources(this.cbxExtractIsotopeEnvelope, "cbxExtractIsotopeEnvelope");
            this.cbxExtractIsotopeEnvelope.Name = "cbxExtractIsotopeEnvelope";
            this.cbxExtractIsotopeEnvelope.UseVisualStyleBackColor = true;
=======
            // useSpectralLibraryIonMobilityValuesControl1
            // 
            resources.ApplyResources(this.useSpectralLibraryIonMobilityValuesControl, "useSpectralLibraryIonMobilityValuesControl");
            this.useSpectralLibraryIonMobilityValuesControl.Name = "useSpectralLibraryIonMobilityValuesControl";
>>>>>>> 8016b683
            // 
            // FullScanSettingsControl
            // 
            resources.ApplyResources(this, "$this");
            this.AutoScaleMode = System.Windows.Forms.AutoScaleMode.Font;
            this.BackColor = System.Drawing.Color.Transparent;
<<<<<<< HEAD
            this.Controls.Add(this.groupBoxIsotopes);
=======
            this.Controls.Add(this.useSpectralLibraryIonMobilityValuesControl);
>>>>>>> 8016b683
            this.Controls.Add(this.cbHighSelectivity);
            this.Controls.Add(this.textPrecursorCharges);
            this.Controls.Add(this.lblPrecursorCharges);
            this.Controls.Add(this.groupBoxRetentionTimeToKeep);
            this.Controls.Add(this.groupBoxMS1);
            this.Controls.Add(this.groupBoxMS2);
            this.Name = "FullScanSettingsControl";
            this.groupBoxRetentionTimeToKeep.ResumeLayout(false);
            this.groupBoxRetentionTimeToKeep.PerformLayout();
            this.flowLayoutPanelUseSchedulingWindow.ResumeLayout(false);
            this.flowLayoutPanelUseSchedulingWindow.PerformLayout();
            this.flowLayoutPanelTimeAroundMs2Ids.ResumeLayout(false);
            this.flowLayoutPanelTimeAroundMs2Ids.PerformLayout();
            this.groupBoxMS1.ResumeLayout(false);
            this.groupBoxMS1.PerformLayout();
            this.groupBoxMS2.ResumeLayout(false);
            this.groupBoxMS2.PerformLayout();
            this.groupBoxIsotopes.ResumeLayout(false);
            this.groupBoxIsotopes.PerformLayout();
            this.ResumeLayout(false);
            this.PerformLayout();

        }

        #endregion

        private System.Windows.Forms.GroupBox groupBoxRetentionTimeToKeep;
        private System.Windows.Forms.RadioButton radioTimeAroundMs2Ids;
        private System.Windows.Forms.FlowLayoutPanel flowLayoutPanelTimeAroundMs2Ids;
        private System.Windows.Forms.Label labelTimeAroundMs2Ids1;
        private System.Windows.Forms.TextBox tbxTimeAroundMs2Ids;
        private System.Windows.Forms.Label labelTimeAroundMs2Ids2;
        private System.Windows.Forms.RadioButton radioUseSchedulingWindow;
        private System.Windows.Forms.RadioButton radioKeepAllTime;
        private System.Windows.Forms.GroupBox groupBoxMS1;
        private System.Windows.Forms.ComboBox comboEnrichments;
        private System.Windows.Forms.Label labelEnrichments;
        private System.Windows.Forms.Label labelPrecursorIsotopeFilterPercent;
        private System.Windows.Forms.TextBox textPrecursorIsotopeFilter;
        private System.Windows.Forms.Label labelPrecursorIsotopeFilter;
        private System.Windows.Forms.Label label23;
        private System.Windows.Forms.ComboBox comboPrecursorIsotopes;
        private System.Windows.Forms.Label labelPrecursorAt;
        private System.Windows.Forms.TextBox textPrecursorAt;
        private System.Windows.Forms.Label labelPrecursorTh;
        private System.Windows.Forms.TextBox textPrecursorRes;
        private System.Windows.Forms.Label labelPrecursorRes;
        private System.Windows.Forms.ComboBox comboPrecursorAnalyzerType;
        private System.Windows.Forms.Label label32;
        private System.Windows.Forms.GroupBox groupBoxMS2;
        private System.Windows.Forms.ComboBox comboIsolationScheme;
        private System.Windows.Forms.Label labelProductAt;
        private System.Windows.Forms.TextBox textProductAt;
        private System.Windows.Forms.Label labelProductTh;
        private System.Windows.Forms.TextBox textProductRes;
        private System.Windows.Forms.Label labelProductRes;
        private System.Windows.Forms.ComboBox comboProductAnalyzerType;
        private System.Windows.Forms.Label label22;
        private System.Windows.Forms.Label labelIsolationScheme;
        private System.Windows.Forms.ComboBox comboAcquisitionMethod;
        private System.Windows.Forms.Label label20;
        private System.Windows.Forms.Label lblPrecursorCharges;
        private System.Windows.Forms.TextBox textPrecursorCharges;
        private System.Windows.Forms.ToolTip toolTip;
        private System.Windows.Forms.FlowLayoutPanel flowLayoutPanelUseSchedulingWindow;
        private System.Windows.Forms.Label label1;
        private System.Windows.Forms.TextBox tbxTimeAroundPrediction;
        private System.Windows.Forms.Label label2;
        private System.Windows.Forms.Label labelPrecursorPPM;
        private System.Windows.Forms.Label labelProductPPM;
        private System.Windows.Forms.CheckBox cbHighSelectivity;
<<<<<<< HEAD
        private System.Windows.Forms.GroupBox groupBoxIsotopes;
        private System.Windows.Forms.CheckBox cbxExtractIsotopeEnvelope;

=======
        private IonMobility.UseSpectralLibraryIonMobilityValuesControl useSpectralLibraryIonMobilityValuesControl;
>>>>>>> 8016b683
    }
}
<|MERGE_RESOLUTION|>--- conflicted
+++ resolved
@@ -1,493 +1,480 @@
-﻿namespace pwiz.Skyline.SettingsUI
-{
-    partial class FullScanSettingsControl
-    {
-        /// <summary> 
-        /// Required designer variable.
-        /// </summary>
-        private System.ComponentModel.IContainer components = null;
-
-        /// <summary> 
-        /// Clean up any resources being used.
-        /// </summary>
-        /// <param name="disposing">true if managed resources should be disposed; otherwise, false.</param>
-        protected override void Dispose(bool disposing)
-        {
-            if (disposing && (components != null))
-            {
-                components.Dispose();
-            }
-            base.Dispose(disposing);
-        }
-
-        #region Component Designer generated code
-
-        /// <summary> 
-        /// Required method for Designer support - do not modify 
-        /// the contents of this method with the code editor.
-        /// </summary>
-        private void InitializeComponent()
-        {
-            this.components = new System.ComponentModel.Container();
-            System.ComponentModel.ComponentResourceManager resources = new System.ComponentModel.ComponentResourceManager(typeof(FullScanSettingsControl));
-            this.groupBoxRetentionTimeToKeep = new System.Windows.Forms.GroupBox();
-            this.flowLayoutPanelUseSchedulingWindow = new System.Windows.Forms.FlowLayoutPanel();
-            this.label1 = new System.Windows.Forms.Label();
-            this.tbxTimeAroundPrediction = new System.Windows.Forms.TextBox();
-            this.label2 = new System.Windows.Forms.Label();
-            this.radioTimeAroundMs2Ids = new System.Windows.Forms.RadioButton();
-            this.flowLayoutPanelTimeAroundMs2Ids = new System.Windows.Forms.FlowLayoutPanel();
-            this.labelTimeAroundMs2Ids1 = new System.Windows.Forms.Label();
-            this.tbxTimeAroundMs2Ids = new System.Windows.Forms.TextBox();
-            this.labelTimeAroundMs2Ids2 = new System.Windows.Forms.Label();
-            this.radioUseSchedulingWindow = new System.Windows.Forms.RadioButton();
-            this.radioKeepAllTime = new System.Windows.Forms.RadioButton();
-            this.groupBoxMS1 = new System.Windows.Forms.GroupBox();
-            this.labelPrecursorPPM = new System.Windows.Forms.Label();
-            this.comboEnrichments = new System.Windows.Forms.ComboBox();
-            this.labelEnrichments = new System.Windows.Forms.Label();
-            this.labelPrecursorIsotopeFilterPercent = new System.Windows.Forms.Label();
-            this.textPrecursorIsotopeFilter = new System.Windows.Forms.TextBox();
-            this.labelPrecursorIsotopeFilter = new System.Windows.Forms.Label();
-            this.label23 = new System.Windows.Forms.Label();
-            this.comboPrecursorIsotopes = new System.Windows.Forms.ComboBox();
-            this.labelPrecursorAt = new System.Windows.Forms.Label();
-            this.textPrecursorAt = new System.Windows.Forms.TextBox();
-            this.labelPrecursorTh = new System.Windows.Forms.Label();
-            this.textPrecursorRes = new System.Windows.Forms.TextBox();
-            this.labelPrecursorRes = new System.Windows.Forms.Label();
-            this.comboPrecursorAnalyzerType = new System.Windows.Forms.ComboBox();
-            this.label32 = new System.Windows.Forms.Label();
-            this.groupBoxMS2 = new System.Windows.Forms.GroupBox();
-            this.labelProductPPM = new System.Windows.Forms.Label();
-            this.comboIsolationScheme = new System.Windows.Forms.ComboBox();
-            this.labelProductAt = new System.Windows.Forms.Label();
-            this.textProductAt = new System.Windows.Forms.TextBox();
-            this.labelProductTh = new System.Windows.Forms.Label();
-            this.textProductRes = new System.Windows.Forms.TextBox();
-            this.labelProductRes = new System.Windows.Forms.Label();
-            this.comboProductAnalyzerType = new System.Windows.Forms.ComboBox();
-            this.label22 = new System.Windows.Forms.Label();
-            this.labelIsolationScheme = new System.Windows.Forms.Label();
-            this.comboAcquisitionMethod = new System.Windows.Forms.ComboBox();
-            this.label20 = new System.Windows.Forms.Label();
-            this.lblPrecursorCharges = new System.Windows.Forms.Label();
-            this.textPrecursorCharges = new System.Windows.Forms.TextBox();
-            this.toolTip = new System.Windows.Forms.ToolTip(this.components);
-            this.cbHighSelectivity = new System.Windows.Forms.CheckBox();
-<<<<<<< HEAD
-            this.groupBoxIsotopes = new System.Windows.Forms.GroupBox();
-            this.cbxExtractIsotopeEnvelope = new System.Windows.Forms.CheckBox();
-=======
-            this.useSpectralLibraryIonMobilityValuesControl = new pwiz.Skyline.SettingsUI.IonMobility.UseSpectralLibraryIonMobilityValuesControl();
->>>>>>> 8016b683
-            this.groupBoxRetentionTimeToKeep.SuspendLayout();
-            this.flowLayoutPanelUseSchedulingWindow.SuspendLayout();
-            this.flowLayoutPanelTimeAroundMs2Ids.SuspendLayout();
-            this.groupBoxMS1.SuspendLayout();
-            this.groupBoxMS2.SuspendLayout();
-            this.groupBoxIsotopes.SuspendLayout();
-            this.SuspendLayout();
-            // 
-            // groupBoxRetentionTimeToKeep
-            // 
-            this.groupBoxRetentionTimeToKeep.Controls.Add(this.flowLayoutPanelUseSchedulingWindow);
-            this.groupBoxRetentionTimeToKeep.Controls.Add(this.radioTimeAroundMs2Ids);
-            this.groupBoxRetentionTimeToKeep.Controls.Add(this.flowLayoutPanelTimeAroundMs2Ids);
-            this.groupBoxRetentionTimeToKeep.Controls.Add(this.radioUseSchedulingWindow);
-            this.groupBoxRetentionTimeToKeep.Controls.Add(this.radioKeepAllTime);
-            resources.ApplyResources(this.groupBoxRetentionTimeToKeep, "groupBoxRetentionTimeToKeep");
-            this.groupBoxRetentionTimeToKeep.Name = "groupBoxRetentionTimeToKeep";
-            this.groupBoxRetentionTimeToKeep.TabStop = false;
-            // 
-            // flowLayoutPanelUseSchedulingWindow
-            // 
-            resources.ApplyResources(this.flowLayoutPanelUseSchedulingWindow, "flowLayoutPanelUseSchedulingWindow");
-            this.flowLayoutPanelUseSchedulingWindow.Controls.Add(this.label1);
-            this.flowLayoutPanelUseSchedulingWindow.Controls.Add(this.tbxTimeAroundPrediction);
-            this.flowLayoutPanelUseSchedulingWindow.Controls.Add(this.label2);
-            this.flowLayoutPanelUseSchedulingWindow.Name = "flowLayoutPanelUseSchedulingWindow";
-            // 
-            // label1
-            // 
-            resources.ApplyResources(this.label1, "label1");
-            this.label1.Name = "label1";
-            // 
-            // tbxTimeAroundPrediction
-            // 
-            resources.ApplyResources(this.tbxTimeAroundPrediction, "tbxTimeAroundPrediction");
-            this.tbxTimeAroundPrediction.Name = "tbxTimeAroundPrediction";
-            // 
-            // label2
-            // 
-            resources.ApplyResources(this.label2, "label2");
-            this.label2.Name = "label2";
-            // 
-            // radioTimeAroundMs2Ids
-            // 
-            resources.ApplyResources(this.radioTimeAroundMs2Ids, "radioTimeAroundMs2Ids");
-            this.radioTimeAroundMs2Ids.Name = "radioTimeAroundMs2Ids";
-            this.radioTimeAroundMs2Ids.TabStop = true;
-            this.radioTimeAroundMs2Ids.UseVisualStyleBackColor = true;
-            this.radioTimeAroundMs2Ids.CheckedChanged += new System.EventHandler(this.radioTimeAroundMs2Ids_CheckedChanged);
-            // 
-            // flowLayoutPanelTimeAroundMs2Ids
-            // 
-            resources.ApplyResources(this.flowLayoutPanelTimeAroundMs2Ids, "flowLayoutPanelTimeAroundMs2Ids");
-            this.flowLayoutPanelTimeAroundMs2Ids.Controls.Add(this.labelTimeAroundMs2Ids1);
-            this.flowLayoutPanelTimeAroundMs2Ids.Controls.Add(this.tbxTimeAroundMs2Ids);
-            this.flowLayoutPanelTimeAroundMs2Ids.Controls.Add(this.labelTimeAroundMs2Ids2);
-            this.flowLayoutPanelTimeAroundMs2Ids.Name = "flowLayoutPanelTimeAroundMs2Ids";
-            // 
-            // labelTimeAroundMs2Ids1
-            // 
-            resources.ApplyResources(this.labelTimeAroundMs2Ids1, "labelTimeAroundMs2Ids1");
-            this.labelTimeAroundMs2Ids1.Name = "labelTimeAroundMs2Ids1";
-            // 
-            // tbxTimeAroundMs2Ids
-            // 
-            resources.ApplyResources(this.tbxTimeAroundMs2Ids, "tbxTimeAroundMs2Ids");
-            this.tbxTimeAroundMs2Ids.Name = "tbxTimeAroundMs2Ids";
-            // 
-            // labelTimeAroundMs2Ids2
-            // 
-            resources.ApplyResources(this.labelTimeAroundMs2Ids2, "labelTimeAroundMs2Ids2");
-            this.labelTimeAroundMs2Ids2.Name = "labelTimeAroundMs2Ids2";
-            // 
-            // radioUseSchedulingWindow
-            // 
-            resources.ApplyResources(this.radioUseSchedulingWindow, "radioUseSchedulingWindow");
-            this.radioUseSchedulingWindow.Name = "radioUseSchedulingWindow";
-            this.radioUseSchedulingWindow.TabStop = true;
-            this.radioUseSchedulingWindow.UseVisualStyleBackColor = true;
-            this.radioUseSchedulingWindow.CheckedChanged += new System.EventHandler(this.radioUseSchedulingWindow_CheckedChanged);
-            // 
-            // radioKeepAllTime
-            // 
-            resources.ApplyResources(this.radioKeepAllTime, "radioKeepAllTime");
-            this.radioKeepAllTime.Name = "radioKeepAllTime";
-            this.radioKeepAllTime.TabStop = true;
-            this.radioKeepAllTime.UseVisualStyleBackColor = true;
-            this.radioKeepAllTime.CheckedChanged += new System.EventHandler(this.radioKeepAllTime_CheckedChanged);
-            // 
-            // groupBoxMS1
-            // 
-            this.groupBoxMS1.Controls.Add(this.labelPrecursorPPM);
-            this.groupBoxMS1.Controls.Add(this.labelPrecursorIsotopeFilterPercent);
-            this.groupBoxMS1.Controls.Add(this.textPrecursorIsotopeFilter);
-            this.groupBoxMS1.Controls.Add(this.labelPrecursorIsotopeFilter);
-            this.groupBoxMS1.Controls.Add(this.label23);
-            this.groupBoxMS1.Controls.Add(this.comboPrecursorIsotopes);
-            this.groupBoxMS1.Controls.Add(this.labelPrecursorAt);
-            this.groupBoxMS1.Controls.Add(this.textPrecursorAt);
-            this.groupBoxMS1.Controls.Add(this.labelPrecursorTh);
-            this.groupBoxMS1.Controls.Add(this.textPrecursorRes);
-            this.groupBoxMS1.Controls.Add(this.labelPrecursorRes);
-            this.groupBoxMS1.Controls.Add(this.comboPrecursorAnalyzerType);
-            this.groupBoxMS1.Controls.Add(this.label32);
-            resources.ApplyResources(this.groupBoxMS1, "groupBoxMS1");
-            this.groupBoxMS1.Name = "groupBoxMS1";
-            this.groupBoxMS1.TabStop = false;
-            // 
-            // labelPrecursorPPM
-            // 
-            resources.ApplyResources(this.labelPrecursorPPM, "labelPrecursorPPM");
-            this.labelPrecursorPPM.Name = "labelPrecursorPPM";
-            // 
-            // comboEnrichments
-            // 
-            this.comboEnrichments.DropDownStyle = System.Windows.Forms.ComboBoxStyle.DropDownList;
-            this.comboEnrichments.FormattingEnabled = true;
-            resources.ApplyResources(this.comboEnrichments, "comboEnrichments");
-            this.comboEnrichments.Name = "comboEnrichments";
-            this.comboEnrichments.SelectedIndexChanged += new System.EventHandler(this.comboEnrichments_SelectedIndexChanged);
-            // 
-            // labelEnrichments
-            // 
-            resources.ApplyResources(this.labelEnrichments, "labelEnrichments");
-            this.labelEnrichments.Name = "labelEnrichments";
-            // 
-            // labelPrecursorIsotopeFilterPercent
-            // 
-            resources.ApplyResources(this.labelPrecursorIsotopeFilterPercent, "labelPrecursorIsotopeFilterPercent");
-            this.labelPrecursorIsotopeFilterPercent.Name = "labelPrecursorIsotopeFilterPercent";
-            // 
-            // textPrecursorIsotopeFilter
-            // 
-            resources.ApplyResources(this.textPrecursorIsotopeFilter, "textPrecursorIsotopeFilter");
-            this.textPrecursorIsotopeFilter.Name = "textPrecursorIsotopeFilter";
-            // 
-            // labelPrecursorIsotopeFilter
-            // 
-            resources.ApplyResources(this.labelPrecursorIsotopeFilter, "labelPrecursorIsotopeFilter");
-            this.labelPrecursorIsotopeFilter.Name = "labelPrecursorIsotopeFilter";
-            // 
-            // label23
-            // 
-            resources.ApplyResources(this.label23, "label23");
-            this.label23.Name = "label23";
-            // 
-            // comboPrecursorIsotopes
-            // 
-            this.comboPrecursorIsotopes.DropDownStyle = System.Windows.Forms.ComboBoxStyle.DropDownList;
-            this.comboPrecursorIsotopes.FormattingEnabled = true;
-            resources.ApplyResources(this.comboPrecursorIsotopes, "comboPrecursorIsotopes");
-            this.comboPrecursorIsotopes.Name = "comboPrecursorIsotopes";
-            this.comboPrecursorIsotopes.SelectedIndexChanged += new System.EventHandler(this.comboPrecursorIsotopes_SelectedIndexChanged);
-            // 
-            // labelPrecursorAt
-            // 
-            resources.ApplyResources(this.labelPrecursorAt, "labelPrecursorAt");
-            this.labelPrecursorAt.Name = "labelPrecursorAt";
-            // 
-            // textPrecursorAt
-            // 
-            resources.ApplyResources(this.textPrecursorAt, "textPrecursorAt");
-            this.textPrecursorAt.Name = "textPrecursorAt";
-            // 
-            // labelPrecursorTh
-            // 
-            resources.ApplyResources(this.labelPrecursorTh, "labelPrecursorTh");
-            this.labelPrecursorTh.Name = "labelPrecursorTh";
-            // 
-            // textPrecursorRes
-            // 
-            resources.ApplyResources(this.textPrecursorRes, "textPrecursorRes");
-            this.textPrecursorRes.Name = "textPrecursorRes";
-            // 
-            // labelPrecursorRes
-            // 
-            resources.ApplyResources(this.labelPrecursorRes, "labelPrecursorRes");
-            this.labelPrecursorRes.Name = "labelPrecursorRes";
-            // 
-            // comboPrecursorAnalyzerType
-            // 
-            this.comboPrecursorAnalyzerType.DropDownStyle = System.Windows.Forms.ComboBoxStyle.DropDownList;
-            resources.ApplyResources(this.comboPrecursorAnalyzerType, "comboPrecursorAnalyzerType");
-            this.comboPrecursorAnalyzerType.FormattingEnabled = true;
-            this.comboPrecursorAnalyzerType.Name = "comboPrecursorAnalyzerType";
-            this.toolTip.SetToolTip(this.comboPrecursorAnalyzerType, resources.GetString("comboPrecursorAnalyzerType.ToolTip"));
-            this.comboPrecursorAnalyzerType.SelectedIndexChanged += new System.EventHandler(this.comboPrecursorAnalyzerType_SelectedIndexChanged);
-            // 
-            // label32
-            // 
-            resources.ApplyResources(this.label32, "label32");
-            this.label32.Name = "label32";
-            // 
-            // groupBoxMS2
-            // 
-            this.groupBoxMS2.Controls.Add(this.labelProductPPM);
-            this.groupBoxMS2.Controls.Add(this.comboIsolationScheme);
-            this.groupBoxMS2.Controls.Add(this.labelProductAt);
-            this.groupBoxMS2.Controls.Add(this.textProductAt);
-            this.groupBoxMS2.Controls.Add(this.labelProductTh);
-            this.groupBoxMS2.Controls.Add(this.textProductRes);
-            this.groupBoxMS2.Controls.Add(this.labelProductRes);
-            this.groupBoxMS2.Controls.Add(this.comboProductAnalyzerType);
-            this.groupBoxMS2.Controls.Add(this.label22);
-            this.groupBoxMS2.Controls.Add(this.labelIsolationScheme);
-            this.groupBoxMS2.Controls.Add(this.comboAcquisitionMethod);
-            this.groupBoxMS2.Controls.Add(this.label20);
-            resources.ApplyResources(this.groupBoxMS2, "groupBoxMS2");
-            this.groupBoxMS2.Name = "groupBoxMS2";
-            this.groupBoxMS2.TabStop = false;
-            // 
-            // labelProductPPM
-            // 
-            resources.ApplyResources(this.labelProductPPM, "labelProductPPM");
-            this.labelProductPPM.Name = "labelProductPPM";
-            // 
-            // comboIsolationScheme
-            // 
-            this.comboIsolationScheme.DropDownStyle = System.Windows.Forms.ComboBoxStyle.DropDownList;
-            this.comboIsolationScheme.FormattingEnabled = true;
-            resources.ApplyResources(this.comboIsolationScheme, "comboIsolationScheme");
-            this.comboIsolationScheme.Name = "comboIsolationScheme";
-            this.comboIsolationScheme.SelectedIndexChanged += new System.EventHandler(this.comboIsolationScheme_SelectedIndexChanged);
-            // 
-            // labelProductAt
-            // 
-            resources.ApplyResources(this.labelProductAt, "labelProductAt");
-            this.labelProductAt.Name = "labelProductAt";
-            // 
-            // textProductAt
-            // 
-            resources.ApplyResources(this.textProductAt, "textProductAt");
-            this.textProductAt.Name = "textProductAt";
-            // 
-            // labelProductTh
-            // 
-            resources.ApplyResources(this.labelProductTh, "labelProductTh");
-            this.labelProductTh.Name = "labelProductTh";
-            // 
-            // textProductRes
-            // 
-            resources.ApplyResources(this.textProductRes, "textProductRes");
-            this.textProductRes.Name = "textProductRes";
-            // 
-            // labelProductRes
-            // 
-            resources.ApplyResources(this.labelProductRes, "labelProductRes");
-            this.labelProductRes.Name = "labelProductRes";
-            // 
-            // comboProductAnalyzerType
-            // 
-            this.comboProductAnalyzerType.DropDownStyle = System.Windows.Forms.ComboBoxStyle.DropDownList;
-            resources.ApplyResources(this.comboProductAnalyzerType, "comboProductAnalyzerType");
-            this.comboProductAnalyzerType.FormattingEnabled = true;
-            this.comboProductAnalyzerType.Name = "comboProductAnalyzerType";
-            this.toolTip.SetToolTip(this.comboProductAnalyzerType, resources.GetString("comboProductAnalyzerType.ToolTip"));
-            this.comboProductAnalyzerType.SelectedIndexChanged += new System.EventHandler(this.comboProductAnalyzerType_SelectedIndexChanged);
-            // 
-            // label22
-            // 
-            resources.ApplyResources(this.label22, "label22");
-            this.label22.Name = "label22";
-            // 
-            // labelIsolationScheme
-            // 
-            resources.ApplyResources(this.labelIsolationScheme, "labelIsolationScheme");
-            this.labelIsolationScheme.Name = "labelIsolationScheme";
-            // 
-            // comboAcquisitionMethod
-            // 
-            this.comboAcquisitionMethod.DropDownStyle = System.Windows.Forms.ComboBoxStyle.DropDownList;
-            this.comboAcquisitionMethod.FormattingEnabled = true;
-            resources.ApplyResources(this.comboAcquisitionMethod, "comboAcquisitionMethod");
-            this.comboAcquisitionMethod.Name = "comboAcquisitionMethod";
-            this.comboAcquisitionMethod.SelectedIndexChanged += new System.EventHandler(this.comboAcquisitionMethod_SelectedIndexChanged);
-            // 
-            // label20
-            // 
-            resources.ApplyResources(this.label20, "label20");
-            this.label20.Name = "label20";
-            // 
-            // lblPrecursorCharges
-            // 
-            resources.ApplyResources(this.lblPrecursorCharges, "lblPrecursorCharges");
-            this.lblPrecursorCharges.Name = "lblPrecursorCharges";
-            // 
-            // textPrecursorCharges
-            // 
-            resources.ApplyResources(this.textPrecursorCharges, "textPrecursorCharges");
-            this.textPrecursorCharges.Name = "textPrecursorCharges";
-            // 
-            // cbHighSelectivity
-            // 
-            resources.ApplyResources(this.cbHighSelectivity, "cbHighSelectivity");
-            this.cbHighSelectivity.Name = "cbHighSelectivity";
-            this.toolTip.SetToolTip(this.cbHighSelectivity, resources.GetString("cbHighSelectivity.ToolTip"));
-            this.cbHighSelectivity.UseVisualStyleBackColor = true;
-            // 
-<<<<<<< HEAD
-            // groupBoxIsotopes
-            // 
-            this.groupBoxIsotopes.Controls.Add(this.cbxExtractIsotopeEnvelope);
-            this.groupBoxIsotopes.Controls.Add(this.comboEnrichments);
-            this.groupBoxIsotopes.Controls.Add(this.labelEnrichments);
-            resources.ApplyResources(this.groupBoxIsotopes, "groupBoxIsotopes");
-            this.groupBoxIsotopes.Name = "groupBoxIsotopes";
-            this.groupBoxIsotopes.TabStop = false;
-            // 
-            // cbxExtractIsotopeEnvelope
-            // 
-            resources.ApplyResources(this.cbxExtractIsotopeEnvelope, "cbxExtractIsotopeEnvelope");
-            this.cbxExtractIsotopeEnvelope.Name = "cbxExtractIsotopeEnvelope";
-            this.cbxExtractIsotopeEnvelope.UseVisualStyleBackColor = true;
-=======
-            // useSpectralLibraryIonMobilityValuesControl1
-            // 
-            resources.ApplyResources(this.useSpectralLibraryIonMobilityValuesControl, "useSpectralLibraryIonMobilityValuesControl");
-            this.useSpectralLibraryIonMobilityValuesControl.Name = "useSpectralLibraryIonMobilityValuesControl";
->>>>>>> 8016b683
-            // 
-            // FullScanSettingsControl
-            // 
-            resources.ApplyResources(this, "$this");
-            this.AutoScaleMode = System.Windows.Forms.AutoScaleMode.Font;
-            this.BackColor = System.Drawing.Color.Transparent;
-<<<<<<< HEAD
-            this.Controls.Add(this.groupBoxIsotopes);
-=======
-            this.Controls.Add(this.useSpectralLibraryIonMobilityValuesControl);
->>>>>>> 8016b683
-            this.Controls.Add(this.cbHighSelectivity);
-            this.Controls.Add(this.textPrecursorCharges);
-            this.Controls.Add(this.lblPrecursorCharges);
-            this.Controls.Add(this.groupBoxRetentionTimeToKeep);
-            this.Controls.Add(this.groupBoxMS1);
-            this.Controls.Add(this.groupBoxMS2);
-            this.Name = "FullScanSettingsControl";
-            this.groupBoxRetentionTimeToKeep.ResumeLayout(false);
-            this.groupBoxRetentionTimeToKeep.PerformLayout();
-            this.flowLayoutPanelUseSchedulingWindow.ResumeLayout(false);
-            this.flowLayoutPanelUseSchedulingWindow.PerformLayout();
-            this.flowLayoutPanelTimeAroundMs2Ids.ResumeLayout(false);
-            this.flowLayoutPanelTimeAroundMs2Ids.PerformLayout();
-            this.groupBoxMS1.ResumeLayout(false);
-            this.groupBoxMS1.PerformLayout();
-            this.groupBoxMS2.ResumeLayout(false);
-            this.groupBoxMS2.PerformLayout();
-            this.groupBoxIsotopes.ResumeLayout(false);
-            this.groupBoxIsotopes.PerformLayout();
-            this.ResumeLayout(false);
-            this.PerformLayout();
-
-        }
-
-        #endregion
-
-        private System.Windows.Forms.GroupBox groupBoxRetentionTimeToKeep;
-        private System.Windows.Forms.RadioButton radioTimeAroundMs2Ids;
-        private System.Windows.Forms.FlowLayoutPanel flowLayoutPanelTimeAroundMs2Ids;
-        private System.Windows.Forms.Label labelTimeAroundMs2Ids1;
-        private System.Windows.Forms.TextBox tbxTimeAroundMs2Ids;
-        private System.Windows.Forms.Label labelTimeAroundMs2Ids2;
-        private System.Windows.Forms.RadioButton radioUseSchedulingWindow;
-        private System.Windows.Forms.RadioButton radioKeepAllTime;
-        private System.Windows.Forms.GroupBox groupBoxMS1;
-        private System.Windows.Forms.ComboBox comboEnrichments;
-        private System.Windows.Forms.Label labelEnrichments;
-        private System.Windows.Forms.Label labelPrecursorIsotopeFilterPercent;
-        private System.Windows.Forms.TextBox textPrecursorIsotopeFilter;
-        private System.Windows.Forms.Label labelPrecursorIsotopeFilter;
-        private System.Windows.Forms.Label label23;
-        private System.Windows.Forms.ComboBox comboPrecursorIsotopes;
-        private System.Windows.Forms.Label labelPrecursorAt;
-        private System.Windows.Forms.TextBox textPrecursorAt;
-        private System.Windows.Forms.Label labelPrecursorTh;
-        private System.Windows.Forms.TextBox textPrecursorRes;
-        private System.Windows.Forms.Label labelPrecursorRes;
-        private System.Windows.Forms.ComboBox comboPrecursorAnalyzerType;
-        private System.Windows.Forms.Label label32;
-        private System.Windows.Forms.GroupBox groupBoxMS2;
-        private System.Windows.Forms.ComboBox comboIsolationScheme;
-        private System.Windows.Forms.Label labelProductAt;
-        private System.Windows.Forms.TextBox textProductAt;
-        private System.Windows.Forms.Label labelProductTh;
-        private System.Windows.Forms.TextBox textProductRes;
-        private System.Windows.Forms.Label labelProductRes;
-        private System.Windows.Forms.ComboBox comboProductAnalyzerType;
-        private System.Windows.Forms.Label label22;
-        private System.Windows.Forms.Label labelIsolationScheme;
-        private System.Windows.Forms.ComboBox comboAcquisitionMethod;
-        private System.Windows.Forms.Label label20;
-        private System.Windows.Forms.Label lblPrecursorCharges;
-        private System.Windows.Forms.TextBox textPrecursorCharges;
-        private System.Windows.Forms.ToolTip toolTip;
-        private System.Windows.Forms.FlowLayoutPanel flowLayoutPanelUseSchedulingWindow;
-        private System.Windows.Forms.Label label1;
-        private System.Windows.Forms.TextBox tbxTimeAroundPrediction;
-        private System.Windows.Forms.Label label2;
-        private System.Windows.Forms.Label labelPrecursorPPM;
-        private System.Windows.Forms.Label labelProductPPM;
-        private System.Windows.Forms.CheckBox cbHighSelectivity;
-<<<<<<< HEAD
-        private System.Windows.Forms.GroupBox groupBoxIsotopes;
-        private System.Windows.Forms.CheckBox cbxExtractIsotopeEnvelope;
-
-=======
-        private IonMobility.UseSpectralLibraryIonMobilityValuesControl useSpectralLibraryIonMobilityValuesControl;
->>>>>>> 8016b683
-    }
-}
+﻿namespace pwiz.Skyline.SettingsUI
+{
+    partial class FullScanSettingsControl
+    {
+        /// <summary> 
+        /// Required designer variable.
+        /// </summary>
+        private System.ComponentModel.IContainer components = null;
+
+        /// <summary> 
+        /// Clean up any resources being used.
+        /// </summary>
+        /// <param name="disposing">true if managed resources should be disposed; otherwise, false.</param>
+        protected override void Dispose(bool disposing)
+        {
+            if (disposing && (components != null))
+            {
+                components.Dispose();
+            }
+            base.Dispose(disposing);
+        }
+
+        #region Component Designer generated code
+
+        /// <summary> 
+        /// Required method for Designer support - do not modify 
+        /// the contents of this method with the code editor.
+        /// </summary>
+        private void InitializeComponent()
+        {
+            this.components = new System.ComponentModel.Container();
+            System.ComponentModel.ComponentResourceManager resources = new System.ComponentModel.ComponentResourceManager(typeof(FullScanSettingsControl));
+            this.groupBoxRetentionTimeToKeep = new System.Windows.Forms.GroupBox();
+            this.flowLayoutPanelUseSchedulingWindow = new System.Windows.Forms.FlowLayoutPanel();
+            this.label1 = new System.Windows.Forms.Label();
+            this.tbxTimeAroundPrediction = new System.Windows.Forms.TextBox();
+            this.label2 = new System.Windows.Forms.Label();
+            this.radioTimeAroundMs2Ids = new System.Windows.Forms.RadioButton();
+            this.flowLayoutPanelTimeAroundMs2Ids = new System.Windows.Forms.FlowLayoutPanel();
+            this.labelTimeAroundMs2Ids1 = new System.Windows.Forms.Label();
+            this.tbxTimeAroundMs2Ids = new System.Windows.Forms.TextBox();
+            this.labelTimeAroundMs2Ids2 = new System.Windows.Forms.Label();
+            this.radioUseSchedulingWindow = new System.Windows.Forms.RadioButton();
+            this.radioKeepAllTime = new System.Windows.Forms.RadioButton();
+            this.groupBoxMS1 = new System.Windows.Forms.GroupBox();
+            this.labelPrecursorPPM = new System.Windows.Forms.Label();
+            this.comboEnrichments = new System.Windows.Forms.ComboBox();
+            this.labelEnrichments = new System.Windows.Forms.Label();
+            this.labelPrecursorIsotopeFilterPercent = new System.Windows.Forms.Label();
+            this.textPrecursorIsotopeFilter = new System.Windows.Forms.TextBox();
+            this.labelPrecursorIsotopeFilter = new System.Windows.Forms.Label();
+            this.label23 = new System.Windows.Forms.Label();
+            this.comboPrecursorIsotopes = new System.Windows.Forms.ComboBox();
+            this.labelPrecursorAt = new System.Windows.Forms.Label();
+            this.textPrecursorAt = new System.Windows.Forms.TextBox();
+            this.labelPrecursorTh = new System.Windows.Forms.Label();
+            this.textPrecursorRes = new System.Windows.Forms.TextBox();
+            this.labelPrecursorRes = new System.Windows.Forms.Label();
+            this.comboPrecursorAnalyzerType = new System.Windows.Forms.ComboBox();
+            this.label32 = new System.Windows.Forms.Label();
+            this.groupBoxMS2 = new System.Windows.Forms.GroupBox();
+            this.labelProductPPM = new System.Windows.Forms.Label();
+            this.comboIsolationScheme = new System.Windows.Forms.ComboBox();
+            this.labelProductAt = new System.Windows.Forms.Label();
+            this.textProductAt = new System.Windows.Forms.TextBox();
+            this.labelProductTh = new System.Windows.Forms.Label();
+            this.textProductRes = new System.Windows.Forms.TextBox();
+            this.labelProductRes = new System.Windows.Forms.Label();
+            this.comboProductAnalyzerType = new System.Windows.Forms.ComboBox();
+            this.label22 = new System.Windows.Forms.Label();
+            this.labelIsolationScheme = new System.Windows.Forms.Label();
+            this.comboAcquisitionMethod = new System.Windows.Forms.ComboBox();
+            this.label20 = new System.Windows.Forms.Label();
+            this.lblPrecursorCharges = new System.Windows.Forms.Label();
+            this.textPrecursorCharges = new System.Windows.Forms.TextBox();
+            this.toolTip = new System.Windows.Forms.ToolTip(this.components);
+            this.cbHighSelectivity = new System.Windows.Forms.CheckBox();
+            this.groupBoxIsotopes = new System.Windows.Forms.GroupBox();
+            this.cbxExtractIsotopeEnvelope = new System.Windows.Forms.CheckBox();
+            this.useSpectralLibraryIonMobilityValuesControl = new pwiz.Skyline.SettingsUI.IonMobility.UseSpectralLibraryIonMobilityValuesControl();
+            this.groupBoxRetentionTimeToKeep.SuspendLayout();
+            this.flowLayoutPanelUseSchedulingWindow.SuspendLayout();
+            this.flowLayoutPanelTimeAroundMs2Ids.SuspendLayout();
+            this.groupBoxMS1.SuspendLayout();
+            this.groupBoxMS2.SuspendLayout();
+            this.groupBoxIsotopes.SuspendLayout();
+            this.SuspendLayout();
+            // 
+            // groupBoxRetentionTimeToKeep
+            // 
+            this.groupBoxRetentionTimeToKeep.Controls.Add(this.flowLayoutPanelUseSchedulingWindow);
+            this.groupBoxRetentionTimeToKeep.Controls.Add(this.radioTimeAroundMs2Ids);
+            this.groupBoxRetentionTimeToKeep.Controls.Add(this.flowLayoutPanelTimeAroundMs2Ids);
+            this.groupBoxRetentionTimeToKeep.Controls.Add(this.radioUseSchedulingWindow);
+            this.groupBoxRetentionTimeToKeep.Controls.Add(this.radioKeepAllTime);
+            resources.ApplyResources(this.groupBoxRetentionTimeToKeep, "groupBoxRetentionTimeToKeep");
+            this.groupBoxRetentionTimeToKeep.Name = "groupBoxRetentionTimeToKeep";
+            this.groupBoxRetentionTimeToKeep.TabStop = false;
+            // 
+            // flowLayoutPanelUseSchedulingWindow
+            // 
+            resources.ApplyResources(this.flowLayoutPanelUseSchedulingWindow, "flowLayoutPanelUseSchedulingWindow");
+            this.flowLayoutPanelUseSchedulingWindow.Controls.Add(this.label1);
+            this.flowLayoutPanelUseSchedulingWindow.Controls.Add(this.tbxTimeAroundPrediction);
+            this.flowLayoutPanelUseSchedulingWindow.Controls.Add(this.label2);
+            this.flowLayoutPanelUseSchedulingWindow.Name = "flowLayoutPanelUseSchedulingWindow";
+            // 
+            // label1
+            // 
+            resources.ApplyResources(this.label1, "label1");
+            this.label1.Name = "label1";
+            // 
+            // tbxTimeAroundPrediction
+            // 
+            resources.ApplyResources(this.tbxTimeAroundPrediction, "tbxTimeAroundPrediction");
+            this.tbxTimeAroundPrediction.Name = "tbxTimeAroundPrediction";
+            // 
+            // label2
+            // 
+            resources.ApplyResources(this.label2, "label2");
+            this.label2.Name = "label2";
+            // 
+            // radioTimeAroundMs2Ids
+            // 
+            resources.ApplyResources(this.radioTimeAroundMs2Ids, "radioTimeAroundMs2Ids");
+            this.radioTimeAroundMs2Ids.Name = "radioTimeAroundMs2Ids";
+            this.radioTimeAroundMs2Ids.TabStop = true;
+            this.radioTimeAroundMs2Ids.UseVisualStyleBackColor = true;
+            this.radioTimeAroundMs2Ids.CheckedChanged += new System.EventHandler(this.radioTimeAroundMs2Ids_CheckedChanged);
+            // 
+            // flowLayoutPanelTimeAroundMs2Ids
+            // 
+            resources.ApplyResources(this.flowLayoutPanelTimeAroundMs2Ids, "flowLayoutPanelTimeAroundMs2Ids");
+            this.flowLayoutPanelTimeAroundMs2Ids.Controls.Add(this.labelTimeAroundMs2Ids1);
+            this.flowLayoutPanelTimeAroundMs2Ids.Controls.Add(this.tbxTimeAroundMs2Ids);
+            this.flowLayoutPanelTimeAroundMs2Ids.Controls.Add(this.labelTimeAroundMs2Ids2);
+            this.flowLayoutPanelTimeAroundMs2Ids.Name = "flowLayoutPanelTimeAroundMs2Ids";
+            // 
+            // labelTimeAroundMs2Ids1
+            // 
+            resources.ApplyResources(this.labelTimeAroundMs2Ids1, "labelTimeAroundMs2Ids1");
+            this.labelTimeAroundMs2Ids1.Name = "labelTimeAroundMs2Ids1";
+            // 
+            // tbxTimeAroundMs2Ids
+            // 
+            resources.ApplyResources(this.tbxTimeAroundMs2Ids, "tbxTimeAroundMs2Ids");
+            this.tbxTimeAroundMs2Ids.Name = "tbxTimeAroundMs2Ids";
+            // 
+            // labelTimeAroundMs2Ids2
+            // 
+            resources.ApplyResources(this.labelTimeAroundMs2Ids2, "labelTimeAroundMs2Ids2");
+            this.labelTimeAroundMs2Ids2.Name = "labelTimeAroundMs2Ids2";
+            // 
+            // radioUseSchedulingWindow
+            // 
+            resources.ApplyResources(this.radioUseSchedulingWindow, "radioUseSchedulingWindow");
+            this.radioUseSchedulingWindow.Name = "radioUseSchedulingWindow";
+            this.radioUseSchedulingWindow.TabStop = true;
+            this.radioUseSchedulingWindow.UseVisualStyleBackColor = true;
+            this.radioUseSchedulingWindow.CheckedChanged += new System.EventHandler(this.radioUseSchedulingWindow_CheckedChanged);
+            // 
+            // radioKeepAllTime
+            // 
+            resources.ApplyResources(this.radioKeepAllTime, "radioKeepAllTime");
+            this.radioKeepAllTime.Name = "radioKeepAllTime";
+            this.radioKeepAllTime.TabStop = true;
+            this.radioKeepAllTime.UseVisualStyleBackColor = true;
+            this.radioKeepAllTime.CheckedChanged += new System.EventHandler(this.radioKeepAllTime_CheckedChanged);
+            // 
+            // groupBoxMS1
+            // 
+            this.groupBoxMS1.Controls.Add(this.labelPrecursorPPM);
+            this.groupBoxMS1.Controls.Add(this.labelPrecursorIsotopeFilterPercent);
+            this.groupBoxMS1.Controls.Add(this.textPrecursorIsotopeFilter);
+            this.groupBoxMS1.Controls.Add(this.labelPrecursorIsotopeFilter);
+            this.groupBoxMS1.Controls.Add(this.label23);
+            this.groupBoxMS1.Controls.Add(this.comboPrecursorIsotopes);
+            this.groupBoxMS1.Controls.Add(this.labelPrecursorAt);
+            this.groupBoxMS1.Controls.Add(this.textPrecursorAt);
+            this.groupBoxMS1.Controls.Add(this.labelPrecursorTh);
+            this.groupBoxMS1.Controls.Add(this.textPrecursorRes);
+            this.groupBoxMS1.Controls.Add(this.labelPrecursorRes);
+            this.groupBoxMS1.Controls.Add(this.comboPrecursorAnalyzerType);
+            this.groupBoxMS1.Controls.Add(this.label32);
+            resources.ApplyResources(this.groupBoxMS1, "groupBoxMS1");
+            this.groupBoxMS1.Name = "groupBoxMS1";
+            this.groupBoxMS1.TabStop = false;
+            // 
+            // labelPrecursorPPM
+            // 
+            resources.ApplyResources(this.labelPrecursorPPM, "labelPrecursorPPM");
+            this.labelPrecursorPPM.Name = "labelPrecursorPPM";
+            // 
+            // comboEnrichments
+            // 
+            this.comboEnrichments.DropDownStyle = System.Windows.Forms.ComboBoxStyle.DropDownList;
+            this.comboEnrichments.FormattingEnabled = true;
+            resources.ApplyResources(this.comboEnrichments, "comboEnrichments");
+            this.comboEnrichments.Name = "comboEnrichments";
+            this.comboEnrichments.SelectedIndexChanged += new System.EventHandler(this.comboEnrichments_SelectedIndexChanged);
+            // 
+            // labelEnrichments
+            // 
+            resources.ApplyResources(this.labelEnrichments, "labelEnrichments");
+            this.labelEnrichments.Name = "labelEnrichments";
+            // 
+            // labelPrecursorIsotopeFilterPercent
+            // 
+            resources.ApplyResources(this.labelPrecursorIsotopeFilterPercent, "labelPrecursorIsotopeFilterPercent");
+            this.labelPrecursorIsotopeFilterPercent.Name = "labelPrecursorIsotopeFilterPercent";
+            // 
+            // textPrecursorIsotopeFilter
+            // 
+            resources.ApplyResources(this.textPrecursorIsotopeFilter, "textPrecursorIsotopeFilter");
+            this.textPrecursorIsotopeFilter.Name = "textPrecursorIsotopeFilter";
+            // 
+            // labelPrecursorIsotopeFilter
+            // 
+            resources.ApplyResources(this.labelPrecursorIsotopeFilter, "labelPrecursorIsotopeFilter");
+            this.labelPrecursorIsotopeFilter.Name = "labelPrecursorIsotopeFilter";
+            // 
+            // label23
+            // 
+            resources.ApplyResources(this.label23, "label23");
+            this.label23.Name = "label23";
+            // 
+            // comboPrecursorIsotopes
+            // 
+            this.comboPrecursorIsotopes.DropDownStyle = System.Windows.Forms.ComboBoxStyle.DropDownList;
+            this.comboPrecursorIsotopes.FormattingEnabled = true;
+            resources.ApplyResources(this.comboPrecursorIsotopes, "comboPrecursorIsotopes");
+            this.comboPrecursorIsotopes.Name = "comboPrecursorIsotopes";
+            this.comboPrecursorIsotopes.SelectedIndexChanged += new System.EventHandler(this.comboPrecursorIsotopes_SelectedIndexChanged);
+            // 
+            // labelPrecursorAt
+            // 
+            resources.ApplyResources(this.labelPrecursorAt, "labelPrecursorAt");
+            this.labelPrecursorAt.Name = "labelPrecursorAt";
+            // 
+            // textPrecursorAt
+            // 
+            resources.ApplyResources(this.textPrecursorAt, "textPrecursorAt");
+            this.textPrecursorAt.Name = "textPrecursorAt";
+            // 
+            // labelPrecursorTh
+            // 
+            resources.ApplyResources(this.labelPrecursorTh, "labelPrecursorTh");
+            this.labelPrecursorTh.Name = "labelPrecursorTh";
+            // 
+            // textPrecursorRes
+            // 
+            resources.ApplyResources(this.textPrecursorRes, "textPrecursorRes");
+            this.textPrecursorRes.Name = "textPrecursorRes";
+            // 
+            // labelPrecursorRes
+            // 
+            resources.ApplyResources(this.labelPrecursorRes, "labelPrecursorRes");
+            this.labelPrecursorRes.Name = "labelPrecursorRes";
+            // 
+            // comboPrecursorAnalyzerType
+            // 
+            this.comboPrecursorAnalyzerType.DropDownStyle = System.Windows.Forms.ComboBoxStyle.DropDownList;
+            resources.ApplyResources(this.comboPrecursorAnalyzerType, "comboPrecursorAnalyzerType");
+            this.comboPrecursorAnalyzerType.FormattingEnabled = true;
+            this.comboPrecursorAnalyzerType.Name = "comboPrecursorAnalyzerType";
+            this.toolTip.SetToolTip(this.comboPrecursorAnalyzerType, resources.GetString("comboPrecursorAnalyzerType.ToolTip"));
+            this.comboPrecursorAnalyzerType.SelectedIndexChanged += new System.EventHandler(this.comboPrecursorAnalyzerType_SelectedIndexChanged);
+            // 
+            // label32
+            // 
+            resources.ApplyResources(this.label32, "label32");
+            this.label32.Name = "label32";
+            // 
+            // groupBoxMS2
+            // 
+            this.groupBoxMS2.Controls.Add(this.labelProductPPM);
+            this.groupBoxMS2.Controls.Add(this.comboIsolationScheme);
+            this.groupBoxMS2.Controls.Add(this.labelProductAt);
+            this.groupBoxMS2.Controls.Add(this.textProductAt);
+            this.groupBoxMS2.Controls.Add(this.labelProductTh);
+            this.groupBoxMS2.Controls.Add(this.textProductRes);
+            this.groupBoxMS2.Controls.Add(this.labelProductRes);
+            this.groupBoxMS2.Controls.Add(this.comboProductAnalyzerType);
+            this.groupBoxMS2.Controls.Add(this.label22);
+            this.groupBoxMS2.Controls.Add(this.labelIsolationScheme);
+            this.groupBoxMS2.Controls.Add(this.comboAcquisitionMethod);
+            this.groupBoxMS2.Controls.Add(this.label20);
+            resources.ApplyResources(this.groupBoxMS2, "groupBoxMS2");
+            this.groupBoxMS2.Name = "groupBoxMS2";
+            this.groupBoxMS2.TabStop = false;
+            // 
+            // labelProductPPM
+            // 
+            resources.ApplyResources(this.labelProductPPM, "labelProductPPM");
+            this.labelProductPPM.Name = "labelProductPPM";
+            // 
+            // comboIsolationScheme
+            // 
+            this.comboIsolationScheme.DropDownStyle = System.Windows.Forms.ComboBoxStyle.DropDownList;
+            this.comboIsolationScheme.FormattingEnabled = true;
+            resources.ApplyResources(this.comboIsolationScheme, "comboIsolationScheme");
+            this.comboIsolationScheme.Name = "comboIsolationScheme";
+            this.comboIsolationScheme.SelectedIndexChanged += new System.EventHandler(this.comboIsolationScheme_SelectedIndexChanged);
+            // 
+            // labelProductAt
+            // 
+            resources.ApplyResources(this.labelProductAt, "labelProductAt");
+            this.labelProductAt.Name = "labelProductAt";
+            // 
+            // textProductAt
+            // 
+            resources.ApplyResources(this.textProductAt, "textProductAt");
+            this.textProductAt.Name = "textProductAt";
+            // 
+            // labelProductTh
+            // 
+            resources.ApplyResources(this.labelProductTh, "labelProductTh");
+            this.labelProductTh.Name = "labelProductTh";
+            // 
+            // textProductRes
+            // 
+            resources.ApplyResources(this.textProductRes, "textProductRes");
+            this.textProductRes.Name = "textProductRes";
+            // 
+            // labelProductRes
+            // 
+            resources.ApplyResources(this.labelProductRes, "labelProductRes");
+            this.labelProductRes.Name = "labelProductRes";
+            // 
+            // comboProductAnalyzerType
+            // 
+            this.comboProductAnalyzerType.DropDownStyle = System.Windows.Forms.ComboBoxStyle.DropDownList;
+            resources.ApplyResources(this.comboProductAnalyzerType, "comboProductAnalyzerType");
+            this.comboProductAnalyzerType.FormattingEnabled = true;
+            this.comboProductAnalyzerType.Name = "comboProductAnalyzerType";
+            this.toolTip.SetToolTip(this.comboProductAnalyzerType, resources.GetString("comboProductAnalyzerType.ToolTip"));
+            this.comboProductAnalyzerType.SelectedIndexChanged += new System.EventHandler(this.comboProductAnalyzerType_SelectedIndexChanged);
+            // 
+            // label22
+            // 
+            resources.ApplyResources(this.label22, "label22");
+            this.label22.Name = "label22";
+            // 
+            // labelIsolationScheme
+            // 
+            resources.ApplyResources(this.labelIsolationScheme, "labelIsolationScheme");
+            this.labelIsolationScheme.Name = "labelIsolationScheme";
+            // 
+            // comboAcquisitionMethod
+            // 
+            this.comboAcquisitionMethod.DropDownStyle = System.Windows.Forms.ComboBoxStyle.DropDownList;
+            this.comboAcquisitionMethod.FormattingEnabled = true;
+            resources.ApplyResources(this.comboAcquisitionMethod, "comboAcquisitionMethod");
+            this.comboAcquisitionMethod.Name = "comboAcquisitionMethod";
+            this.comboAcquisitionMethod.SelectedIndexChanged += new System.EventHandler(this.comboAcquisitionMethod_SelectedIndexChanged);
+            // 
+            // label20
+            // 
+            resources.ApplyResources(this.label20, "label20");
+            this.label20.Name = "label20";
+            // 
+            // lblPrecursorCharges
+            // 
+            resources.ApplyResources(this.lblPrecursorCharges, "lblPrecursorCharges");
+            this.lblPrecursorCharges.Name = "lblPrecursorCharges";
+            // 
+            // textPrecursorCharges
+            // 
+            resources.ApplyResources(this.textPrecursorCharges, "textPrecursorCharges");
+            this.textPrecursorCharges.Name = "textPrecursorCharges";
+            // 
+            // cbHighSelectivity
+            // 
+            resources.ApplyResources(this.cbHighSelectivity, "cbHighSelectivity");
+            this.cbHighSelectivity.Name = "cbHighSelectivity";
+            this.toolTip.SetToolTip(this.cbHighSelectivity, resources.GetString("cbHighSelectivity.ToolTip"));
+            this.cbHighSelectivity.UseVisualStyleBackColor = true;
+            // 
+            // groupBoxIsotopes
+            // 
+            this.groupBoxIsotopes.Controls.Add(this.cbxExtractIsotopeEnvelope);
+            this.groupBoxIsotopes.Controls.Add(this.comboEnrichments);
+            this.groupBoxIsotopes.Controls.Add(this.labelEnrichments);
+            resources.ApplyResources(this.groupBoxIsotopes, "groupBoxIsotopes");
+            this.groupBoxIsotopes.Name = "groupBoxIsotopes";
+            this.groupBoxIsotopes.TabStop = false;
+            // 
+            // cbxExtractIsotopeEnvelope
+            // 
+            resources.ApplyResources(this.cbxExtractIsotopeEnvelope, "cbxExtractIsotopeEnvelope");
+            this.cbxExtractIsotopeEnvelope.Name = "cbxExtractIsotopeEnvelope";
+            this.cbxExtractIsotopeEnvelope.UseVisualStyleBackColor = true;
+            // useSpectralLibraryIonMobilityValuesControl1
+            // 
+            resources.ApplyResources(this.useSpectralLibraryIonMobilityValuesControl, "useSpectralLibraryIonMobilityValuesControl");
+            this.useSpectralLibraryIonMobilityValuesControl.Name = "useSpectralLibraryIonMobilityValuesControl";
+            // 
+            // FullScanSettingsControl
+            // 
+            resources.ApplyResources(this, "$this");
+            this.AutoScaleMode = System.Windows.Forms.AutoScaleMode.Font;
+            this.BackColor = System.Drawing.Color.Transparent;
+            this.Controls.Add(this.groupBoxIsotopes);
+            this.Controls.Add(this.useSpectralLibraryIonMobilityValuesControl);
+            this.Controls.Add(this.cbHighSelectivity);
+            this.Controls.Add(this.textPrecursorCharges);
+            this.Controls.Add(this.lblPrecursorCharges);
+            this.Controls.Add(this.groupBoxRetentionTimeToKeep);
+            this.Controls.Add(this.groupBoxMS1);
+            this.Controls.Add(this.groupBoxMS2);
+            this.Name = "FullScanSettingsControl";
+            this.groupBoxRetentionTimeToKeep.ResumeLayout(false);
+            this.groupBoxRetentionTimeToKeep.PerformLayout();
+            this.flowLayoutPanelUseSchedulingWindow.ResumeLayout(false);
+            this.flowLayoutPanelUseSchedulingWindow.PerformLayout();
+            this.flowLayoutPanelTimeAroundMs2Ids.ResumeLayout(false);
+            this.flowLayoutPanelTimeAroundMs2Ids.PerformLayout();
+            this.groupBoxMS1.ResumeLayout(false);
+            this.groupBoxMS1.PerformLayout();
+            this.groupBoxMS2.ResumeLayout(false);
+            this.groupBoxMS2.PerformLayout();
+            this.groupBoxIsotopes.ResumeLayout(false);
+            this.groupBoxIsotopes.PerformLayout();
+            this.ResumeLayout(false);
+            this.PerformLayout();
+
+        }
+
+        #endregion
+
+        private System.Windows.Forms.GroupBox groupBoxRetentionTimeToKeep;
+        private System.Windows.Forms.RadioButton radioTimeAroundMs2Ids;
+        private System.Windows.Forms.FlowLayoutPanel flowLayoutPanelTimeAroundMs2Ids;
+        private System.Windows.Forms.Label labelTimeAroundMs2Ids1;
+        private System.Windows.Forms.TextBox tbxTimeAroundMs2Ids;
+        private System.Windows.Forms.Label labelTimeAroundMs2Ids2;
+        private System.Windows.Forms.RadioButton radioUseSchedulingWindow;
+        private System.Windows.Forms.RadioButton radioKeepAllTime;
+        private System.Windows.Forms.GroupBox groupBoxMS1;
+        private System.Windows.Forms.ComboBox comboEnrichments;
+        private System.Windows.Forms.Label labelEnrichments;
+        private System.Windows.Forms.Label labelPrecursorIsotopeFilterPercent;
+        private System.Windows.Forms.TextBox textPrecursorIsotopeFilter;
+        private System.Windows.Forms.Label labelPrecursorIsotopeFilter;
+        private System.Windows.Forms.Label label23;
+        private System.Windows.Forms.ComboBox comboPrecursorIsotopes;
+        private System.Windows.Forms.Label labelPrecursorAt;
+        private System.Windows.Forms.TextBox textPrecursorAt;
+        private System.Windows.Forms.Label labelPrecursorTh;
+        private System.Windows.Forms.TextBox textPrecursorRes;
+        private System.Windows.Forms.Label labelPrecursorRes;
+        private System.Windows.Forms.ComboBox comboPrecursorAnalyzerType;
+        private System.Windows.Forms.Label label32;
+        private System.Windows.Forms.GroupBox groupBoxMS2;
+        private System.Windows.Forms.ComboBox comboIsolationScheme;
+        private System.Windows.Forms.Label labelProductAt;
+        private System.Windows.Forms.TextBox textProductAt;
+        private System.Windows.Forms.Label labelProductTh;
+        private System.Windows.Forms.TextBox textProductRes;
+        private System.Windows.Forms.Label labelProductRes;
+        private System.Windows.Forms.ComboBox comboProductAnalyzerType;
+        private System.Windows.Forms.Label label22;
+        private System.Windows.Forms.Label labelIsolationScheme;
+        private System.Windows.Forms.ComboBox comboAcquisitionMethod;
+        private System.Windows.Forms.Label label20;
+        private System.Windows.Forms.Label lblPrecursorCharges;
+        private System.Windows.Forms.TextBox textPrecursorCharges;
+        private System.Windows.Forms.ToolTip toolTip;
+        private System.Windows.Forms.FlowLayoutPanel flowLayoutPanelUseSchedulingWindow;
+        private System.Windows.Forms.Label label1;
+        private System.Windows.Forms.TextBox tbxTimeAroundPrediction;
+        private System.Windows.Forms.Label label2;
+        private System.Windows.Forms.Label labelPrecursorPPM;
+        private System.Windows.Forms.Label labelProductPPM;
+        private System.Windows.Forms.CheckBox cbHighSelectivity;
+        private System.Windows.Forms.GroupBox groupBoxIsotopes;
+        private System.Windows.Forms.CheckBox cbxExtractIsotopeEnvelope;
+        private IonMobility.UseSpectralLibraryIonMobilityValuesControl useSpectralLibraryIonMobilityValuesControl;
+    }
+}
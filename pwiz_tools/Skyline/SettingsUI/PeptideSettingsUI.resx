<?xml version="1.0" encoding="utf-8"?>
<root>
  <!-- 
    Microsoft ResX Schema 
    
    Version 2.0
    
    The primary goals of this format is to allow a simple XML format 
    that is mostly human readable. The generation and parsing of the 
    various data types are done through the TypeConverter classes 
    associated with the data types.
    
    Example:
    
    ... ado.net/XML headers & schema ...
    <resheader name="resmimetype">text/microsoft-resx</resheader>
    <resheader name="version">2.0</resheader>
    <resheader name="reader">System.Resources.ResXResourceReader, System.Windows.Forms, ...</resheader>
    <resheader name="writer">System.Resources.ResXResourceWriter, System.Windows.Forms, ...</resheader>
    <data name="Name1"><value>this is my long string</value><comment>this is a comment</comment></data>
    <data name="Color1" type="System.Drawing.Color, System.Drawing">Blue</data>
    <data name="Bitmap1" mimetype="application/x-microsoft.net.object.binary.base64">
        <value>[base64 mime encoded serialized .NET Framework object]</value>
    </data>
    <data name="Icon1" type="System.Drawing.Icon, System.Drawing" mimetype="application/x-microsoft.net.object.bytearray.base64">
        <value>[base64 mime encoded string representing a byte array form of the .NET Framework object]</value>
        <comment>This is a comment</comment>
    </data>
                
    There are any number of "resheader" rows that contain simple 
    name/value pairs.
    
    Each data row contains a name, and value. The row also contains a 
    type or mimetype. Type corresponds to a .NET class that support 
    text/value conversion through the TypeConverter architecture. 
    Classes that don't support this are serialized and stored with the 
    mimetype set.
    
    The mimetype is used for serialized objects, and tells the 
    ResXResourceReader how to depersist the object. This is currently not 
    extensible. For a given mimetype the value must be set accordingly:
    
    Note - application/x-microsoft.net.object.binary.base64 is the format 
    that the ResXResourceWriter will generate, however the reader can 
    read any of the formats listed below.
    
    mimetype: application/x-microsoft.net.object.binary.base64
    value   : The object must be serialized with 
            : System.Runtime.Serialization.Formatters.Binary.BinaryFormatter
            : and then encoded with base64 encoding.
    
    mimetype: application/x-microsoft.net.object.soap.base64
    value   : The object must be serialized with 
            : System.Runtime.Serialization.Formatters.Soap.SoapFormatter
            : and then encoded with base64 encoding.

    mimetype: application/x-microsoft.net.object.bytearray.base64
    value   : The object must be serialized into a byte array 
            : using a System.ComponentModel.TypeConverter
            : and then encoded with base64 encoding.
    -->
  <xsd:schema id="root" xmlns="" xmlns:xsd="http://www.w3.org/2001/XMLSchema" xmlns:msdata="urn:schemas-microsoft-com:xml-msdata">
    <xsd:import namespace="http://www.w3.org/XML/1998/namespace" />
    <xsd:element name="root" msdata:IsDataSet="true">
      <xsd:complexType>
        <xsd:choice maxOccurs="unbounded">
          <xsd:element name="metadata">
            <xsd:complexType>
              <xsd:sequence>
                <xsd:element name="value" type="xsd:string" minOccurs="0" />
              </xsd:sequence>
              <xsd:attribute name="name" use="required" type="xsd:string" />
              <xsd:attribute name="type" type="xsd:string" />
              <xsd:attribute name="mimetype" type="xsd:string" />
              <xsd:attribute ref="xml:space" />
            </xsd:complexType>
          </xsd:element>
          <xsd:element name="assembly">
            <xsd:complexType>
              <xsd:attribute name="alias" type="xsd:string" />
              <xsd:attribute name="name" type="xsd:string" />
            </xsd:complexType>
          </xsd:element>
          <xsd:element name="data">
            <xsd:complexType>
              <xsd:sequence>
                <xsd:element name="value" type="xsd:string" minOccurs="0" msdata:Ordinal="1" />
                <xsd:element name="comment" type="xsd:string" minOccurs="0" msdata:Ordinal="2" />
              </xsd:sequence>
              <xsd:attribute name="name" type="xsd:string" use="required" msdata:Ordinal="1" />
              <xsd:attribute name="type" type="xsd:string" msdata:Ordinal="3" />
              <xsd:attribute name="mimetype" type="xsd:string" msdata:Ordinal="4" />
              <xsd:attribute ref="xml:space" />
            </xsd:complexType>
          </xsd:element>
          <xsd:element name="resheader">
            <xsd:complexType>
              <xsd:sequence>
                <xsd:element name="value" type="xsd:string" minOccurs="0" msdata:Ordinal="1" />
              </xsd:sequence>
              <xsd:attribute name="name" type="xsd:string" use="required" />
            </xsd:complexType>
          </xsd:element>
        </xsd:choice>
      </xsd:complexType>
    </xsd:element>
  </xsd:schema>
  <resheader name="resmimetype">
    <value>text/microsoft-resx</value>
  </resheader>
  <resheader name="version">
    <value>2.0</value>
  </resheader>
  <resheader name="reader">
    <value>System.Resources.ResXResourceReader, System.Windows.Forms, Version=4.0.0.0, Culture=neutral, PublicKeyToken=b77a5c561934e089</value>
  </resheader>
  <resheader name="writer">
    <value>System.Resources.ResXResourceWriter, System.Windows.Forms, Version=4.0.0.0, Culture=neutral, PublicKeyToken=b77a5c561934e089</value>
  </resheader>
  <metadata name="modeUIHandler.TrayLocation" type="System.Drawing.Point, System.Drawing, Version=4.0.0.0, Culture=neutral, PublicKeyToken=b03f5f7f11d50a3a">
    <value>17, 17</value>
  </metadata>
  <assembly alias="System.Windows.Forms" name="System.Windows.Forms, Version=4.0.0.0, Culture=neutral, PublicKeyToken=b77a5c561934e089" />
  <data name="btnOk.Anchor" type="System.Windows.Forms.AnchorStyles, System.Windows.Forms">
    <value>Bottom, Right</value>
  </data>
  <assembly alias="System.Drawing" name="System.Drawing, Version=4.0.0.0, Culture=neutral, PublicKeyToken=b03f5f7f11d50a3a" />
  <data name="btnOk.Location" type="System.Drawing.Point, System.Drawing">
    <value>227, 506</value>
  </data>
  <data name="btnOk.Size" type="System.Drawing.Size, System.Drawing">
    <value>75, 23</value>
  </data>
  <assembly alias="mscorlib" name="mscorlib, Version=4.0.0.0, Culture=neutral, PublicKeyToken=b77a5c561934e089" />
  <data name="btnOk.TabIndex" type="System.Int32, mscorlib">
    <value>1</value>
  </data>
  <data name="btnOk.Text" xml:space="preserve">
    <value>OK</value>
  </data>
  <data name="&gt;&gt;btnOk.Name" xml:space="preserve">
    <value>btnOk</value>
  </data>
  <data name="&gt;&gt;btnOk.Type" xml:space="preserve">
    <value>System.Windows.Forms.Button, System.Windows.Forms, Version=4.0.0.0, Culture=neutral, PublicKeyToken=b77a5c561934e089</value>
  </data>
  <data name="&gt;&gt;btnOk.Parent" xml:space="preserve">
    <value>$this</value>
  </data>
  <data name="&gt;&gt;btnOk.ZOrder" xml:space="preserve">
    <value>3</value>
  </data>
  <data name="btnCancel.Anchor" type="System.Windows.Forms.AnchorStyles, System.Windows.Forms">
    <value>Bottom, Right</value>
  </data>
  <data name="btnCancel.Location" type="System.Drawing.Point, System.Drawing">
    <value>308, 506</value>
  </data>
  <data name="btnCancel.Size" type="System.Drawing.Size, System.Drawing">
    <value>75, 23</value>
  </data>
  <data name="btnCancel.TabIndex" type="System.Int32, mscorlib">
    <value>2</value>
  </data>
  <data name="btnCancel.Text" xml:space="preserve">
    <value>Cancel</value>
  </data>
  <data name="&gt;&gt;btnCancel.Name" xml:space="preserve">
    <value>btnCancel</value>
  </data>
  <data name="&gt;&gt;btnCancel.Type" xml:space="preserve">
    <value>System.Windows.Forms.Button, System.Windows.Forms, Version=4.0.0.0, Culture=neutral, PublicKeyToken=b77a5c561934e089</value>
  </data>
  <data name="&gt;&gt;btnCancel.Parent" xml:space="preserve">
    <value>$this</value>
  </data>
  <data name="&gt;&gt;btnCancel.ZOrder" xml:space="preserve">
    <value>2</value>
  </data>
  <metadata name="helpTip.TrayLocation" type="System.Drawing.Point, System.Drawing, Version=4.0.0.0, Culture=neutral, PublicKeyToken=b03f5f7f11d50a3a">
    <value>386, 17</value>
  </metadata>
  <data name="comboStandardType.Location" type="System.Drawing.Point, System.Drawing">
    <value>28, 395</value>
  </data>
  <data name="comboStandardType.Size" type="System.Drawing.Size, System.Drawing">
    <value>177, 21</value>
  </data>
  <data name="comboStandardType.TabIndex" type="System.Int32, mscorlib">
    <value>13</value>
  </data>
  <data name="comboStandardType.ToolTip" xml:space="preserve">
    <value>The type to use as the internal standard, or the denominator
in peak area ratios.</value>
  </data>
  <data name="&gt;&gt;comboStandardType.Name" xml:space="preserve">
    <value>comboStandardType</value>
  </data>
  <data name="&gt;&gt;comboStandardType.Type" xml:space="preserve">
    <value>System.Windows.Forms.ComboBox, System.Windows.Forms, Version=4.0.0.0, Culture=neutral, PublicKeyToken=b77a5c561934e089</value>
  </data>
  <data name="&gt;&gt;comboStandardType.Parent" xml:space="preserve">
    <value>tabModifications</value>
  </data>
  <data name="&gt;&gt;comboStandardType.ZOrder" xml:space="preserve">
    <value>4</value>
  </data>
  <data name="comboLabelType.Location" type="System.Drawing.Point, System.Drawing">
    <value>28, 223</value>
  </data>
  <data name="comboLabelType.Size" type="System.Drawing.Size, System.Drawing">
    <value>177, 21</value>
  </data>
  <data name="comboLabelType.TabIndex" type="System.Int32, mscorlib">
    <value>8</value>
  </data>
  <data name="comboLabelType.ToolTip" xml:space="preserve">
    <value>The currently active isotope label type for which isotope
modifications are being chosen.</value>
  </data>
  <data name="&gt;&gt;comboLabelType.Name" xml:space="preserve">
    <value>comboLabelType</value>
  </data>
  <data name="&gt;&gt;comboLabelType.Type" xml:space="preserve">
    <value>System.Windows.Forms.ComboBox, System.Windows.Forms, Version=4.0.0.0, Culture=neutral, PublicKeyToken=b77a5c561934e089</value>
  </data>
  <data name="&gt;&gt;comboLabelType.Parent" xml:space="preserve">
    <value>tabModifications</value>
  </data>
  <data name="&gt;&gt;comboLabelType.ZOrder" xml:space="preserve">
    <value>7</value>
  </data>
  <data name="listHeavyMods.Location" type="System.Drawing.Point, System.Drawing">
    <value>28, 269</value>
  </data>
  <data name="listHeavyMods.Size" type="System.Drawing.Size, System.Drawing">
    <value>177, 94</value>
  </data>
  <data name="listHeavyMods.TabIndex" type="System.Int32, mscorlib">
    <value>10</value>
  </data>
  <data name="listHeavyMods.ToolTip" xml:space="preserve">
    <value>Modifications applied to any of the heavy forms of the peptides,
which are typically changes to the isotopic make-up of the
molecules, with no impact on structure.</value>
  </data>
  <data name="&gt;&gt;listHeavyMods.Name" xml:space="preserve">
    <value>listHeavyMods</value>
  </data>
  <data name="&gt;&gt;listHeavyMods.Type" xml:space="preserve">
    <value>System.Windows.Forms.CheckedListBox, System.Windows.Forms, Version=4.0.0.0, Culture=neutral, PublicKeyToken=b77a5c561934e089</value>
  </data>
  <data name="&gt;&gt;listHeavyMods.Parent" xml:space="preserve">
    <value>tabModifications</value>
  </data>
  <data name="&gt;&gt;listHeavyMods.ZOrder" xml:space="preserve">
    <value>10</value>
  </data>
  <data name="listStaticMods.Location" type="System.Drawing.Point, System.Drawing">
    <value>28, 36</value>
  </data>
  <data name="listStaticMods.Size" type="System.Drawing.Size, System.Drawing">
    <value>177, 94</value>
  </data>
  <data name="listStaticMods.TabIndex" type="System.Int32, mscorlib">
    <value>1</value>
  </data>
  <data name="listStaticMods.ToolTip" xml:space="preserve">
    <value>Modifications applied to the light form of the peptides
which are typically due to changes in the molecular
structure of the peptide.</value>
  </data>
  <data name="&gt;&gt;listStaticMods.Name" xml:space="preserve">
    <value>listStaticMods</value>
  </data>
  <data name="&gt;&gt;listStaticMods.Type" xml:space="preserve">
    <value>System.Windows.Forms.CheckedListBox, System.Windows.Forms, Version=4.0.0.0, Culture=neutral, PublicKeyToken=b77a5c561934e089</value>
  </data>
  <data name="&gt;&gt;listStaticMods.Parent" xml:space="preserve">
    <value>tabModifications</value>
  </data>
  <data name="&gt;&gt;listStaticMods.ZOrder" xml:space="preserve">
    <value>13</value>
  </data>
  <data name="listStandardTypes.Location" type="System.Drawing.Point, System.Drawing">
    <value>28, 395</value>
  </data>
  <data name="listStandardTypes.Size" type="System.Drawing.Size, System.Drawing">
    <value>177, 49</value>
  </data>
  <data name="listStandardTypes.TabIndex" type="System.Int32, mscorlib">
    <value>14</value>
  </data>
  <data name="listStandardTypes.ToolTip" xml:space="preserve">
    <value>The types to use as internal standards, or the denominators
in peak area ratios calculated for other types.</value>
  </data>
  <data name="&gt;&gt;listStandardTypes.Name" xml:space="preserve">
    <value>listStandardTypes</value>
  </data>
  <data name="&gt;&gt;listStandardTypes.Type" xml:space="preserve">
    <value>System.Windows.Forms.CheckedListBox, System.Windows.Forms, Version=4.0.0.0, Culture=neutral, PublicKeyToken=b77a5c561934e089</value>
  </data>
  <data name="&gt;&gt;listStandardTypes.Parent" xml:space="preserve">
    <value>tabModifications</value>
  </data>
  <data name="&gt;&gt;listStandardTypes.ZOrder" xml:space="preserve">
    <value>14</value>
  </data>
  <data name="textMaxVariableMods.Location" type="System.Drawing.Point, System.Drawing">
    <value>28, 163</value>
  </data>
  <data name="textMaxVariableMods.Size" type="System.Drawing.Size, System.Drawing">
    <value>90, 20</value>
  </data>
  <data name="textMaxVariableMods.TabIndex" type="System.Int32, mscorlib">
    <value>4</value>
  </data>
  <data name="textMaxVariableMods.ToolTip" xml:space="preserve">
    <value>The maximum number of variable modifications allowed
to occur in combination on any peptide instance.</value>
  </data>
  <data name="&gt;&gt;textMaxVariableMods.Name" xml:space="preserve">
    <value>textMaxVariableMods</value>
  </data>
  <data name="&gt;&gt;textMaxVariableMods.Type" xml:space="preserve">
    <value>System.Windows.Forms.TextBox, System.Windows.Forms, Version=4.0.0.0, Culture=neutral, PublicKeyToken=b77a5c561934e089</value>
  </data>
  <data name="&gt;&gt;textMaxVariableMods.Parent" xml:space="preserve">
    <value>tabModifications</value>
  </data>
  <data name="&gt;&gt;textMaxVariableMods.ZOrder" xml:space="preserve">
    <value>3</value>
  </data>
  <data name="textMaxNeutralLosses.Location" type="System.Drawing.Point, System.Drawing">
    <value>155, 163</value>
  </data>
  <data name="textMaxNeutralLosses.Size" type="System.Drawing.Size, System.Drawing">
    <value>90, 20</value>
  </data>
  <data name="textMaxNeutralLosses.TabIndex" type="System.Int32, mscorlib">
    <value>6</value>
  </data>
  <data name="textMaxNeutralLosses.ToolTip" xml:space="preserve">
    <value>The maximum number of neutral loss events allowed
to occur in combination on any fragment instance.</value>
  </data>
  <data name="&gt;&gt;textMaxNeutralLosses.Name" xml:space="preserve">
    <value>textMaxNeutralLosses</value>
  </data>
  <data name="&gt;&gt;textMaxNeutralLosses.Type" xml:space="preserve">
    <value>System.Windows.Forms.TextBox, System.Windows.Forms, Version=4.0.0.0, Culture=neutral, PublicKeyToken=b77a5c561934e089</value>
  </data>
  <data name="&gt;&gt;textMaxNeutralLosses.Parent" xml:space="preserve">
    <value>tabModifications</value>
  </data>
  <data name="&gt;&gt;textMaxNeutralLosses.ZOrder" xml:space="preserve">
    <value>1</value>
  </data>
  <data name="comboMissedCleavages.Location" type="System.Drawing.Point, System.Drawing">
    <value>28, 87</value>
  </data>
  <data name="comboMissedCleavages.Size" type="System.Drawing.Size, System.Drawing">
    <value>44, 21</value>
  </data>
  <data name="comboMissedCleavages.TabIndex" type="System.Int32, mscorlib">
    <value>3</value>
  </data>
  <data name="comboMissedCleavages.ToolTip" xml:space="preserve">
    <value>The maximum number of missed cleavages allowed in a peptide when
considering protein digestion.</value>
  </data>
  <data name="&gt;&gt;comboMissedCleavages.Name" xml:space="preserve">
    <value>comboMissedCleavages</value>
  </data>
  <data name="&gt;&gt;comboMissedCleavages.Type" xml:space="preserve">
    <value>System.Windows.Forms.ComboBox, System.Windows.Forms, Version=4.0.0.0, Culture=neutral, PublicKeyToken=b77a5c561934e089</value>
  </data>
  <data name="&gt;&gt;comboMissedCleavages.Parent" xml:space="preserve">
    <value>tabDigestion</value>
  </data>
  <data name="&gt;&gt;comboMissedCleavages.ZOrder" xml:space="preserve">
    <value>3</value>
  </data>
  <data name="comboEnzyme.Location" type="System.Drawing.Point, System.Drawing">
    <value>28, 36</value>
  </data>
  <data name="comboEnzyme.Size" type="System.Drawing.Size, System.Drawing">
    <value>169, 21</value>
  </data>
  <data name="comboEnzyme.TabIndex" type="System.Int32, mscorlib">
    <value>1</value>
  </data>
  <data name="comboEnzyme.ToolTip" xml:space="preserve">
    <value>The protease enzyme used for digesting proteins into peptides prior
to injection into the mass spectrometer
</value>
  </data>
  <data name="&gt;&gt;comboEnzyme.Name" xml:space="preserve">
    <value>comboEnzyme</value>
  </data>
  <data name="&gt;&gt;comboEnzyme.Type" xml:space="preserve">
    <value>System.Windows.Forms.ComboBox, System.Windows.Forms, Version=4.0.0.0, Culture=neutral, PublicKeyToken=b77a5c561934e089</value>
  </data>
  <data name="&gt;&gt;comboEnzyme.Parent" xml:space="preserve">
    <value>tabDigestion</value>
  </data>
  <data name="&gt;&gt;comboEnzyme.ZOrder" xml:space="preserve">
    <value>5</value>
  </data>
  <data name="comboBackgroundProteome.Location" type="System.Drawing.Point, System.Drawing">
    <value>28, 188</value>
  </data>
  <data name="comboBackgroundProteome.Size" type="System.Drawing.Size, System.Drawing">
    <value>169, 21</value>
  </data>
  <data name="comboBackgroundProteome.TabIndex" type="System.Int32, mscorlib">
    <value>5</value>
  </data>
  <data name="comboBackgroundProteome.ToolTip" xml:space="preserve">
    <value>Processed FASTA sequence information specifying the full
set of proteins that may be present in the sample matrix to be
injected into the mass spectrometer.</value>
  </data>
  <data name="&gt;&gt;comboBackgroundProteome.Name" xml:space="preserve">
    <value>comboBackgroundProteome</value>
  </data>
  <data name="&gt;&gt;comboBackgroundProteome.Type" xml:space="preserve">
    <value>System.Windows.Forms.ComboBox, System.Windows.Forms, Version=4.0.0.0, Culture=neutral, PublicKeyToken=b77a5c561934e089</value>
  </data>
  <data name="&gt;&gt;comboBackgroundProteome.Parent" xml:space="preserve">
    <value>tabDigestion</value>
  </data>
  <data name="&gt;&gt;comboBackgroundProteome.ZOrder" xml:space="preserve">
    <value>7</value>
  </data>
  <data name="textMeasureRTWindow.Location" type="System.Drawing.Point, System.Drawing">
    <value>28, 133</value>
  </data>
  <data name="textMeasureRTWindow.Size" type="System.Drawing.Size, System.Drawing">
    <value>100, 20</value>
  </data>
  <data name="textMeasureRTWindow.TabIndex" type="System.Int32, mscorlib">
    <value>5</value>
  </data>
  <data name="textMeasureRTWindow.ToolTip" xml:space="preserve">
    <value>Time window in minutes around a measured peak center (i.e. (start + end)/2)
used in scheduling future peptide measurements.</value>
  </data>
  <data name="&gt;&gt;textMeasureRTWindow.Name" xml:space="preserve">
    <value>textMeasureRTWindow</value>
  </data>
  <data name="&gt;&gt;textMeasureRTWindow.Type" xml:space="preserve">
    <value>System.Windows.Forms.TextBox, System.Windows.Forms, Version=4.0.0.0, Culture=neutral, PublicKeyToken=b77a5c561934e089</value>
  </data>
  <data name="&gt;&gt;textMeasureRTWindow.Parent" xml:space="preserve">
    <value>tabPrediction</value>
  </data>
  <data name="&gt;&gt;textMeasureRTWindow.ZOrder" xml:space="preserve">
    <value>13</value>
  </data>
  <data name="cbUseMeasuredRT.AutoSize" type="System.Boolean, mscorlib">
    <value>True</value>
  </data>
  <data name="cbUseMeasuredRT.Location" type="System.Drawing.Point, System.Drawing">
    <value>31, 86</value>
  </data>
  <data name="cbUseMeasuredRT.Size" type="System.Drawing.Size, System.Drawing">
    <value>232, 17</value>
  </data>
  <data name="cbUseMeasuredRT.TabIndex" type="System.Int32, mscorlib">
    <value>3</value>
  </data>
  <data name="cbUseMeasuredRT.Text" xml:space="preserve">
    <value>&amp;Use measured retention times when present</value>
  </data>
  <data name="cbUseMeasuredRT.ToolTip" xml:space="preserve">
    <value>If checked, then previously measured retention times will be used
to predict retention times for scheduling of future peptide measurements.</value>
  </data>
  <data name="&gt;&gt;cbUseMeasuredRT.Name" xml:space="preserve">
    <value>cbUseMeasuredRT</value>
  </data>
  <data name="&gt;&gt;cbUseMeasuredRT.Type" xml:space="preserve">
    <value>System.Windows.Forms.CheckBox, System.Windows.Forms, Version=4.0.0.0, Culture=neutral, PublicKeyToken=b77a5c561934e089</value>
  </data>
  <data name="&gt;&gt;cbUseMeasuredRT.Parent" xml:space="preserve">
    <value>tabPrediction</value>
  </data>
  <data name="&gt;&gt;cbUseMeasuredRT.ZOrder" xml:space="preserve">
    <value>14</value>
  </data>
  <data name="comboRetentionTime.Location" type="System.Drawing.Point, System.Drawing">
    <value>28, 36</value>
  </data>
  <data name="comboRetentionTime.Size" type="System.Drawing.Size, System.Drawing">
    <value>169, 21</value>
  </data>
  <data name="comboRetentionTime.TabIndex" type="System.Int32, mscorlib">
    <value>1</value>
  </data>
  <data name="comboRetentionTime.ToolTip" xml:space="preserve">
    <value>Specifies a linear equation that may be used to predict retention
times from a peptide specific hydrophobicity score.</value>
  </data>
  <data name="&gt;&gt;comboRetentionTime.Name" xml:space="preserve">
    <value>comboRetentionTime</value>
  </data>
  <data name="&gt;&gt;comboRetentionTime.Type" xml:space="preserve">
    <value>System.Windows.Forms.ComboBox, System.Windows.Forms, Version=4.0.0.0, Culture=neutral, PublicKeyToken=b77a5c561934e089</value>
  </data>
  <data name="&gt;&gt;comboRetentionTime.Parent" xml:space="preserve">
    <value>tabPrediction</value>
  </data>
  <data name="&gt;&gt;comboRetentionTime.ZOrder" xml:space="preserve">
    <value>16</value>
  </data>
  <data name="cbAutoSelect.AutoSize" type="System.Boolean, mscorlib">
    <value>True</value>
  </data>
  <data name="cbAutoSelect.Location" type="System.Drawing.Point, System.Drawing">
    <value>28, 323</value>
  </data>
  <data name="cbAutoSelect.Size" type="System.Drawing.Size, System.Drawing">
    <value>181, 17</value>
  </data>
  <data name="cbAutoSelect.TabIndex" type="System.Int32, mscorlib">
    <value>12</value>
  </data>
  <data name="cbAutoSelect.Text" xml:space="preserve">
    <value>&amp;Auto-select all matching peptides</value>
  </data>
  <data name="cbAutoSelect.ToolTip" xml:space="preserve">
    <value>If checked, peptides are automatically chosen from proteins
using specified filter and library settings. Otherwise, all peptide
selection must be done by manual document editing.</value>
  </data>
  <data name="&gt;&gt;cbAutoSelect.Name" xml:space="preserve">
    <value>cbAutoSelect</value>
  </data>
  <data name="&gt;&gt;cbAutoSelect.Type" xml:space="preserve">
    <value>System.Windows.Forms.CheckBox, System.Windows.Forms, Version=4.0.0.0, Culture=neutral, PublicKeyToken=b77a5c561934e089</value>
  </data>
  <data name="&gt;&gt;cbAutoSelect.Parent" xml:space="preserve">
    <value>tabFilter</value>
  </data>
  <data name="&gt;&gt;cbAutoSelect.ZOrder" xml:space="preserve">
    <value>0</value>
  </data>
  <data name="textExcludeAAs.Location" type="System.Drawing.Point, System.Drawing">
    <value>29, 86</value>
  </data>
  <data name="textExcludeAAs.Size" type="System.Drawing.Size, System.Drawing">
    <value>44, 20</value>
  </data>
  <data name="textExcludeAAs.TabIndex" type="System.Int32, mscorlib">
    <value>7</value>
  </data>
  <data name="textExcludeAAs.ToolTip" xml:space="preserve">
    <value>Exclude all peptides starting before this amino acid position
in each protein</value>
  </data>
  <data name="&gt;&gt;textExcludeAAs.Name" xml:space="preserve">
    <value>textExcludeAAs</value>
  </data>
  <data name="&gt;&gt;textExcludeAAs.Type" xml:space="preserve">
    <value>System.Windows.Forms.TextBox, System.Windows.Forms, Version=4.0.0.0, Culture=neutral, PublicKeyToken=b77a5c561934e089</value>
  </data>
  <data name="&gt;&gt;textExcludeAAs.Parent" xml:space="preserve">
    <value>tabFilter</value>
  </data>
  <data name="&gt;&gt;textExcludeAAs.ZOrder" xml:space="preserve">
    <value>2</value>
  </data>
  <data name="cbRaggedEnds.AutoSize" type="System.Boolean, mscorlib">
    <value>True</value>
  </data>
  <data name="cbRaggedEnds.Location" type="System.Drawing.Point, System.Drawing">
    <value>29, 123</value>
  </data>
  <data name="cbRaggedEnds.Size" type="System.Drawing.Size, System.Drawing">
    <value>169, 17</value>
  </data>
  <data name="cbRaggedEnds.TabIndex" type="System.Int32, mscorlib">
    <value>8</value>
  </data>
  <data name="cbRaggedEnds.Text" xml:space="preserve">
    <value>Exclude potential &amp;ragged ends</value>
  </data>
  <data name="cbRaggedEnds.ToolTip" xml:space="preserve">
    <value>Exclude peptides resulting from cleavage sites with immediate
preceding or following cleavage sites. e.g. RR, KK, RK, KR for trypsin</value>
  </data>
  <data name="&gt;&gt;cbRaggedEnds.Name" xml:space="preserve">
    <value>cbRaggedEnds</value>
  </data>
  <data name="&gt;&gt;cbRaggedEnds.Type" xml:space="preserve">
    <value>System.Windows.Forms.CheckBox, System.Windows.Forms, Version=4.0.0.0, Culture=neutral, PublicKeyToken=b77a5c561934e089</value>
  </data>
  <data name="&gt;&gt;cbRaggedEnds.Parent" xml:space="preserve">
    <value>tabFilter</value>
  </data>
  <data name="&gt;&gt;cbRaggedEnds.ZOrder" xml:space="preserve">
    <value>3</value>
  </data>
  <data name="btnEditExlusions.Location" type="System.Drawing.Point, System.Drawing">
    <value>211, 176</value>
  </data>
  <data name="btnEditExlusions.Size" type="System.Drawing.Size, System.Drawing">
    <value>75, 23</value>
  </data>
  <data name="btnEditExlusions.TabIndex" type="System.Int32, mscorlib">
    <value>11</value>
  </data>
  <data name="btnEditExlusions.Text" xml:space="preserve">
    <value>E&amp;dit list...</value>
  </data>
  <data name="btnEditExlusions.ToolTip" xml:space="preserve">
    <value>Edit the list of available peptide exclusions</value>
  </data>
  <data name="&gt;&gt;btnEditExlusions.Name" xml:space="preserve">
    <value>btnEditExlusions</value>
  </data>
  <data name="&gt;&gt;btnEditExlusions.Type" xml:space="preserve">
    <value>System.Windows.Forms.Button, System.Windows.Forms, Version=4.0.0.0, Culture=neutral, PublicKeyToken=b77a5c561934e089</value>
  </data>
  <data name="&gt;&gt;btnEditExlusions.Parent" xml:space="preserve">
    <value>tabFilter</value>
  </data>
  <data name="&gt;&gt;btnEditExlusions.ZOrder" xml:space="preserve">
    <value>4</value>
  </data>
  <data name="listboxExclusions.Location" type="System.Drawing.Point, System.Drawing">
    <value>28, 176</value>
  </data>
  <data name="listboxExclusions.Size" type="System.Drawing.Size, System.Drawing">
    <value>171, 124</value>
  </data>
  <data name="listboxExclusions.TabIndex" type="System.Int32, mscorlib">
    <value>10</value>
  </data>
  <data name="listboxExclusions.ToolTip" xml:space="preserve">
    <value>Regular expression patterns that may be used to exclude certain peptides</value>
  </data>
  <data name="&gt;&gt;listboxExclusions.Name" xml:space="preserve">
    <value>listboxExclusions</value>
  </data>
  <data name="&gt;&gt;listboxExclusions.Type" xml:space="preserve">
    <value>System.Windows.Forms.CheckedListBox, System.Windows.Forms, Version=4.0.0.0, Culture=neutral, PublicKeyToken=b77a5c561934e089</value>
  </data>
  <data name="&gt;&gt;listboxExclusions.Parent" xml:space="preserve">
    <value>tabFilter</value>
  </data>
  <data name="&gt;&gt;listboxExclusions.ZOrder" xml:space="preserve">
    <value>5</value>
  </data>
  <data name="textMaxLength.Location" type="System.Drawing.Point, System.Drawing">
    <value>115, 36</value>
  </data>
  <data name="textMaxLength.Size" type="System.Drawing.Size, System.Drawing">
    <value>45, 20</value>
  </data>
  <data name="textMaxLength.TabIndex" type="System.Int32, mscorlib">
    <value>3</value>
  </data>
  <data name="textMaxLength.ToolTip" xml:space="preserve">
    <value>Maximum number of amino acids allowed in peptides matching
this filter</value>
  </data>
  <data name="&gt;&gt;textMaxLength.Name" xml:space="preserve">
    <value>textMaxLength</value>
  </data>
  <data name="&gt;&gt;textMaxLength.Type" xml:space="preserve">
    <value>System.Windows.Forms.TextBox, System.Windows.Forms, Version=4.0.0.0, Culture=neutral, PublicKeyToken=b77a5c561934e089</value>
  </data>
  <data name="&gt;&gt;textMaxLength.Parent" xml:space="preserve">
    <value>tabFilter</value>
  </data>
  <data name="&gt;&gt;textMaxLength.ZOrder" xml:space="preserve">
    <value>9</value>
  </data>
  <data name="textMinLength.Location" type="System.Drawing.Point, System.Drawing">
    <value>29, 36</value>
  </data>
  <data name="textMinLength.Size" type="System.Drawing.Size, System.Drawing">
    <value>45, 20</value>
  </data>
  <data name="textMinLength.TabIndex" type="System.Int32, mscorlib">
    <value>1</value>
  </data>
  <data name="textMinLength.ToolTip" xml:space="preserve">
    <value>Minimum number of amino acids allowed in peptides matching
this filter</value>
  </data>
  <data name="&gt;&gt;textMinLength.Name" xml:space="preserve">
    <value>textMinLength</value>
  </data>
  <data name="&gt;&gt;textMinLength.Type" xml:space="preserve">
    <value>System.Windows.Forms.TextBox, System.Windows.Forms, Version=4.0.0.0, Culture=neutral, PublicKeyToken=b77a5c561934e089</value>
  </data>
  <data name="&gt;&gt;textMinLength.Parent" xml:space="preserve">
    <value>tabFilter</value>
  </data>
  <data name="&gt;&gt;textMinLength.ZOrder" xml:space="preserve">
    <value>10</value>
  </data>
  <data name="btnExplore.Location" type="System.Drawing.Point, System.Drawing">
    <value>272, 126</value>
  </data>
  <data name="btnExplore.Size" type="System.Drawing.Size, System.Drawing">
    <value>75, 23</value>
  </data>
  <data name="btnExplore.TabIndex" type="System.Int32, mscorlib">
    <value>5</value>
  </data>
  <data name="btnExplore.Text" xml:space="preserve">
    <value>E&amp;xplore...</value>
  </data>
  <data name="btnExplore.ToolTip" xml:space="preserve">
    <value>Open the MS/MS spectral library explorer</value>
  </data>
  <data name="&gt;&gt;btnExplore.Name" xml:space="preserve">
    <value>btnExplore</value>
  </data>
  <data name="&gt;&gt;btnExplore.Type" xml:space="preserve">
    <value>System.Windows.Forms.Button, System.Windows.Forms, Version=4.0.0.0, Culture=neutral, PublicKeyToken=b77a5c561934e089</value>
  </data>
  <data name="&gt;&gt;btnExplore.Parent" xml:space="preserve">
    <value>tabLibrary</value>
  </data>
  <data name="&gt;&gt;btnExplore.ZOrder" xml:space="preserve">
    <value>1</value>
  </data>
  <data name="btnBuildLibrary.Location" type="System.Drawing.Point, System.Drawing">
    <value>272, 66</value>
  </data>
  <data name="btnBuildLibrary.Size" type="System.Drawing.Size, System.Drawing">
    <value>75, 23</value>
  </data>
  <data name="btnBuildLibrary.TabIndex" type="System.Int32, mscorlib">
    <value>3</value>
  </data>
  <data name="btnBuildLibrary.Text" xml:space="preserve">
    <value>&amp;Build...</value>
  </data>
  <data name="btnBuildLibrary.ToolTip" xml:space="preserve">
    <value>Build a MS/MS spectral library from peptide search results
from various peptide search engines.</value>
  </data>
  <data name="&gt;&gt;btnBuildLibrary.Name" xml:space="preserve">
    <value>btnBuildLibrary</value>
  </data>
  <data name="&gt;&gt;btnBuildLibrary.Type" xml:space="preserve">
    <value>System.Windows.Forms.Button, System.Windows.Forms, Version=4.0.0.0, Culture=neutral, PublicKeyToken=b77a5c561934e089</value>
  </data>
  <data name="&gt;&gt;btnBuildLibrary.Parent" xml:space="preserve">
    <value>tabLibrary</value>
  </data>
  <data name="&gt;&gt;btnBuildLibrary.ZOrder" xml:space="preserve">
    <value>2</value>
  </data>
  <data name="comboRank.Location" type="System.Drawing.Point, System.Drawing">
    <value>25, 87</value>
  </data>
  <data name="comboRank.Size" type="System.Drawing.Size, System.Drawing">
    <value>143, 21</value>
  </data>
  <data name="comboRank.TabIndex" type="System.Int32, mscorlib">
    <value>3</value>
  </data>
  <data name="comboRank.ToolTip" xml:space="preserve">
    <value>Specifies a value associated with each spectrum in a library that may
be used to rank matching peptides. Not all library formats provide the
same values for ranking.</value>
  </data>
  <data name="&gt;&gt;comboRank.Name" xml:space="preserve">
    <value>comboRank</value>
  </data>
  <data name="&gt;&gt;comboRank.Type" xml:space="preserve">
    <value>System.Windows.Forms.ComboBox, System.Windows.Forms, Version=4.0.0.0, Culture=neutral, PublicKeyToken=b77a5c561934e089</value>
  </data>
  <data name="&gt;&gt;comboRank.Parent" xml:space="preserve">
    <value>panelPick</value>
  </data>
  <data name="&gt;&gt;comboRank.ZOrder" xml:space="preserve">
    <value>0</value>
  </data>
  <data name="textPeptideCount.Location" type="System.Drawing.Point, System.Drawing">
    <value>25, 156</value>
  </data>
  <data name="textPeptideCount.Size" type="System.Drawing.Size, System.Drawing">
    <value>68, 20</value>
  </data>
  <data name="textPeptideCount.TabIndex" type="System.Int32, mscorlib">
    <value>5</value>
  </data>
  <data name="textPeptideCount.ToolTip" xml:space="preserve">
    <value>The number of top ranking peptides to choose for each protein</value>
  </data>
  <data name="&gt;&gt;textPeptideCount.Name" xml:space="preserve">
    <value>textPeptideCount</value>
  </data>
  <data name="&gt;&gt;textPeptideCount.Type" xml:space="preserve">
    <value>System.Windows.Forms.TextBox, System.Windows.Forms, Version=4.0.0.0, Culture=neutral, PublicKeyToken=b77a5c561934e089</value>
  </data>
  <data name="&gt;&gt;textPeptideCount.Parent" xml:space="preserve">
    <value>panelPick</value>
  </data>
  <data name="&gt;&gt;textPeptideCount.ZOrder" xml:space="preserve">
    <value>3</value>
  </data>
  <data name="comboMatching.Items" xml:space="preserve">
    <value>Library</value>
  </data>
  <data name="comboMatching.Items1" xml:space="preserve">
    <value>Filter</value>
  </data>
  <data name="comboMatching.Items2" xml:space="preserve">
    <value>Library and Filter</value>
  </data>
  <data name="comboMatching.Items3" xml:space="preserve">
    <value>Library or Filter</value>
  </data>
  <data name="comboMatching.Location" type="System.Drawing.Point, System.Drawing">
    <value>25, 30</value>
  </data>
  <data name="comboMatching.Size" type="System.Drawing.Size, System.Drawing">
    <value>143, 21</value>
  </data>
  <data name="comboMatching.TabIndex" type="System.Int32, mscorlib">
    <value>1</value>
  </data>
  <data name="comboMatching.ToolTip" xml:space="preserve">
    <value>Specifies the peptide picking strategy:
Library - picks only peptides that match a library spectrum
Filter - ignores library contents for picking and uses the settings on the Filter tab instead
Library and Filter - picks peptides that match both a library spectrum and the filter
Library or Filter - picks peptides that match either a library spectrum or the filter</value>
  </data>
  <data name="&gt;&gt;comboMatching.Name" xml:space="preserve">
    <value>comboMatching</value>
  </data>
  <data name="&gt;&gt;comboMatching.Type" xml:space="preserve">
    <value>System.Windows.Forms.ComboBox, System.Windows.Forms, Version=4.0.0.0, Culture=neutral, PublicKeyToken=b77a5c561934e089</value>
  </data>
  <data name="&gt;&gt;comboMatching.Parent" xml:space="preserve">
    <value>panelPick</value>
  </data>
  <data name="&gt;&gt;comboMatching.ZOrder" xml:space="preserve">
    <value>4</value>
  </data>
  <data name="cbLimitPeptides.AutoSize" type="System.Boolean, mscorlib">
    <value>True</value>
  </data>
  <data name="cbLimitPeptides.Location" type="System.Drawing.Point, System.Drawing">
    <value>25, 132</value>
  </data>
  <data name="cbLimitPeptides.Size" type="System.Drawing.Size, System.Drawing">
    <value>143, 17</value>
  </data>
  <data name="cbLimitPeptides.TabIndex" type="System.Int32, mscorlib">
    <value>4</value>
  </data>
  <data name="cbLimitPeptides.Text" xml:space="preserve">
    <value>&amp;Limit peptides per protein</value>
  </data>
  <data name="cbLimitPeptides.ToolTip" xml:space="preserve">
    <value>If checked, only a specified number of top ranking peptides are
picked for each protein.</value>
  </data>
  <data name="&gt;&gt;cbLimitPeptides.Name" xml:space="preserve">
    <value>cbLimitPeptides</value>
  </data>
  <data name="&gt;&gt;cbLimitPeptides.Type" xml:space="preserve">
    <value>System.Windows.Forms.CheckBox, System.Windows.Forms, Version=4.0.0.0, Culture=neutral, PublicKeyToken=b77a5c561934e089</value>
  </data>
  <data name="&gt;&gt;cbLimitPeptides.Parent" xml:space="preserve">
    <value>panelPick</value>
  </data>
  <data name="&gt;&gt;cbLimitPeptides.ZOrder" xml:space="preserve">
    <value>5</value>
  </data>
  <data name="editLibraries.Location" type="System.Drawing.Point, System.Drawing">
    <value>272, 36</value>
  </data>
  <data name="editLibraries.Size" type="System.Drawing.Size, System.Drawing">
    <value>75, 23</value>
  </data>
  <data name="editLibraries.TabIndex" type="System.Int32, mscorlib">
    <value>2</value>
  </data>
  <data name="editLibraries.Text" xml:space="preserve">
    <value>&amp;Edit list...</value>
  </data>
  <data name="editLibraries.ToolTip" xml:space="preserve">
    <value>Edit the list of available MS/MS spectral libraries.</value>
  </data>
  <data name="&gt;&gt;editLibraries.Name" xml:space="preserve">
    <value>editLibraries</value>
  </data>
  <data name="&gt;&gt;editLibraries.Type" xml:space="preserve">
    <value>System.Windows.Forms.Button, System.Windows.Forms, Version=4.0.0.0, Culture=neutral, PublicKeyToken=b77a5c561934e089</value>
  </data>
  <data name="&gt;&gt;editLibraries.Parent" xml:space="preserve">
    <value>tabLibrary</value>
  </data>
  <data name="&gt;&gt;editLibraries.ZOrder" xml:space="preserve">
    <value>4</value>
  </data>
  <data name="listLibraries.Location" type="System.Drawing.Point, System.Drawing">
    <value>28, 36</value>
  </data>
  <data name="listLibraries.Size" type="System.Drawing.Size, System.Drawing">
    <value>226, 139</value>
  </data>
  <data name="listLibraries.TabIndex" type="System.Int32, mscorlib">
    <value>1</value>
  </data>
  <data name="listLibraries.ToolTip" xml:space="preserve">
    <value>The set of MS/MS spectral libraries matched with the peptides and
transitions in the current document. These libraries may be used
to rank and pick both peptides and transitions in the document.

Library spectra are automatically matched in the order they appear
in this list, with light spectra matched first, followed by isotope
labeled spectra in the order the label types are listed in the
modifications tab.</value>
  </data>
  <data name="&gt;&gt;listLibraries.Name" xml:space="preserve">
    <value>listLibraries</value>
  </data>
  <data name="&gt;&gt;listLibraries.Type" xml:space="preserve">
    <value>System.Windows.Forms.CheckedListBox, System.Windows.Forms, Version=4.0.0.0, Culture=neutral, PublicKeyToken=b77a5c561934e089</value>
  </data>
  <data name="&gt;&gt;listLibraries.Parent" xml:space="preserve">
    <value>tabLibrary</value>
  </data>
  <data name="&gt;&gt;listLibraries.ZOrder" xml:space="preserve">
    <value>6</value>
  </data>
  <data name="btnUpdateCalculator.Location" type="System.Drawing.Point, System.Drawing">
    <value>204, 34</value>
  </data>
  <data name="btnUpdateCalculator.Size" type="System.Drawing.Size, System.Drawing">
    <value>25, 24</value>
  </data>
  <data name="btnUpdateCalculator.TabIndex" type="System.Int32, mscorlib">
    <value>2</value>
  </data>
  <data name="btnUpdateCalculator.ToolTip" xml:space="preserve">
    <value>Retention time calculators</value>
  </data>
  <data name="&gt;&gt;btnUpdateCalculator.Name" xml:space="preserve">
    <value>btnUpdateCalculator</value>
  </data>
  <data name="&gt;&gt;btnUpdateCalculator.Type" xml:space="preserve">
    <value>System.Windows.Forms.Button, System.Windows.Forms, Version=4.0.0.0, Culture=neutral, PublicKeyToken=b77a5c561934e089</value>
  </data>
  <data name="&gt;&gt;btnUpdateCalculator.Parent" xml:space="preserve">
    <value>tabPrediction</value>
  </data>
  <data name="&gt;&gt;btnUpdateCalculator.ZOrder" xml:space="preserve">
    <value>11</value>
  </data>
  <data name="comboPeakScoringModel.Location" type="System.Drawing.Point, System.Drawing">
    <value>28, 36</value>
  </data>
  <data name="comboPeakScoringModel.Size" type="System.Drawing.Size, System.Drawing">
    <value>169, 21</value>
  </data>
  <data name="comboPeakScoringModel.TabIndex" type="System.Int32, mscorlib">
    <value>4</value>
  </data>
  <data name="comboPeakScoringModel.ToolTip" xml:space="preserve">
    <value>Specifies a linear equation that may be used to predict retention
times from a peptide specific hydrophobicity score.</value>
  </data>
  <data name="&gt;&gt;comboPeakScoringModel.Name" xml:space="preserve">
    <value>comboPeakScoringModel</value>
  </data>
  <data name="&gt;&gt;comboPeakScoringModel.Type" xml:space="preserve">
    <value>System.Windows.Forms.ComboBox, System.Windows.Forms, Version=4.0.0.0, Culture=neutral, PublicKeyToken=b77a5c561934e089</value>
  </data>
  <data name="&gt;&gt;comboPeakScoringModel.Parent" xml:space="preserve">
    <value>tabIntegration</value>
  </data>
  <data name="&gt;&gt;comboPeakScoringModel.ZOrder" xml:space="preserve">
    <value>0</value>
  </data>
  <data name="btnUpdateIonMobilityLibraries.ImeMode" type="System.Windows.Forms.ImeMode, System.Windows.Forms">
    <value>NoControl</value>
  </data>
  <data name="btnUpdateIonMobilityLibraries.Location" type="System.Drawing.Point, System.Drawing">
    <value>204, 214</value>
  </data>
  <data name="btnUpdateIonMobilityLibraries.Size" type="System.Drawing.Size, System.Drawing">
    <value>25, 24</value>
  </data>
  <data name="btnUpdateIonMobilityLibraries.TabIndex" type="System.Int32, mscorlib">
    <value>9</value>
  </data>
  <data name="btnUpdateIonMobilityLibraries.ToolTip" xml:space="preserve">
    <value>Ion Mobility Libraries</value>
  </data>
  <data name="&gt;&gt;btnUpdateIonMobilityLibraries.Name" xml:space="preserve">
    <value>btnUpdateIonMobilityLibraries</value>
  </data>
  <data name="&gt;&gt;btnUpdateIonMobilityLibraries.Type" xml:space="preserve">
    <value>System.Windows.Forms.Button, System.Windows.Forms, Version=4.0.0.0, Culture=neutral, PublicKeyToken=b77a5c561934e089</value>
  </data>
  <data name="&gt;&gt;btnUpdateIonMobilityLibraries.Parent" xml:space="preserve">
    <value>tabPrediction</value>
  </data>
  <data name="&gt;&gt;btnUpdateIonMobilityLibraries.ZOrder" xml:space="preserve">
    <value>8</value>
  </data>
  <data name="comboDriftTimePredictor.Location" type="System.Drawing.Point, System.Drawing">
    <value>28, 215</value>
  </data>
  <data name="comboDriftTimePredictor.Size" type="System.Drawing.Size, System.Drawing">
    <value>169, 21</value>
  </data>
  <data name="comboDriftTimePredictor.TabIndex" type="System.Int32, mscorlib">
    <value>8</value>
  </data>
  <data name="comboDriftTimePredictor.ToolTip" xml:space="preserve">
    <value>Specifies a set of linear equations that may be used to predict drift times in conjunction with an ion mobility library</value>
  </data>
  <data name="&gt;&gt;comboDriftTimePredictor.Name" xml:space="preserve">
    <value>comboDriftTimePredictor</value>
  </data>
  <data name="&gt;&gt;comboDriftTimePredictor.Type" xml:space="preserve">
    <value>System.Windows.Forms.ComboBox, System.Windows.Forms, Version=4.0.0.0, Culture=neutral, PublicKeyToken=b77a5c561934e089</value>
  </data>
  <data name="&gt;&gt;comboDriftTimePredictor.Parent" xml:space="preserve">
    <value>tabPrediction</value>
  </data>
  <data name="&gt;&gt;comboDriftTimePredictor.ZOrder" xml:space="preserve">
    <value>9</value>
  </data>
  <data name="textSpectralLibraryDriftTimesResolvingPower.Location" type="System.Drawing.Point, System.Drawing">
    <value>28, 310</value>
  </data>
  <data name="textSpectralLibraryDriftTimesResolvingPower.Size" type="System.Drawing.Size, System.Drawing">
    <value>100, 20</value>
  </data>
  <data name="textSpectralLibraryDriftTimesResolvingPower.TabIndex" type="System.Int32, mscorlib">
    <value>12</value>
  </data>
  <data name="textSpectralLibraryDriftTimesResolvingPower.ToolTip" xml:space="preserve">
    <value>Determines matching tolerance for ion mobility in spectral libraries (for example, drift time): 
For resolving power "R" at drift time "T", the width "W" of the drift time matching window centered at T is
W = 2T/R</value>
  </data>
  <data name="&gt;&gt;textSpectralLibraryDriftTimesResolvingPower.Name" xml:space="preserve">
    <value>textSpectralLibraryDriftTimesResolvingPower</value>
  </data>
  <data name="&gt;&gt;textSpectralLibraryDriftTimesResolvingPower.Type" xml:space="preserve">
    <value>System.Windows.Forms.TextBox, System.Windows.Forms, Version=4.0.0.0, Culture=neutral, PublicKeyToken=b77a5c561934e089</value>
  </data>
  <data name="&gt;&gt;textSpectralLibraryDriftTimesResolvingPower.Parent" xml:space="preserve">
    <value>tabPrediction</value>
  </data>
  <data name="&gt;&gt;textSpectralLibraryDriftTimesResolvingPower.ZOrder" xml:space="preserve">
    <value>5</value>
  </data>
  <data name="cbUseSpectralLibraryDriftTimes.AutoSize" type="System.Boolean, mscorlib">
    <value>True</value>
  </data>
  <data name="cbUseSpectralLibraryDriftTimes.ImeMode" type="System.Windows.Forms.ImeMode, System.Windows.Forms">
    <value>NoControl</value>
  </data>
  <data name="cbUseSpectralLibraryDriftTimes.Location" type="System.Drawing.Point, System.Drawing">
    <value>31, 262</value>
  </data>
  <data name="cbUseSpectralLibraryDriftTimes.Size" type="System.Drawing.Size, System.Drawing">
    <value>270, 17</value>
  </data>
  <data name="cbUseSpectralLibraryDriftTimes.TabIndex" type="System.Int32, mscorlib">
    <value>10</value>
  </data>
  <data name="cbUseSpectralLibraryDriftTimes.Text" xml:space="preserve">
    <value>Use &amp;spectral library ion mobility values when present</value>
  </data>
  <data name="cbUseSpectralLibraryDriftTimes.ToolTip" xml:space="preserve">
    <value>If checked, then ion mobility values in any loaded spectral libraries will be used in chromatogram extraction.</value>
  </data>
  <data name="&gt;&gt;cbUseSpectralLibraryDriftTimes.Name" xml:space="preserve">
    <value>cbUseSpectralLibraryDriftTimes</value>
  </data>
  <data name="&gt;&gt;cbUseSpectralLibraryDriftTimes.Type" xml:space="preserve">
    <value>System.Windows.Forms.CheckBox, System.Windows.Forms, Version=4.0.0.0, Culture=neutral, PublicKeyToken=b77a5c561934e089</value>
  </data>
  <data name="&gt;&gt;cbUseSpectralLibraryDriftTimes.Parent" xml:space="preserve">
    <value>tabPrediction</value>
  </data>
  <data name="&gt;&gt;cbUseSpectralLibraryDriftTimes.ZOrder" xml:space="preserve">
    <value>6</value>
  </data>
  <data name="comboBoxPeptideUniquenessConstraint.Items" xml:space="preserve">
    <value>None</value>
  </data>
  <data name="comboBoxPeptideUniquenessConstraint.Items1" xml:space="preserve">
    <value>Proteins</value>
  </data>
  <data name="comboBoxPeptideUniquenessConstraint.Items2" xml:space="preserve">
    <value>Genes</value>
  </data>
  <data name="comboBoxPeptideUniquenessConstraint.Items3" xml:space="preserve">
    <value>Species</value>
  </data>
  <data name="comboBoxPeptideUniquenessConstraint.Location" type="System.Drawing.Point, System.Drawing">
    <value>28, 238</value>
  </data>
  <data name="comboBoxPeptideUniquenessConstraint.Size" type="System.Drawing.Size, System.Drawing">
    <value>87, 21</value>
  </data>
  <data name="comboBoxPeptideUniquenessConstraint.TabIndex" type="System.Int32, mscorlib">
    <value>7</value>
  </data>
  <data name="comboBoxPeptideUniquenessConstraint.ToolTip" xml:space="preserve">
    <value>"Protein" excludes any peptide that appears in more than one protein in the background proteome.  
"Gene" excludes any peptide that appears in proteins for more than one gene in the background proteome.  
"Species" excludes any peptide that appears in proteins for more than one species in the background proteome.</value>
  </data>
  <data name="&gt;&gt;comboBoxPeptideUniquenessConstraint.Name" xml:space="preserve">
    <value>comboBoxPeptideUniquenessConstraint</value>
  </data>
  <data name="&gt;&gt;comboBoxPeptideUniquenessConstraint.Type" xml:space="preserve">
    <value>System.Windows.Forms.ComboBox, System.Windows.Forms, Version=4.0.0.0, Culture=neutral, PublicKeyToken=b77a5c561934e089</value>
  </data>
  <data name="&gt;&gt;comboBoxPeptideUniquenessConstraint.Parent" xml:space="preserve">
    <value>tabDigestion</value>
  </data>
  <data name="&gt;&gt;comboBoxPeptideUniquenessConstraint.ZOrder" xml:space="preserve">
    <value>1</value>
  </data>
  <data name="textSpectralLibraryDriftTimesWidthAtDtMax.Location" type="System.Drawing.Point, System.Drawing">
    <value>279, 310</value>
  </data>
  <data name="textSpectralLibraryDriftTimesWidthAtDtMax.Size" type="System.Drawing.Size, System.Drawing">
    <value>100, 20</value>
  </data>
  <data name="textSpectralLibraryDriftTimesWidthAtDtMax.TabIndex" type="System.Int32, mscorlib">
    <value>17</value>
  </data>
  <data name="textSpectralLibraryDriftTimesWidthAtDtMax.ToolTip" xml:space="preserve">
    <value>Determines matching tolerance for ion mobility in spectral libraries, where: 
imMax = maximum measured ion mobility
W0 = width at ion mobility zero
Wmax = width at imMax
The width "W" of the ion mobility matching window centered at any ion mobility "M" is
W = (W0 + M*(Wmax-W0)/imMax)
</value>
  </data>
  <data name="&gt;&gt;textSpectralLibraryDriftTimesWidthAtDtMax.Name" xml:space="preserve">
    <value>textSpectralLibraryDriftTimesWidthAtDtMax</value>
  </data>
  <data name="&gt;&gt;textSpectralLibraryDriftTimesWidthAtDtMax.Type" xml:space="preserve">
    <value>System.Windows.Forms.TextBox, System.Windows.Forms, Version=4.0.0.0, Culture=neutral, PublicKeyToken=b77a5c561934e089</value>
  </data>
  <data name="&gt;&gt;textSpectralLibraryDriftTimesWidthAtDtMax.Parent" xml:space="preserve">
    <value>tabPrediction</value>
  </data>
  <data name="&gt;&gt;textSpectralLibraryDriftTimesWidthAtDtMax.ZOrder" xml:space="preserve">
    <value>0</value>
  </data>
  <data name="textSpectralLibraryDriftTimesWidthAtDt0.Location" type="System.Drawing.Point, System.Drawing">
    <value>137, 310</value>
  </data>
  <data name="textSpectralLibraryDriftTimesWidthAtDt0.Size" type="System.Drawing.Size, System.Drawing">
    <value>100, 20</value>
  </data>
  <data name="textSpectralLibraryDriftTimesWidthAtDt0.TabIndex" type="System.Int32, mscorlib">
    <value>15</value>
  </data>
  <data name="textSpectralLibraryDriftTimesWidthAtDt0.ToolTip" xml:space="preserve">
    <value>Determines matching tolerance for ion mobility in spectral libraries, where: 
imMax = maximum measured ion mobility
W0 = width at ion mobility zero
Wmax = width at imMax
The width "W" of the ion mobility matching window centered at any ion mobility "M" is
W = (W0 + M*(Wmax-W0)/imMax)
</value>
  </data>
  <data name="&gt;&gt;textSpectralLibraryDriftTimesWidthAtDt0.Name" xml:space="preserve">
    <value>textSpectralLibraryDriftTimesWidthAtDt0</value>
  </data>
  <data name="&gt;&gt;textSpectralLibraryDriftTimesWidthAtDt0.Type" xml:space="preserve">
    <value>System.Windows.Forms.TextBox, System.Windows.Forms, Version=4.0.0.0, Culture=neutral, PublicKeyToken=b77a5c561934e089</value>
  </data>
  <data name="&gt;&gt;textSpectralLibraryDriftTimesWidthAtDt0.Parent" xml:space="preserve">
    <value>tabPrediction</value>
  </data>
  <data name="&gt;&gt;textSpectralLibraryDriftTimesWidthAtDt0.ZOrder" xml:space="preserve">
    <value>1</value>
  </data>
  <data name="btnFilter.ImeMode" type="System.Windows.Forms.ImeMode, System.Windows.Forms">
    <value>NoControl</value>
  </data>
  <data name="btnFilter.Location" type="System.Drawing.Point, System.Drawing">
    <value>272, 96</value>
  </data>
  <data name="btnFilter.Size" type="System.Drawing.Size, System.Drawing">
    <value>75, 23</value>
  </data>
  <data name="btnFilter.TabIndex" type="System.Int32, mscorlib">
    <value>4</value>
  </data>
  <data name="btnFilter.Text" xml:space="preserve">
    <value>&amp;Filter...</value>
  </data>
  <data name="btnFilter.ToolTip" xml:space="preserve">
    <value>Filter a MS/MS spectral library from a MIDAS library</value>
  </data>
  <data name="&gt;&gt;btnFilter.Name" xml:space="preserve">
    <value>btnFilter</value>
  </data>
  <data name="&gt;&gt;btnFilter.Type" xml:space="preserve">
    <value>System.Windows.Forms.Button, System.Windows.Forms, Version=4.0.0.0, Culture=neutral, PublicKeyToken=b77a5c561934e089</value>
  </data>
  <data name="&gt;&gt;btnFilter.Parent" xml:space="preserve">
    <value>tabLibrary</value>
  </data>
  <data name="&gt;&gt;btnFilter.ZOrder" xml:space="preserve">
    <value>0</value>
  </data>
  <data name="tbxMaxLoqBias.Location" type="System.Drawing.Point, System.Drawing">
    <value>12, 45</value>
  </data>
  <data name="tbxMaxLoqBias.Size" type="System.Drawing.Size, System.Drawing">
    <value>100, 20</value>
  </data>
  <data name="tbxMaxLoqBias.TabIndex" type="System.Int32, mscorlib">
    <value>1</value>
  </data>
  <data name="tbxMaxLoqBias.ToolTip" xml:space="preserve">
    <value>Maximum bias or difference from the known concentration allowed for the model
estimate based on measured area of the concentration designated as the lower limit
of quantification (LOQ)</value>
  </data>
  <data name="&gt;&gt;tbxMaxLoqBias.Name" xml:space="preserve">
    <value>tbxMaxLoqBias</value>
  </data>
  <data name="&gt;&gt;tbxMaxLoqBias.Type" xml:space="preserve">
    <value>System.Windows.Forms.TextBox, System.Windows.Forms, Version=4.0.0.0, Culture=neutral, PublicKeyToken=b77a5c561934e089</value>
  </data>
  <data name="&gt;&gt;tbxMaxLoqBias.Parent" xml:space="preserve">
    <value>groupBoxFiguresOfMerit</value>
  </data>
  <data name="&gt;&gt;tbxMaxLoqBias.ZOrder" xml:space="preserve">
    <value>0</value>
  </data>
  <data name="comboLodMethod.Location" type="System.Drawing.Point, System.Drawing">
    <value>12, 95</value>
  </data>
  <data name="comboLodMethod.Size" type="System.Drawing.Size, System.Drawing">
    <value>133, 21</value>
  </data>
  <data name="comboLodMethod.TabIndex" type="System.Int32, mscorlib">
    <value>7</value>
  </data>
  <data name="comboLodMethod.ToolTip" xml:space="preserve">
    <value>Method of determining the lower limit of detection (LOD)</value>
  </data>
  <data name="&gt;&gt;comboLodMethod.Name" xml:space="preserve">
    <value>comboLodMethod</value>
  </data>
  <data name="&gt;&gt;comboLodMethod.Type" xml:space="preserve">
    <value>System.Windows.Forms.ComboBox, System.Windows.Forms, Version=4.0.0.0, Culture=neutral, PublicKeyToken=b77a5c561934e089</value>
  </data>
  <data name="&gt;&gt;comboLodMethod.Parent" xml:space="preserve">
    <value>groupBoxFiguresOfMerit</value>
  </data>
  <data name="&gt;&gt;comboLodMethod.ZOrder" xml:space="preserve">
    <value>1</value>
  </data>
  <data name="tbxMaxLoqCv.Location" type="System.Drawing.Point, System.Drawing">
    <value>155, 45</value>
  </data>
  <data name="tbxMaxLoqCv.Size" type="System.Drawing.Size, System.Drawing">
    <value>100, 20</value>
  </data>
  <data name="tbxMaxLoqCv.TabIndex" type="System.Int32, mscorlib">
    <value>4</value>
  </data>
  <data name="tbxMaxLoqCv.ToolTip" xml:space="preserve">
    <value>Maximum CV allowed among multiple meassurements of the concentration designated as
the lower limit of quantification (LOQ)</value>
  </data>
  <data name="&gt;&gt;tbxMaxLoqCv.Name" xml:space="preserve">
    <value>tbxMaxLoqCv</value>
  </data>
  <data name="&gt;&gt;tbxMaxLoqCv.Type" xml:space="preserve">
    <value>System.Windows.Forms.TextBox, System.Windows.Forms, Version=4.0.0.0, Culture=neutral, PublicKeyToken=b77a5c561934e089</value>
  </data>
  <data name="&gt;&gt;tbxMaxLoqCv.Parent" xml:space="preserve">
    <value>groupBoxFiguresOfMerit</value>
  </data>
  <data name="&gt;&gt;tbxMaxLoqCv.ZOrder" xml:space="preserve">
    <value>6</value>
  </data>
  <data name="tbxQuantUnits.Location" type="System.Drawing.Point, System.Drawing">
    <value>28, 224</value>
  </data>
  <data name="tbxQuantUnits.Size" type="System.Drawing.Size, System.Drawing">
    <value>100, 20</value>
  </data>
  <data name="tbxQuantUnits.TabIndex" type="System.Int32, mscorlib">
    <value>9</value>
  </data>
  <data name="tbxQuantUnits.ToolTip" xml:space="preserve">
    <value>Units to be applied to calibrated quantities</value>
  </data>
  <data name="&gt;&gt;tbxQuantUnits.Name" xml:space="preserve">
    <value>tbxQuantUnits</value>
  </data>
  <data name="&gt;&gt;tbxQuantUnits.Type" xml:space="preserve">
    <value>System.Windows.Forms.TextBox, System.Windows.Forms, Version=4.0.0.0, Culture=neutral, PublicKeyToken=b77a5c561934e089</value>
  </data>
  <data name="&gt;&gt;tbxQuantUnits.Parent" xml:space="preserve">
    <value>tabQuantification</value>
  </data>
  <data name="&gt;&gt;tbxQuantUnits.ZOrder" xml:space="preserve">
    <value>1</value>
  </data>
  <data name="comboQuantMsLevel.Items" xml:space="preserve">
    <value>All</value>
  </data>
  <data name="comboQuantMsLevel.Items1" xml:space="preserve">
    <value>1</value>
  </data>
  <data name="comboQuantMsLevel.Items2" xml:space="preserve">
    <value>2</value>
  </data>
  <data name="comboQuantMsLevel.Location" type="System.Drawing.Point, System.Drawing">
    <value>28, 177</value>
  </data>
  <data name="comboQuantMsLevel.Size" type="System.Drawing.Size, System.Drawing">
    <value>127, 21</value>
  </data>
  <data name="comboQuantMsLevel.TabIndex" type="System.Int32, mscorlib">
    <value>7</value>
  </data>
  <data name="comboQuantMsLevel.ToolTip" xml:space="preserve">
    <value>Mass spectrum level (1, 2 or both) used to quantify</value>
  </data>
  <data name="&gt;&gt;comboQuantMsLevel.Name" xml:space="preserve">
    <value>comboQuantMsLevel</value>
  </data>
  <data name="&gt;&gt;comboQuantMsLevel.Type" xml:space="preserve">
    <value>System.Windows.Forms.ComboBox, System.Windows.Forms, Version=4.0.0.0, Culture=neutral, PublicKeyToken=b77a5c561934e089</value>
  </data>
  <data name="&gt;&gt;comboQuantMsLevel.Parent" xml:space="preserve">
    <value>tabQuantification</value>
  </data>
  <data name="&gt;&gt;comboQuantMsLevel.ZOrder" xml:space="preserve">
    <value>3</value>
  </data>
  <data name="comboNormalizationMethod.Location" type="System.Drawing.Point, System.Drawing">
    <value>28, 83</value>
  </data>
  <data name="comboNormalizationMethod.Size" type="System.Drawing.Size, System.Drawing">
    <value>239, 21</value>
  </data>
  <data name="comboNormalizationMethod.TabIndex" type="System.Int32, mscorlib">
    <value>3</value>
  </data>
  <data name="comboNormalizationMethod.ToolTip" xml:space="preserve">
    <value>Method used to normalize peak areas across runs</value>
  </data>
  <data name="&gt;&gt;comboNormalizationMethod.Name" xml:space="preserve">
    <value>comboNormalizationMethod</value>
  </data>
  <data name="&gt;&gt;comboNormalizationMethod.Type" xml:space="preserve">
    <value>System.Windows.Forms.ComboBox, System.Windows.Forms, Version=4.0.0.0, Culture=neutral, PublicKeyToken=b77a5c561934e089</value>
  </data>
  <data name="&gt;&gt;comboNormalizationMethod.Parent" xml:space="preserve">
    <value>tabQuantification</value>
  </data>
  <data name="&gt;&gt;comboNormalizationMethod.ZOrder" xml:space="preserve">
    <value>5</value>
  </data>
  <data name="comboRegressionFit.Location" type="System.Drawing.Point, System.Drawing">
    <value>28, 36</value>
  </data>
  <data name="comboRegressionFit.Size" type="System.Drawing.Size, System.Drawing">
    <value>127, 21</value>
  </data>
  <data name="comboRegressionFit.TabIndex" type="System.Int32, mscorlib">
    <value>1</value>
  </data>
  <data name="comboRegressionFit.ToolTip" xml:space="preserve">
    <value>Regression model used to estimate the relationship between peak area and quantitative values</value>
  </data>
  <data name="&gt;&gt;comboRegressionFit.Name" xml:space="preserve">
    <value>comboRegressionFit</value>
  </data>
  <data name="&gt;&gt;comboRegressionFit.Type" xml:space="preserve">
    <value>System.Windows.Forms.ComboBox, System.Windows.Forms, Version=4.0.0.0, Culture=neutral, PublicKeyToken=b77a5c561934e089</value>
  </data>
  <data name="&gt;&gt;comboRegressionFit.Parent" xml:space="preserve">
    <value>tabQuantification</value>
  </data>
  <data name="&gt;&gt;comboRegressionFit.ZOrder" xml:space="preserve">
    <value>7</value>
  </data>
  <data name="comboWeighting.Location" type="System.Drawing.Point, System.Drawing">
    <value>28, 130</value>
  </data>
  <data name="comboWeighting.Size" type="System.Drawing.Size, System.Drawing">
    <value>127, 21</value>
  </data>
  <data name="comboWeighting.TabIndex" type="System.Int32, mscorlib">
    <value>5</value>
  </data>
  <data name="comboWeighting.ToolTip" xml:space="preserve">
    <value>The equation used to weight the impact of points in calculating the regression</value>
  </data>
  <data name="&gt;&gt;comboWeighting.Name" xml:space="preserve">
    <value>comboWeighting</value>
  </data>
  <data name="&gt;&gt;comboWeighting.Type" xml:space="preserve">
    <value>System.Windows.Forms.ComboBox, System.Windows.Forms, Version=4.0.0.0, Culture=neutral, PublicKeyToken=b77a5c561934e089</value>
  </data>
  <data name="&gt;&gt;comboWeighting.Parent" xml:space="preserve">
    <value>tabQuantification</value>
  </data>
  <data name="&gt;&gt;comboWeighting.ZOrder" xml:space="preserve">
    <value>9</value>
  </data>
  <data name="tabControl1.Anchor" type="System.Windows.Forms.AnchorStyles, System.Windows.Forms">
    <value>Top, Bottom, Left, Right</value>
  </data>
  <data name="labelPeptideUniquenessConstraint.AutoSize" type="System.Boolean, mscorlib">
    <value>True</value>
  </data>
  <data name="labelPeptideUniquenessConstraint.ImeMode" type="System.Windows.Forms.ImeMode, System.Windows.Forms">
    <value>NoControl</value>
  </data>
  <data name="labelPeptideUniquenessConstraint.Location" type="System.Drawing.Point, System.Drawing">
    <value>25, 222</value>
  </data>
  <data name="labelPeptideUniquenessConstraint.Size" type="System.Drawing.Size, System.Drawing">
    <value>156, 13</value>
  </data>
  <data name="labelPeptideUniquenessConstraint.TabIndex" type="System.Int32, mscorlib">
    <value>6</value>
  </data>
  <data name="labelPeptideUniquenessConstraint.Text" xml:space="preserve">
    <value>Enforce peptide &amp;uniqueness by:</value>
  </data>
  <data name="&gt;&gt;labelPeptideUniquenessConstraint.Name" xml:space="preserve">
    <value>labelPeptideUniquenessConstraint</value>
  </data>
  <data name="&gt;&gt;labelPeptideUniquenessConstraint.Type" xml:space="preserve">
    <value>System.Windows.Forms.Label, System.Windows.Forms, Version=4.0.0.0, Culture=neutral, PublicKeyToken=b77a5c561934e089</value>
  </data>
  <data name="&gt;&gt;labelPeptideUniquenessConstraint.Parent" xml:space="preserve">
    <value>tabDigestion</value>
  </data>
  <data name="&gt;&gt;labelPeptideUniquenessConstraint.ZOrder" xml:space="preserve">
    <value>0</value>
  </data>
  <data name="label2.AutoSize" type="System.Boolean, mscorlib">
    <value>True</value>
  </data>
  <data name="label2.Location" type="System.Drawing.Point, System.Drawing">
    <value>25, 71</value>
  </data>
  <data name="label2.Size" type="System.Drawing.Size, System.Drawing">
    <value>117, 13</value>
  </data>
  <data name="label2.TabIndex" type="System.Int32, mscorlib">
    <value>2</value>
  </data>
  <data name="label2.Text" xml:space="preserve">
    <value>&amp;Max missed cleavages:</value>
  </data>
  <data name="&gt;&gt;label2.Name" xml:space="preserve">
    <value>label2</value>
  </data>
  <data name="&gt;&gt;label2.Type" xml:space="preserve">
    <value>System.Windows.Forms.Label, System.Windows.Forms, Version=4.0.0.0, Culture=neutral, PublicKeyToken=b77a5c561934e089</value>
  </data>
  <data name="&gt;&gt;label2.Parent" xml:space="preserve">
    <value>tabDigestion</value>
  </data>
  <data name="&gt;&gt;label2.ZOrder" xml:space="preserve">
    <value>2</value>
  </data>
  <data name="label1.AutoSize" type="System.Boolean, mscorlib">
    <value>True</value>
  </data>
  <data name="label1.Location" type="System.Drawing.Point, System.Drawing">
    <value>25, 20</value>
  </data>
  <data name="label1.Size" type="System.Drawing.Size, System.Drawing">
    <value>47, 13</value>
  </data>
  <data name="label1.TabIndex" type="System.Int32, mscorlib">
    <value>0</value>
  </data>
  <data name="label1.Text" xml:space="preserve">
    <value>&amp;Enzyme:</value>
  </data>
  <data name="&gt;&gt;label1.Name" xml:space="preserve">
    <value>label1</value>
  </data>
  <data name="&gt;&gt;label1.Type" xml:space="preserve">
    <value>System.Windows.Forms.Label, System.Windows.Forms, Version=4.0.0.0, Culture=neutral, PublicKeyToken=b77a5c561934e089</value>
  </data>
  <data name="&gt;&gt;label1.Parent" xml:space="preserve">
    <value>tabDigestion</value>
  </data>
  <data name="&gt;&gt;label1.ZOrder" xml:space="preserve">
    <value>4</value>
  </data>
  <data name="label15.AutoSize" type="System.Boolean, mscorlib">
    <value>True</value>
  </data>
  <data name="label15.Location" type="System.Drawing.Point, System.Drawing">
    <value>25, 172</value>
  </data>
  <data name="label15.Size" type="System.Drawing.Size, System.Drawing">
    <value>115, 13</value>
  </data>
  <data name="label15.TabIndex" type="System.Int32, mscorlib">
    <value>4</value>
  </data>
  <data name="label15.Text" xml:space="preserve">
    <value>&amp;Background proteome:</value>
  </data>
  <data name="&gt;&gt;label15.Name" xml:space="preserve">
    <value>label15</value>
  </data>
  <data name="&gt;&gt;label15.Type" xml:space="preserve">
    <value>System.Windows.Forms.Label, System.Windows.Forms, Version=4.0.0.0, Culture=neutral, PublicKeyToken=b77a5c561934e089</value>
  </data>
  <data name="&gt;&gt;label15.Parent" xml:space="preserve">
    <value>tabDigestion</value>
  </data>
  <data name="&gt;&gt;label15.ZOrder" xml:space="preserve">
    <value>6</value>
  </data>
  <data name="tabDigestion.Location" type="System.Drawing.Point, System.Drawing">
    <value>4, 22</value>
  </data>
  <data name="tabDigestion.Padding" type="System.Windows.Forms.Padding, System.Windows.Forms">
    <value>3, 3, 3, 3</value>
  </data>
  <data name="tabDigestion.Size" type="System.Drawing.Size, System.Drawing">
    <value>363, 460</value>
  </data>
  <data name="tabDigestion.TabIndex" type="System.Int32, mscorlib">
    <value>0</value>
  </data>
  <data name="tabDigestion.Text" xml:space="preserve">
    <value>Digestion</value>
  </data>
  <data name="&gt;&gt;tabDigestion.Name" xml:space="preserve">
    <value>tabDigestion</value>
  </data>
  <data name="&gt;&gt;tabDigestion.Type" xml:space="preserve">
    <value>System.Windows.Forms.TabPage, System.Windows.Forms, Version=4.0.0.0, Culture=neutral, PublicKeyToken=b77a5c561934e089</value>
  </data>
  <data name="&gt;&gt;tabDigestion.Parent" xml:space="preserve">
    <value>tabControl1</value>
  </data>
  <data name="&gt;&gt;tabDigestion.ZOrder" xml:space="preserve">
    <value>0</value>
  </data>
  <data name="labelWidthDtMax.AutoSize" type="System.Boolean, mscorlib">
    <value>True</value>
  </data>
  <data name="labelWidthDtMax.ImeMode" type="System.Windows.Forms.ImeMode, System.Windows.Forms">
    <value>NoControl</value>
  </data>
  <data name="labelWidthDtMax.Location" type="System.Drawing.Point, System.Drawing">
    <value>276, 294</value>
  </data>
  <data name="labelWidthDtMax.Size" type="System.Drawing.Size, System.Drawing">
    <value>83, 13</value>
  </data>
  <data name="labelWidthDtMax.TabIndex" type="System.Int32, mscorlib">
    <value>16</value>
  </data>
  <data name="labelWidthDtMax.Text" xml:space="preserve">
    <value>Width at imMa&amp;x:</value>
  </data>
  <data name="&gt;&gt;labelWidthDtMax.Name" xml:space="preserve">
    <value>labelWidthDtMax</value>
  </data>
  <data name="&gt;&gt;labelWidthDtMax.Type" xml:space="preserve">
    <value>System.Windows.Forms.Label, System.Windows.Forms, Version=4.0.0.0, Culture=neutral, PublicKeyToken=b77a5c561934e089</value>
  </data>
  <data name="&gt;&gt;labelWidthDtMax.Parent" xml:space="preserve">
    <value>tabPrediction</value>
  </data>
  <data name="&gt;&gt;labelWidthDtMax.ZOrder" xml:space="preserve">
    <value>2</value>
  </data>
  <data name="labelWidthDtZero.AutoSize" type="System.Boolean, mscorlib">
    <value>True</value>
  </data>
  <data name="labelWidthDtZero.ImeMode" type="System.Windows.Forms.ImeMode, System.Windows.Forms">
    <value>NoControl</value>
  </data>
  <data name="labelWidthDtZero.Location" type="System.Drawing.Point, System.Drawing">
    <value>134, 294</value>
  </data>
  <data name="labelWidthDtZero.Size" type="System.Drawing.Size, System.Drawing">
    <value>69, 13</value>
  </data>
  <data name="labelWidthDtZero.TabIndex" type="System.Int32, mscorlib">
    <value>14</value>
  </data>
  <data name="labelWidthDtZero.Text" xml:space="preserve">
    <value>Width at im&amp;0:</value>
  </data>
  <data name="&gt;&gt;labelWidthDtZero.Name" xml:space="preserve">
    <value>labelWidthDtZero</value>
  </data>
  <data name="&gt;&gt;labelWidthDtZero.Type" xml:space="preserve">
    <value>System.Windows.Forms.Label, System.Windows.Forms, Version=4.0.0.0, Culture=neutral, PublicKeyToken=b77a5c561934e089</value>
  </data>
  <data name="&gt;&gt;labelWidthDtZero.Parent" xml:space="preserve">
    <value>tabPrediction</value>
  </data>
  <data name="&gt;&gt;labelWidthDtZero.ZOrder" xml:space="preserve">
    <value>3</value>
  </data>
  <data name="cbLinear.AutoSize" type="System.Boolean, mscorlib">
    <value>True</value>
  </data>
  <data name="cbLinear.ImeMode" type="System.Windows.Forms.ImeMode, System.Windows.Forms">
    <value>NoControl</value>
  </data>
  <data name="cbLinear.Location" type="System.Drawing.Point, System.Drawing">
    <value>28, 337</value>
  </data>
  <data name="cbLinear.Size" type="System.Drawing.Size, System.Drawing">
    <value>110, 17</value>
  </data>
  <data name="cbLinear.TabIndex" type="System.Int32, mscorlib">
    <value>13</value>
  </data>
  <data name="cbLinear.Text" xml:space="preserve">
    <value>&amp;Linear peak width</value>
  </data>
  <data name="&gt;&gt;cbLinear.Name" xml:space="preserve">
    <value>cbLinear</value>
  </data>
  <data name="&gt;&gt;cbLinear.Type" xml:space="preserve">
    <value>System.Windows.Forms.CheckBox, System.Windows.Forms, Version=4.0.0.0, Culture=neutral, PublicKeyToken=b77a5c561934e089</value>
  </data>
  <data name="&gt;&gt;cbLinear.Parent" xml:space="preserve">
    <value>tabPrediction</value>
  </data>
  <data name="&gt;&gt;cbLinear.ZOrder" xml:space="preserve">
    <value>4</value>
  </data>
  <data name="labelResolvingPower.AutoSize" type="System.Boolean, mscorlib">
    <value>True</value>
  </data>
  <data name="labelResolvingPower.ImeMode" type="System.Windows.Forms.ImeMode, System.Windows.Forms">
    <value>NoControl</value>
  </data>
  <data name="labelResolvingPower.Location" type="System.Drawing.Point, System.Drawing">
    <value>28, 292</value>
  </data>
  <data name="labelResolvingPower.Size" type="System.Drawing.Size, System.Drawing">
    <value>89, 13</value>
  </data>
  <data name="labelResolvingPower.TabIndex" type="System.Int32, mscorlib">
    <value>11</value>
  </data>
  <data name="labelResolvingPower.Text" xml:space="preserve">
    <value>Resolving &amp;power:</value>
  </data>
  <data name="&gt;&gt;labelResolvingPower.Name" xml:space="preserve">
    <value>labelResolvingPower</value>
  </data>
  <data name="&gt;&gt;labelResolvingPower.Type" xml:space="preserve">
    <value>System.Windows.Forms.Label, System.Windows.Forms, Version=4.0.0.0, Culture=neutral, PublicKeyToken=b77a5c561934e089</value>
  </data>
  <data name="&gt;&gt;labelResolvingPower.Parent" xml:space="preserve">
    <value>tabPrediction</value>
  </data>
  <data name="&gt;&gt;labelResolvingPower.ZOrder" xml:space="preserve">
    <value>7</value>
  </data>
  <data name="label19.AutoSize" type="System.Boolean, mscorlib">
    <value>True</value>
  </data>
  <data name="label19.ImeMode" type="System.Windows.Forms.ImeMode, System.Windows.Forms">
    <value>NoControl</value>
  </data>
  <data name="label19.Location" type="System.Drawing.Point, System.Drawing">
    <value>25, 200</value>
  </data>
  <data name="label19.Size" type="System.Drawing.Size, System.Drawing">
    <value>106, 13</value>
  </data>
  <data name="label19.TabIndex" type="System.Int32, mscorlib">
    <value>7</value>
  </data>
  <data name="label19.Text" xml:space="preserve">
    <value>&amp;Ion mobility predictor:</value>
  </data>
  <data name="&gt;&gt;label19.Name" xml:space="preserve">
    <value>label19</value>
  </data>
  <data name="&gt;&gt;label19.Type" xml:space="preserve">
    <value>System.Windows.Forms.Label, System.Windows.Forms, Version=4.0.0.0, Culture=neutral, PublicKeyToken=b77a5c561934e089</value>
  </data>
  <data name="&gt;&gt;label19.Parent" xml:space="preserve">
    <value>tabPrediction</value>
  </data>
  <data name="&gt;&gt;label19.ZOrder" xml:space="preserve">
    <value>10</value>
  </data>
  <data name="label14.AutoSize" type="System.Boolean, mscorlib">
    <value>True</value>
  </data>
  <data name="label14.Location" type="System.Drawing.Point, System.Drawing">
    <value>134, 136</value>
  </data>
  <data name="label14.Size" type="System.Drawing.Size, System.Drawing">
    <value>23, 13</value>
  </data>
  <data name="label14.TabIndex" type="System.Int32, mscorlib">
    <value>6</value>
  </data>
  <data name="label14.Text" xml:space="preserve">
    <value>min</value>
  </data>
  <data name="&gt;&gt;label14.Name" xml:space="preserve">
    <value>label14</value>
  </data>
  <data name="&gt;&gt;label14.Type" xml:space="preserve">
    <value>System.Windows.Forms.Label, System.Windows.Forms, Version=4.0.0.0, Culture=neutral, PublicKeyToken=b77a5c561934e089</value>
  </data>
  <data name="&gt;&gt;label14.Parent" xml:space="preserve">
    <value>tabPrediction</value>
  </data>
  <data name="&gt;&gt;label14.ZOrder" xml:space="preserve">
    <value>12</value>
  </data>
  <data name="label13.AutoSize" type="System.Boolean, mscorlib">
    <value>True</value>
  </data>
  <data name="label13.Location" type="System.Drawing.Point, System.Drawing">
    <value>28, 116</value>
  </data>
  <data name="label13.Size" type="System.Drawing.Size, System.Drawing">
    <value>72, 13</value>
  </data>
  <data name="label13.TabIndex" type="System.Int32, mscorlib">
    <value>4</value>
  </data>
  <data name="label13.Text" xml:space="preserve">
    <value>Time &amp;window:</value>
  </data>
  <data name="&gt;&gt;label13.Name" xml:space="preserve">
    <value>label13</value>
  </data>
  <data name="&gt;&gt;label13.Type" xml:space="preserve">
    <value>System.Windows.Forms.Label, System.Windows.Forms, Version=4.0.0.0, Culture=neutral, PublicKeyToken=b77a5c561934e089</value>
  </data>
  <data name="&gt;&gt;label13.Parent" xml:space="preserve">
    <value>tabPrediction</value>
  </data>
  <data name="&gt;&gt;label13.ZOrder" xml:space="preserve">
    <value>15</value>
  </data>
  <data name="label9.AutoSize" type="System.Boolean, mscorlib">
    <value>True</value>
  </data>
  <data name="label9.Location" type="System.Drawing.Point, System.Drawing">
    <value>25, 20</value>
  </data>
  <data name="label9.Size" type="System.Drawing.Size, System.Drawing">
    <value>122, 13</value>
  </data>
  <data name="label9.TabIndex" type="System.Int32, mscorlib">
    <value>0</value>
  </data>
  <data name="label9.Text" xml:space="preserve">
    <value>&amp;Retention time predictor:</value>
  </data>
  <data name="&gt;&gt;label9.Name" xml:space="preserve">
    <value>label9</value>
  </data>
  <data name="&gt;&gt;label9.Type" xml:space="preserve">
    <value>System.Windows.Forms.Label, System.Windows.Forms, Version=4.0.0.0, Culture=neutral, PublicKeyToken=b77a5c561934e089</value>
  </data>
  <data name="&gt;&gt;label9.Parent" xml:space="preserve">
    <value>tabPrediction</value>
  </data>
  <data name="&gt;&gt;label9.ZOrder" xml:space="preserve">
    <value>17</value>
  </data>
  <data name="tabPrediction.Location" type="System.Drawing.Point, System.Drawing">
    <value>4, 22</value>
  </data>
  <data name="tabPrediction.Size" type="System.Drawing.Size, System.Drawing">
    <value>363, 460</value>
  </data>
  <data name="tabPrediction.TabIndex" type="System.Int32, mscorlib">
    <value>3</value>
  </data>
  <data name="tabPrediction.Text" xml:space="preserve">
    <value>Prediction</value>
  </data>
  <data name="&gt;&gt;tabPrediction.Name" xml:space="preserve">
    <value>tabPrediction</value>
  </data>
  <data name="&gt;&gt;tabPrediction.Type" xml:space="preserve">
    <value>System.Windows.Forms.TabPage, System.Windows.Forms, Version=4.0.0.0, Culture=neutral, PublicKeyToken=b77a5c561934e089</value>
  </data>
  <data name="&gt;&gt;tabPrediction.Parent" xml:space="preserve">
    <value>tabControl1</value>
  </data>
  <data name="&gt;&gt;tabPrediction.ZOrder" xml:space="preserve">
    <value>1</value>
  </data>
  <data name="label3.AutoSize" type="System.Boolean, mscorlib">
    <value>True</value>
  </data>
  <data name="label3.Location" type="System.Drawing.Point, System.Drawing">
    <value>25, 70</value>
  </data>
  <data name="label3.Size" type="System.Drawing.Size, System.Drawing">
    <value>120, 13</value>
  </data>
  <data name="label3.TabIndex" type="System.Int32, mscorlib">
    <value>6</value>
  </data>
  <data name="label3.Text" xml:space="preserve">
    <value>Exclude &amp;N-terminal AAs:</value>
  </data>
  <data name="&gt;&gt;label3.Name" xml:space="preserve">
    <value>label3</value>
  </data>
  <data name="&gt;&gt;label3.Type" xml:space="preserve">
    <value>System.Windows.Forms.Label, System.Windows.Forms, Version=4.0.0.0, Culture=neutral, PublicKeyToken=b77a5c561934e089</value>
  </data>
  <data name="&gt;&gt;label3.Parent" xml:space="preserve">
    <value>tabFilter</value>
  </data>
  <data name="&gt;&gt;label3.ZOrder" xml:space="preserve">
    <value>1</value>
  </data>
  <data name="label6.AutoSize" type="System.Boolean, mscorlib">
    <value>True</value>
  </data>
  <data name="label6.Location" type="System.Drawing.Point, System.Drawing">
    <value>25, 160</value>
  </data>
  <data name="label6.Size" type="System.Drawing.Size, System.Drawing">
    <value>143, 13</value>
  </data>
  <data name="label6.TabIndex" type="System.Int32, mscorlib">
    <value>9</value>
  </data>
  <data name="label6.Text" xml:space="preserve">
    <value>&amp;Exclude peptides containing:</value>
  </data>
  <data name="&gt;&gt;label6.Name" xml:space="preserve">
    <value>label6</value>
  </data>
  <data name="&gt;&gt;label6.Type" xml:space="preserve">
    <value>System.Windows.Forms.Label, System.Windows.Forms, Version=4.0.0.0, Culture=neutral, PublicKeyToken=b77a5c561934e089</value>
  </data>
  <data name="&gt;&gt;label6.Parent" xml:space="preserve">
    <value>tabFilter</value>
  </data>
  <data name="&gt;&gt;label6.ZOrder" xml:space="preserve">
    <value>6</value>
  </data>
  <data name="label5.AutoSize" type="System.Boolean, mscorlib">
    <value>True</value>
  </data>
  <data name="label5.Location" type="System.Drawing.Point, System.Drawing">
    <value>112, 20</value>
  </data>
  <data name="label5.Size" type="System.Drawing.Size, System.Drawing">
    <value>62, 13</value>
  </data>
  <data name="label5.TabIndex" type="System.Int32, mscorlib">
    <value>2</value>
  </data>
  <data name="label5.Text" xml:space="preserve">
    <value>Ma&amp;x length:</value>
  </data>
  <data name="&gt;&gt;label5.Name" xml:space="preserve">
    <value>label5</value>
  </data>
  <data name="&gt;&gt;label5.Type" xml:space="preserve">
    <value>System.Windows.Forms.Label, System.Windows.Forms, Version=4.0.0.0, Culture=neutral, PublicKeyToken=b77a5c561934e089</value>
  </data>
  <data name="&gt;&gt;label5.Parent" xml:space="preserve">
    <value>tabFilter</value>
  </data>
  <data name="&gt;&gt;label5.ZOrder" xml:space="preserve">
    <value>7</value>
  </data>
  <data name="label4.AutoSize" type="System.Boolean, mscorlib">
    <value>True</value>
  </data>
  <data name="label4.Location" type="System.Drawing.Point, System.Drawing">
    <value>25, 20</value>
  </data>
  <data name="label4.Size" type="System.Drawing.Size, System.Drawing">
    <value>59, 13</value>
  </data>
  <data name="label4.TabIndex" type="System.Int32, mscorlib">
    <value>0</value>
  </data>
  <data name="label4.Text" xml:space="preserve">
    <value>&amp;Min length:</value>
  </data>
  <data name="&gt;&gt;label4.Name" xml:space="preserve">
    <value>label4</value>
  </data>
  <data name="&gt;&gt;label4.Type" xml:space="preserve">
    <value>System.Windows.Forms.Label, System.Windows.Forms, Version=4.0.0.0, Culture=neutral, PublicKeyToken=b77a5c561934e089</value>
  </data>
  <data name="&gt;&gt;label4.Parent" xml:space="preserve">
    <value>tabFilter</value>
  </data>
  <data name="&gt;&gt;label4.ZOrder" xml:space="preserve">
    <value>8</value>
  </data>
  <data name="tabFilter.Location" type="System.Drawing.Point, System.Drawing">
    <value>4, 22</value>
  </data>
  <data name="tabFilter.Padding" type="System.Windows.Forms.Padding, System.Windows.Forms">
    <value>3, 3, 3, 3</value>
  </data>
  <data name="tabFilter.Size" type="System.Drawing.Size, System.Drawing">
    <value>363, 460</value>
  </data>
  <data name="tabFilter.TabIndex" type="System.Int32, mscorlib">
    <value>1</value>
  </data>
  <data name="tabFilter.Text" xml:space="preserve">
    <value>Filter</value>
  </data>
  <data name="&gt;&gt;tabFilter.Name" xml:space="preserve">
    <value>tabFilter</value>
  </data>
  <data name="&gt;&gt;tabFilter.Type" xml:space="preserve">
    <value>System.Windows.Forms.TabPage, System.Windows.Forms, Version=4.0.0.0, Culture=neutral, PublicKeyToken=b77a5c561934e089</value>
  </data>
  <data name="&gt;&gt;tabFilter.Parent" xml:space="preserve">
    <value>tabControl1</value>
  </data>
  <data name="&gt;&gt;tabFilter.ZOrder" xml:space="preserve">
    <value>2</value>
  </data>
  <data name="labelPeptides.AutoSize" type="System.Boolean, mscorlib">
    <value>True</value>
  </data>
  <data name="labelPeptides.Location" type="System.Drawing.Point, System.Drawing">
    <value>99, 159</value>
  </data>
  <data name="labelPeptides.Size" type="System.Drawing.Size, System.Drawing">
    <value>48, 13</value>
  </data>
  <data name="labelPeptides.TabIndex" type="System.Int32, mscorlib">
    <value>6</value>
  </data>
  <data name="labelPeptides.Text" xml:space="preserve">
    <value>Peptides</value>
  </data>
  <data name="&gt;&gt;labelPeptides.Name" xml:space="preserve">
    <value>labelPeptides</value>
  </data>
  <data name="&gt;&gt;labelPeptides.Type" xml:space="preserve">
    <value>System.Windows.Forms.Label, System.Windows.Forms, Version=4.0.0.0, Culture=neutral, PublicKeyToken=b77a5c561934e089</value>
  </data>
  <data name="&gt;&gt;labelPeptides.Parent" xml:space="preserve">
    <value>panelPick</value>
  </data>
  <data name="&gt;&gt;labelPeptides.ZOrder" xml:space="preserve">
    <value>1</value>
  </data>
  <data name="label12.AutoSize" type="System.Boolean, mscorlib">
    <value>True</value>
  </data>
  <data name="label12.Location" type="System.Drawing.Point, System.Drawing">
    <value>22, 14</value>
  </data>
  <data name="label12.Size" type="System.Drawing.Size, System.Drawing">
    <value>120, 13</value>
  </data>
  <data name="label12.TabIndex" type="System.Int32, mscorlib">
    <value>0</value>
  </data>
  <data name="label12.Text" xml:space="preserve">
    <value>&amp;Pick peptides matching:</value>
  </data>
  <data name="&gt;&gt;label12.Name" xml:space="preserve">
    <value>label12</value>
  </data>
  <data name="&gt;&gt;label12.Type" xml:space="preserve">
    <value>System.Windows.Forms.Label, System.Windows.Forms, Version=4.0.0.0, Culture=neutral, PublicKeyToken=b77a5c561934e089</value>
  </data>
  <data name="&gt;&gt;label12.Parent" xml:space="preserve">
    <value>panelPick</value>
  </data>
  <data name="&gt;&gt;label12.ZOrder" xml:space="preserve">
    <value>2</value>
  </data>
  <data name="label7.AutoSize" type="System.Boolean, mscorlib">
    <value>True</value>
  </data>
  <data name="label7.Location" type="System.Drawing.Point, System.Drawing">
    <value>22, 71</value>
  </data>
  <data name="label7.Size" type="System.Drawing.Size, System.Drawing">
    <value>93, 13</value>
  </data>
  <data name="label7.TabIndex" type="System.Int32, mscorlib">
    <value>2</value>
  </data>
  <data name="label7.Text" xml:space="preserve">
    <value>&amp;Rank peptides by:</value>
  </data>
  <data name="&gt;&gt;label7.Name" xml:space="preserve">
    <value>label7</value>
  </data>
  <data name="&gt;&gt;label7.Type" xml:space="preserve">
    <value>System.Windows.Forms.Label, System.Windows.Forms, Version=4.0.0.0, Culture=neutral, PublicKeyToken=b77a5c561934e089</value>
  </data>
  <data name="&gt;&gt;label7.Parent" xml:space="preserve">
    <value>panelPick</value>
  </data>
  <data name="&gt;&gt;label7.ZOrder" xml:space="preserve">
    <value>6</value>
  </data>
  <data name="panelPick.Location" type="System.Drawing.Point, System.Drawing">
    <value>3, 181</value>
  </data>
  <data name="panelPick.Size" type="System.Drawing.Size, System.Drawing">
    <value>357, 190</value>
  </data>
  <data name="panelPick.TabIndex" type="System.Int32, mscorlib">
    <value>6</value>
  </data>
  <data name="&gt;&gt;panelPick.Name" xml:space="preserve">
    <value>panelPick</value>
  </data>
  <data name="&gt;&gt;panelPick.Type" xml:space="preserve">
    <value>System.Windows.Forms.Panel, System.Windows.Forms, Version=4.0.0.0, Culture=neutral, PublicKeyToken=b77a5c561934e089</value>
  </data>
  <data name="&gt;&gt;panelPick.Parent" xml:space="preserve">
    <value>tabLibrary</value>
  </data>
  <data name="&gt;&gt;panelPick.ZOrder" xml:space="preserve">
    <value>3</value>
  </data>
  <data name="label11.AutoSize" type="System.Boolean, mscorlib">
    <value>True</value>
  </data>
  <data name="label11.Location" type="System.Drawing.Point, System.Drawing">
    <value>25, 20</value>
  </data>
  <data name="label11.Size" type="System.Drawing.Size, System.Drawing">
    <value>49, 13</value>
  </data>
  <data name="label11.TabIndex" type="System.Int32, mscorlib">
    <value>0</value>
  </data>
  <data name="label11.Text" xml:space="preserve">
    <value>&amp;Libraries:</value>
  </data>
  <data name="&gt;&gt;label11.Name" xml:space="preserve">
    <value>label11</value>
  </data>
  <data name="&gt;&gt;label11.Type" xml:space="preserve">
    <value>System.Windows.Forms.Label, System.Windows.Forms, Version=4.0.0.0, Culture=neutral, PublicKeyToken=b77a5c561934e089</value>
  </data>
  <data name="&gt;&gt;label11.Parent" xml:space="preserve">
    <value>tabLibrary</value>
  </data>
  <data name="&gt;&gt;label11.ZOrder" xml:space="preserve">
    <value>5</value>
  </data>
  <data name="tabLibrary.Location" type="System.Drawing.Point, System.Drawing">
    <value>4, 22</value>
  </data>
  <data name="tabLibrary.Size" type="System.Drawing.Size, System.Drawing">
    <value>363, 460</value>
  </data>
  <data name="tabLibrary.TabIndex" type="System.Int32, mscorlib">
    <value>4</value>
  </data>
  <data name="tabLibrary.Text" xml:space="preserve">
    <value>Library</value>
  </data>
  <data name="&gt;&gt;tabLibrary.Name" xml:space="preserve">
    <value>tabLibrary</value>
  </data>
  <data name="&gt;&gt;tabLibrary.Type" xml:space="preserve">
    <value>System.Windows.Forms.TabPage, System.Windows.Forms, Version=4.0.0.0, Culture=neutral, PublicKeyToken=b77a5c561934e089</value>
  </data>
  <data name="&gt;&gt;tabLibrary.Parent" xml:space="preserve">
    <value>tabControl1</value>
  </data>
  <data name="&gt;&gt;tabLibrary.ZOrder" xml:space="preserve">
    <value>3</value>
  </data>
  <data name="label18.AutoSize" type="System.Boolean, mscorlib">
    <value>True</value>
  </data>
  <data name="label18.Location" type="System.Drawing.Point, System.Drawing">
    <value>152, 145</value>
  </data>
  <data name="label18.Size" type="System.Drawing.Size, System.Drawing">
    <value>62, 13</value>
  </data>
  <data name="label18.TabIndex" type="System.Int32, mscorlib">
    <value>5</value>
  </data>
  <data name="label18.Text" xml:space="preserve">
    <value>Max &amp;losses:</value>
  </data>
  <data name="&gt;&gt;label18.Name" xml:space="preserve">
    <value>label18</value>
  </data>
  <data name="&gt;&gt;label18.Type" xml:space="preserve">
    <value>System.Windows.Forms.Label, System.Windows.Forms, Version=4.0.0.0, Culture=neutral, PublicKeyToken=b77a5c561934e089</value>
  </data>
  <data name="&gt;&gt;label18.Parent" xml:space="preserve">
    <value>tabModifications</value>
  </data>
  <data name="&gt;&gt;label18.ZOrder" xml:space="preserve">
    <value>0</value>
  </data>
  <data name="label17.AutoSize" type="System.Boolean, mscorlib">
    <value>True</value>
  </data>
  <data name="label17.Location" type="System.Drawing.Point, System.Drawing">
    <value>25, 145</value>
  </data>
  <data name="label17.Size" type="System.Drawing.Size, System.Drawing">
    <value>98, 13</value>
  </data>
  <data name="label17.TabIndex" type="System.Int32, mscorlib">
    <value>3</value>
  </data>
  <data name="label17.Text" xml:space="preserve">
    <value>&amp;Max variable mods:</value>
  </data>
  <data name="&gt;&gt;label17.Name" xml:space="preserve">
    <value>label17</value>
  </data>
  <data name="&gt;&gt;label17.Type" xml:space="preserve">
    <value>System.Windows.Forms.Label, System.Windows.Forms, Version=4.0.0.0, Culture=neutral, PublicKeyToken=b77a5c561934e089</value>
  </data>
  <data name="&gt;&gt;label17.Parent" xml:space="preserve">
    <value>tabModifications</value>
  </data>
  <data name="&gt;&gt;label17.ZOrder" xml:space="preserve">
    <value>2</value>
  </data>
  <data name="labelStandardType.AutoSize" type="System.Boolean, mscorlib">
    <value>True</value>
  </data>
  <data name="labelStandardType.Location" type="System.Drawing.Point, System.Drawing">
    <value>25, 379</value>
  </data>
  <data name="labelStandardType.Size" type="System.Drawing.Size, System.Drawing">
    <value>112, 13</value>
  </data>
  <data name="labelStandardType.TabIndex" type="System.Int32, mscorlib">
    <value>12</value>
  </data>
  <data name="labelStandardType.Text" xml:space="preserve">
    <value>I&amp;nternal standard type:</value>
  </data>
  <data name="&gt;&gt;labelStandardType.Name" xml:space="preserve">
    <value>labelStandardType</value>
  </data>
  <data name="&gt;&gt;labelStandardType.Type" xml:space="preserve">
    <value>System.Windows.Forms.Label, System.Windows.Forms, Version=4.0.0.0, Culture=neutral, PublicKeyToken=b77a5c561934e089</value>
  </data>
  <data name="&gt;&gt;labelStandardType.Parent" xml:space="preserve">
    <value>tabModifications</value>
  </data>
  <data name="&gt;&gt;labelStandardType.ZOrder" xml:space="preserve">
    <value>5</value>
  </data>
  <data name="label16.AutoSize" type="System.Boolean, mscorlib">
    <value>True</value>
  </data>
  <data name="label16.Location" type="System.Drawing.Point, System.Drawing">
    <value>25, 207</value>
  </data>
  <data name="label16.Size" type="System.Drawing.Size, System.Drawing">
    <value>93, 13</value>
  </data>
  <data name="label16.TabIndex" type="System.Int32, mscorlib">
    <value>7</value>
  </data>
  <data name="label16.Text" xml:space="preserve">
    <value>Isotope label &amp;type:</value>
  </data>
  <data name="&gt;&gt;label16.Name" xml:space="preserve">
    <value>label16</value>
  </data>
  <data name="&gt;&gt;label16.Type" xml:space="preserve">
    <value>System.Windows.Forms.Label, System.Windows.Forms, Version=4.0.0.0, Culture=neutral, PublicKeyToken=b77a5c561934e089</value>
  </data>
  <data name="&gt;&gt;label16.Parent" xml:space="preserve">
    <value>tabModifications</value>
  </data>
  <data name="&gt;&gt;label16.ZOrder" xml:space="preserve">
    <value>6</value>
  </data>
  <data name="btnEditHeavyMods.Location" type="System.Drawing.Point, System.Drawing">
    <value>211, 269</value>
  </data>
  <data name="btnEditHeavyMods.Size" type="System.Drawing.Size, System.Drawing">
    <value>75, 23</value>
  </data>
  <data name="btnEditHeavyMods.TabIndex" type="System.Int32, mscorlib">
    <value>11</value>
  </data>
  <data name="btnEditHeavyMods.Text" xml:space="preserve">
    <value>E&amp;dit list...</value>
  </data>
  <data name="&gt;&gt;btnEditHeavyMods.Name" xml:space="preserve">
    <value>btnEditHeavyMods</value>
  </data>
  <data name="&gt;&gt;btnEditHeavyMods.Type" xml:space="preserve">
    <value>System.Windows.Forms.Button, System.Windows.Forms, Version=4.0.0.0, Culture=neutral, PublicKeyToken=b77a5c561934e089</value>
  </data>
  <data name="&gt;&gt;btnEditHeavyMods.Parent" xml:space="preserve">
    <value>tabModifications</value>
  </data>
  <data name="&gt;&gt;btnEditHeavyMods.ZOrder" xml:space="preserve">
    <value>8</value>
  </data>
  <data name="label10.AutoSize" type="System.Boolean, mscorlib">
    <value>True</value>
  </data>
  <data name="label10.Location" type="System.Drawing.Point, System.Drawing">
    <value>25, 253</value>
  </data>
  <data name="label10.Size" type="System.Drawing.Size, System.Drawing">
    <value>109, 13</value>
  </data>
  <data name="label10.TabIndex" type="System.Int32, mscorlib">
    <value>9</value>
  </data>
  <data name="label10.Text" xml:space="preserve">
    <value>&amp;Isotope modifications:</value>
  </data>
  <data name="&gt;&gt;label10.Name" xml:space="preserve">
    <value>label10</value>
  </data>
  <data name="&gt;&gt;label10.Type" xml:space="preserve">
    <value>System.Windows.Forms.Label, System.Windows.Forms, Version=4.0.0.0, Culture=neutral, PublicKeyToken=b77a5c561934e089</value>
  </data>
  <data name="&gt;&gt;label10.Parent" xml:space="preserve">
    <value>tabModifications</value>
  </data>
  <data name="&gt;&gt;label10.ZOrder" xml:space="preserve">
    <value>9</value>
  </data>
  <data name="btnEditStaticMods.Location" type="System.Drawing.Point, System.Drawing">
    <value>211, 36</value>
  </data>
  <data name="btnEditStaticMods.Size" type="System.Drawing.Size, System.Drawing">
    <value>75, 23</value>
  </data>
  <data name="btnEditStaticMods.TabIndex" type="System.Int32, mscorlib">
    <value>2</value>
  </data>
  <data name="btnEditStaticMods.Text" xml:space="preserve">
    <value>&amp;Edit list...</value>
  </data>
  <data name="&gt;&gt;btnEditStaticMods.Name" xml:space="preserve">
    <value>btnEditStaticMods</value>
  </data>
  <data name="&gt;&gt;btnEditStaticMods.Type" xml:space="preserve">
    <value>System.Windows.Forms.Button, System.Windows.Forms, Version=4.0.0.0, Culture=neutral, PublicKeyToken=b77a5c561934e089</value>
  </data>
  <data name="&gt;&gt;btnEditStaticMods.Parent" xml:space="preserve">
    <value>tabModifications</value>
  </data>
  <data name="&gt;&gt;btnEditStaticMods.ZOrder" xml:space="preserve">
    <value>11</value>
  </data>
  <data name="label8.AutoSize" type="System.Boolean, mscorlib">
    <value>True</value>
  </data>
  <data name="label8.Location" type="System.Drawing.Point, System.Drawing">
    <value>25, 20</value>
  </data>
  <data name="label8.Size" type="System.Drawing.Size, System.Drawing">
    <value>119, 13</value>
  </data>
  <data name="label8.TabIndex" type="System.Int32, mscorlib">
    <value>0</value>
  </data>
  <data name="label8.Text" xml:space="preserve">
    <value>&amp;Structural modifications:</value>
  </data>
  <data name="&gt;&gt;label8.Name" xml:space="preserve">
    <value>label8</value>
  </data>
  <data name="&gt;&gt;label8.Type" xml:space="preserve">
    <value>System.Windows.Forms.Label, System.Windows.Forms, Version=4.0.0.0, Culture=neutral, PublicKeyToken=b77a5c561934e089</value>
  </data>
  <data name="&gt;&gt;label8.Parent" xml:space="preserve">
    <value>tabModifications</value>
  </data>
  <data name="&gt;&gt;label8.ZOrder" xml:space="preserve">
    <value>12</value>
  </data>
  <data name="tabModifications.Location" type="System.Drawing.Point, System.Drawing">
    <value>4, 22</value>
  </data>
  <data name="tabModifications.Size" type="System.Drawing.Size, System.Drawing">
    <value>363, 460</value>
  </data>
  <data name="tabModifications.TabIndex" type="System.Int32, mscorlib">
    <value>2</value>
  </data>
  <data name="tabModifications.Text" xml:space="preserve">
    <value>Modifications</value>
  </data>
  <data name="&gt;&gt;tabModifications.Name" xml:space="preserve">
    <value>tabModifications</value>
  </data>
  <data name="&gt;&gt;tabModifications.Type" xml:space="preserve">
    <value>System.Windows.Forms.TabPage, System.Windows.Forms, Version=4.0.0.0, Culture=neutral, PublicKeyToken=b77a5c561934e089</value>
  </data>
  <data name="&gt;&gt;tabModifications.Parent" xml:space="preserve">
    <value>tabControl1</value>
  </data>
  <data name="&gt;&gt;tabModifications.ZOrder" xml:space="preserve">
    <value>4</value>
  </data>
  <data name="buttonEditListSmallMolInternalStandardTypes.ImeMode" type="System.Windows.Forms.ImeMode, System.Windows.Forms">
    <value>NoControl</value>
  </data>
  <data name="buttonEditListSmallMolInternalStandardTypes.Location" type="System.Drawing.Point, System.Drawing">
    <value>211, 39</value>
  </data>
  <data name="buttonEditListSmallMolInternalStandardTypes.Size" type="System.Drawing.Size, System.Drawing">
    <value>75, 23</value>
  </data>
  <data name="buttonEditListSmallMolInternalStandardTypes.TabIndex" type="System.Int32, mscorlib">
    <value>5</value>
  </data>
  <data name="buttonEditListSmallMolInternalStandardTypes.Text" xml:space="preserve">
    <value>&amp;Edit list...</value>
  </data>
  <data name="&gt;&gt;buttonEditListSmallMolInternalStandardTypes.Name" xml:space="preserve">
    <value>buttonEditListSmallMolInternalStandardTypes</value>
  </data>
  <data name="&gt;&gt;buttonEditListSmallMolInternalStandardTypes.Type" xml:space="preserve">
    <value>System.Windows.Forms.Button, System.Windows.Forms, Version=4.0.0.0, Culture=neutral, PublicKeyToken=b77a5c561934e089</value>
  </data>
  <data name="&gt;&gt;buttonEditListSmallMolInternalStandardTypes.Parent" xml:space="preserve">
    <value>tabLabels</value>
  </data>
  <data name="&gt;&gt;buttonEditListSmallMolInternalStandardTypes.ZOrder" xml:space="preserve">
    <value>0</value>
  </data>
  <data name="labelSmallMolInternalStandardTypes.AutoSize" type="System.Boolean, mscorlib">
    <value>True</value>
  </data>
  <data name="labelSmallMolInternalStandardTypes.ImeMode" type="System.Windows.Forms.ImeMode, System.Windows.Forms">
    <value>NoControl</value>
  </data>
  <data name="labelSmallMolInternalStandardTypes.Location" type="System.Drawing.Point, System.Drawing">
    <value>25, 23</value>
  </data>
  <data name="labelSmallMolInternalStandardTypes.Size" type="System.Drawing.Size, System.Drawing">
    <value>117, 13</value>
  </data>
  <data name="labelSmallMolInternalStandardTypes.TabIndex" type="System.Int32, mscorlib">
    <value>3</value>
  </data>
  <data name="labelSmallMolInternalStandardTypes.Text" xml:space="preserve">
    <value>&amp;Internal standard types:</value>
  </data>
  <data name="&gt;&gt;labelSmallMolInternalStandardTypes.Name" xml:space="preserve">
    <value>labelSmallMolInternalStandardTypes</value>
  </data>
  <data name="&gt;&gt;labelSmallMolInternalStandardTypes.Type" xml:space="preserve">
    <value>System.Windows.Forms.Label, System.Windows.Forms, Version=4.0.0.0, Culture=neutral, PublicKeyToken=b77a5c561934e089</value>
  </data>
  <data name="&gt;&gt;labelSmallMolInternalStandardTypes.Parent" xml:space="preserve">
    <value>tabLabels</value>
  </data>
  <data name="&gt;&gt;labelSmallMolInternalStandardTypes.ZOrder" xml:space="preserve">
    <value>1</value>
  </data>
  <data name="listBoxSmallMolInternalStandardTypes.Location" type="System.Drawing.Point, System.Drawing">
    <value>28, 39</value>
  </data>
  <data name="listBoxSmallMolInternalStandardTypes.Size" type="System.Drawing.Size, System.Drawing">
    <value>177, 154</value>
  </data>
  <data name="listBoxSmallMolInternalStandardTypes.TabIndex" type="System.Int32, mscorlib">
    <value>6</value>
  </data>
  <data name="&gt;&gt;listBoxSmallMolInternalStandardTypes.Name" xml:space="preserve">
    <value>listBoxSmallMolInternalStandardTypes</value>
  </data>
  <data name="&gt;&gt;listBoxSmallMolInternalStandardTypes.Type" xml:space="preserve">
    <value>System.Windows.Forms.CheckedListBox, System.Windows.Forms, Version=4.0.0.0, Culture=neutral, PublicKeyToken=b77a5c561934e089</value>
  </data>
  <data name="&gt;&gt;listBoxSmallMolInternalStandardTypes.Parent" xml:space="preserve">
    <value>tabLabels</value>
  </data>
  <data name="&gt;&gt;listBoxSmallMolInternalStandardTypes.ZOrder" xml:space="preserve">
    <value>2</value>
  </data>
  <data name="tabLabels.Location" type="System.Drawing.Point, System.Drawing">
    <value>4, 22</value>
  </data>
  <data name="tabLabels.Size" type="System.Drawing.Size, System.Drawing">
    <value>363, 460</value>
  </data>
  <data name="tabLabels.TabIndex" type="System.Int32, mscorlib">
    <value>5</value>
  </data>
  <data name="tabLabels.Text" xml:space="preserve">
    <value>Labels</value>
  </data>
  <data name="&gt;&gt;tabLabels.Name" xml:space="preserve">
    <value>tabLabels</value>
  </data>
  <data name="&gt;&gt;tabLabels.Type" xml:space="preserve">
    <value>System.Windows.Forms.TabPage, System.Windows.Forms, Version=4.0.0.0, Culture=neutral, PublicKeyToken=b77a5c561934e089</value>
  </data>
  <data name="&gt;&gt;tabLabels.Parent" xml:space="preserve">
    <value>tabControl1</value>
  </data>
  <data name="&gt;&gt;tabLabels.ZOrder" xml:space="preserve">
    <value>5</value>
  </data>
  <data name="label36.AutoSize" type="System.Boolean, mscorlib">
    <value>True</value>
  </data>
  <data name="label36.ImeMode" type="System.Windows.Forms.ImeMode, System.Windows.Forms">
    <value>NoControl</value>
  </data>
  <data name="label36.Location" type="System.Drawing.Point, System.Drawing">
    <value>25, 20</value>
  </data>
  <data name="label36.Size" type="System.Drawing.Size, System.Drawing">
    <value>103, 13</value>
  </data>
  <data name="label36.TabIndex" type="System.Int32, mscorlib">
    <value>3</value>
  </data>
  <data name="label36.Text" xml:space="preserve">
    <value>&amp;Peak scoring model:</value>
  </data>
  <data name="&gt;&gt;label36.Name" xml:space="preserve">
    <value>label36</value>
  </data>
  <data name="&gt;&gt;label36.Type" xml:space="preserve">
    <value>System.Windows.Forms.Label, System.Windows.Forms, Version=4.0.0.0, Culture=neutral, PublicKeyToken=b77a5c561934e089</value>
  </data>
  <data name="&gt;&gt;label36.Parent" xml:space="preserve">
    <value>tabIntegration</value>
  </data>
  <data name="&gt;&gt;label36.ZOrder" xml:space="preserve">
    <value>1</value>
  </data>
  <data name="tabIntegration.Location" type="System.Drawing.Point, System.Drawing">
    <value>4, 22</value>
  </data>
  <data name="tabIntegration.Padding" type="System.Windows.Forms.Padding, System.Windows.Forms">
    <value>3, 3, 3, 3</value>
  </data>
  <data name="tabIntegration.Size" type="System.Drawing.Size, System.Drawing">
    <value>363, 460</value>
  </data>
  <data name="tabIntegration.TabIndex" type="System.Int32, mscorlib">
    <value>5</value>
  </data>
  <data name="tabIntegration.Text" xml:space="preserve">
    <value>Integration</value>
  </data>
  <data name="&gt;&gt;tabIntegration.Name" xml:space="preserve">
    <value>tabIntegration</value>
  </data>
  <data name="&gt;&gt;tabIntegration.Type" xml:space="preserve">
    <value>System.Windows.Forms.TabPage, System.Windows.Forms, Version=4.0.0.0, Culture=neutral, PublicKeyToken=b77a5c561934e089</value>
  </data>
  <data name="&gt;&gt;tabIntegration.Parent" xml:space="preserve">
    <value>tabControl1</value>
  </data>
  <data name="&gt;&gt;tabIntegration.ZOrder" xml:space="preserve">
    <value>6</value>
  </data>
  <data name="groupBoxFiguresOfMerit.Anchor" type="System.Windows.Forms.AnchorStyles, System.Windows.Forms">
    <value>Top, Left, Right</value>
  </data>
  <data name="cbxBilinearLoq.AutoSize" type="System.Boolean, mscorlib">
    <value>True</value>
  </data>
  <data name="cbxBilinearLoq.Location" type="System.Drawing.Point, System.Drawing">
    <value>12, 81</value>
  </data>
  <data name="cbxBilinearLoq.Size" type="System.Drawing.Size, System.Drawing">
    <value>209, 17</value>
  </data>
  <data name="cbxBilinearLoq.TabIndex" type="System.Int32, mscorlib">
    <value>8</value>
  </data>
  <data name="cbxBilinearLoq.Text" xml:space="preserve">
    <value>Use turning point upper bound for LOQ</value>
  </data>
  <data name="&gt;&gt;cbxBilinearLoq.Name" xml:space="preserve">
    <value>cbxBilinearLoq</value>
  </data>
  <data name="&gt;&gt;cbxBilinearLoq.Type" xml:space="preserve">
    <value>System.Windows.Forms.CheckBox, System.Windows.Forms, Version=4.0.0.0, Culture=neutral, PublicKeyToken=b77a5c561934e089</value>
  </data>
  <data name="&gt;&gt;cbxBilinearLoq.Parent" xml:space="preserve">
    <value>groupBoxFiguresOfMerit</value>
  </data>
  <data name="&gt;&gt;cbxBilinearLoq.ZOrder" xml:space="preserve">
    <value>0</value>
  </data>
  <data name="tbxMaxLoqBias.Location" type="System.Drawing.Point, System.Drawing">
    <value>12, 45</value>
  </data>
  <data name="tbxMaxLoqBias.Size" type="System.Drawing.Size, System.Drawing">
    <value>100, 20</value>
  </data>
  <data name="tbxMaxLoqBias.TabIndex" type="System.Int32, mscorlib">
    <value>1</value>
  </data>
  <data name="&gt;&gt;tbxMaxLoqBias.Name" xml:space="preserve">
    <value>tbxMaxLoqBias</value>
  </data>
  <data name="&gt;&gt;tbxMaxLoqBias.Type" xml:space="preserve">
    <value>System.Windows.Forms.TextBox, System.Windows.Forms, Version=4.0.0.0, Culture=neutral, PublicKeyToken=b77a5c561934e089</value>
  </data>
  <data name="&gt;&gt;tbxMaxLoqBias.Parent" xml:space="preserve">
    <value>groupBoxFiguresOfMerit</value>
  </data>
  <data name="&gt;&gt;tbxMaxLoqBias.ZOrder" xml:space="preserve">
    <value>1</value>
  </data>
  <data name="comboLodMethod.Location" type="System.Drawing.Point, System.Drawing">
    <value>12, 126</value>
  </data>
  <data name="comboLodMethod.Size" type="System.Drawing.Size, System.Drawing">
    <value>133, 21</value>
  </data>
  <data name="comboLodMethod.TabIndex" type="System.Int32, mscorlib">
    <value>7</value>
  </data>
  <data name="&gt;&gt;comboLodMethod.Name" xml:space="preserve">
    <value>comboLodMethod</value>
  </data>
  <data name="&gt;&gt;comboLodMethod.Type" xml:space="preserve">
    <value>System.Windows.Forms.ComboBox, System.Windows.Forms, Version=4.0.0.0, Culture=neutral, PublicKeyToken=b77a5c561934e089</value>
  </data>
  <data name="&gt;&gt;comboLodMethod.Parent" xml:space="preserve">
    <value>groupBoxFiguresOfMerit</value>
  </data>
  <data name="&gt;&gt;comboLodMethod.ZOrder" xml:space="preserve">
    <value>2</value>
  </data>
  <data name="lblCaclulateLodBy.AutoSize" type="System.Boolean, mscorlib">
    <value>True</value>
  </data>
  <data name="lblCaclulateLodBy.Location" type="System.Drawing.Point, System.Drawing">
<<<<<<< HEAD
    <value>9, 110</value>
  </data>
  <data name="lblCaclulateLodBy.Margin" type="System.Windows.Forms.Padding, System.Windows.Forms">
    <value>4, 0, 4, 0</value>
=======
    <value>9, 79</value>
>>>>>>> ca6d81e9
  </data>
  <data name="lblCaclulateLodBy.Size" type="System.Drawing.Size, System.Drawing">
    <value>93, 13</value>
  </data>
  <data name="lblCaclulateLodBy.TabIndex" type="System.Int32, mscorlib">
    <value>6</value>
  </data>
  <data name="lblCaclulateLodBy.Text" xml:space="preserve">
    <value>&amp;Calculate LOD by:</value>
  </data>
  <data name="&gt;&gt;lblCaclulateLodBy.Name" xml:space="preserve">
    <value>lblCaclulateLodBy</value>
  </data>
  <data name="&gt;&gt;lblCaclulateLodBy.Type" xml:space="preserve">
    <value>System.Windows.Forms.Label, System.Windows.Forms, Version=4.0.0.0, Culture=neutral, PublicKeyToken=b77a5c561934e089</value>
  </data>
  <data name="&gt;&gt;lblCaclulateLodBy.Parent" xml:space="preserve">
    <value>groupBoxFiguresOfMerit</value>
  </data>
  <data name="&gt;&gt;lblCaclulateLodBy.ZOrder" xml:space="preserve">
    <value>3</value>
  </data>
  <data name="lblMaxLoqBias.AutoSize" type="System.Boolean, mscorlib">
    <value>True</value>
  </data>
  <data name="lblMaxLoqBias.Location" type="System.Drawing.Point, System.Drawing">
    <value>9, 27</value>
  </data>
  <data name="lblMaxLoqBias.Size" type="System.Drawing.Size, System.Drawing">
    <value>77, 13</value>
  </data>
  <data name="lblMaxLoqBias.TabIndex" type="System.Int32, mscorlib">
    <value>0</value>
  </data>
  <data name="lblMaxLoqBias.Text" xml:space="preserve">
    <value>Max LOQ &amp;bias:</value>
  </data>
  <data name="&gt;&gt;lblMaxLoqBias.Name" xml:space="preserve">
    <value>lblMaxLoqBias</value>
  </data>
  <data name="&gt;&gt;lblMaxLoqBias.Type" xml:space="preserve">
    <value>System.Windows.Forms.Label, System.Windows.Forms, Version=4.0.0.0, Culture=neutral, PublicKeyToken=b77a5c561934e089</value>
  </data>
  <data name="&gt;&gt;lblMaxLoqBias.Parent" xml:space="preserve">
    <value>groupBoxFiguresOfMerit</value>
  </data>
  <data name="&gt;&gt;lblMaxLoqBias.ZOrder" xml:space="preserve">
    <value>4</value>
  </data>
  <data name="lblMaxLoqBiasPct.AutoSize" type="System.Boolean, mscorlib">
    <value>True</value>
  </data>
  <data name="lblMaxLoqBiasPct.Location" type="System.Drawing.Point, System.Drawing">
    <value>112, 48</value>
  </data>
  <data name="lblMaxLoqBiasPct.Size" type="System.Drawing.Size, System.Drawing">
    <value>15, 13</value>
  </data>
  <data name="lblMaxLoqBiasPct.TabIndex" type="System.Int32, mscorlib">
    <value>2</value>
  </data>
  <data name="lblMaxLoqBiasPct.Text" xml:space="preserve">
    <value>%</value>
  </data>
  <data name="&gt;&gt;lblMaxLoqBiasPct.Name" xml:space="preserve">
    <value>lblMaxLoqBiasPct</value>
  </data>
  <data name="&gt;&gt;lblMaxLoqBiasPct.Type" xml:space="preserve">
    <value>System.Windows.Forms.Label, System.Windows.Forms, Version=4.0.0.0, Culture=neutral, PublicKeyToken=b77a5c561934e089</value>
  </data>
  <data name="&gt;&gt;lblMaxLoqBiasPct.Parent" xml:space="preserve">
    <value>groupBoxFiguresOfMerit</value>
  </data>
  <data name="&gt;&gt;lblMaxLoqBiasPct.ZOrder" xml:space="preserve">
    <value>5</value>
  </data>
  <data name="lblMaxLoqCvPct.AutoSize" type="System.Boolean, mscorlib">
    <value>True</value>
  </data>
  <data name="lblMaxLoqCvPct.ImeMode" type="System.Windows.Forms.ImeMode, System.Windows.Forms">
    <value>NoControl</value>
  </data>
  <data name="lblMaxLoqCvPct.Location" type="System.Drawing.Point, System.Drawing">
    <value>256, 47</value>
  </data>
  <data name="lblMaxLoqCvPct.Size" type="System.Drawing.Size, System.Drawing">
    <value>15, 13</value>
  </data>
  <data name="lblMaxLoqCvPct.TabIndex" type="System.Int32, mscorlib">
    <value>5</value>
  </data>
  <data name="lblMaxLoqCvPct.Text" xml:space="preserve">
    <value>%</value>
  </data>
  <data name="&gt;&gt;lblMaxLoqCvPct.Name" xml:space="preserve">
    <value>lblMaxLoqCvPct</value>
  </data>
  <data name="&gt;&gt;lblMaxLoqCvPct.Type" xml:space="preserve">
    <value>System.Windows.Forms.Label, System.Windows.Forms, Version=4.0.0.0, Culture=neutral, PublicKeyToken=b77a5c561934e089</value>
  </data>
  <data name="&gt;&gt;lblMaxLoqCvPct.Parent" xml:space="preserve">
    <value>groupBoxFiguresOfMerit</value>
  </data>
  <data name="&gt;&gt;lblMaxLoqCvPct.ZOrder" xml:space="preserve">
    <value>6</value>
  </data>
  <data name="tbxMaxLoqCv.Location" type="System.Drawing.Point, System.Drawing">
    <value>155, 45</value>
  </data>
  <data name="tbxMaxLoqCv.Size" type="System.Drawing.Size, System.Drawing">
    <value>100, 20</value>
  </data>
  <data name="tbxMaxLoqCv.TabIndex" type="System.Int32, mscorlib">
    <value>4</value>
  </data>
  <data name="&gt;&gt;tbxMaxLoqCv.Name" xml:space="preserve">
    <value>tbxMaxLoqCv</value>
  </data>
  <data name="&gt;&gt;tbxMaxLoqCv.Type" xml:space="preserve">
    <value>System.Windows.Forms.TextBox, System.Windows.Forms, Version=4.0.0.0, Culture=neutral, PublicKeyToken=b77a5c561934e089</value>
  </data>
  <data name="&gt;&gt;tbxMaxLoqCv.Parent" xml:space="preserve">
    <value>groupBoxFiguresOfMerit</value>
  </data>
  <data name="&gt;&gt;tbxMaxLoqCv.ZOrder" xml:space="preserve">
    <value>7</value>
  </data>
  <data name="lblMaxLoqCv.AutoSize" type="System.Boolean, mscorlib">
    <value>True</value>
  </data>
  <data name="lblMaxLoqCv.Location" type="System.Drawing.Point, System.Drawing">
    <value>152, 27</value>
  </data>
  <data name="lblMaxLoqCv.Size" type="System.Drawing.Size, System.Drawing">
    <value>72, 13</value>
  </data>
  <data name="lblMaxLoqCv.TabIndex" type="System.Int32, mscorlib">
    <value>3</value>
  </data>
  <data name="lblMaxLoqCv.Text" xml:space="preserve">
    <value>Max LOQ C&amp;V:</value>
  </data>
  <data name="&gt;&gt;lblMaxLoqCv.Name" xml:space="preserve">
    <value>lblMaxLoqCv</value>
  </data>
  <data name="&gt;&gt;lblMaxLoqCv.Type" xml:space="preserve">
    <value>System.Windows.Forms.Label, System.Windows.Forms, Version=4.0.0.0, Culture=neutral, PublicKeyToken=b77a5c561934e089</value>
  </data>
  <data name="&gt;&gt;lblMaxLoqCv.Parent" xml:space="preserve">
    <value>groupBoxFiguresOfMerit</value>
  </data>
  <data name="&gt;&gt;lblMaxLoqCv.ZOrder" xml:space="preserve">
    <value>8</value>
  </data>
  <data name="groupBoxFiguresOfMerit.Location" type="System.Drawing.Point, System.Drawing">
<<<<<<< HEAD
    <value>16, 265</value>
  </data>
  <data name="groupBoxFiguresOfMerit.Size" type="System.Drawing.Size, System.Drawing">
    <value>327, 153</value>
  </data>
  <data name="groupBoxFiguresOfMerit.Margin" type="System.Windows.Forms.Padding, System.Windows.Forms">
    <value>4, 4, 4, 4</value>
  </data>
  <data name="groupBoxFiguresOfMerit.Padding" type="System.Windows.Forms.Padding, System.Windows.Forms">
    <value>4, 4, 4, 4</value>
=======
    <value>16, 281</value>
>>>>>>> ca6d81e9
  </data>
  <data name="groupBoxFiguresOfMerit.Size" type="System.Drawing.Size, System.Drawing">
    <value>327, 137</value>
  </data>
  <data name="groupBoxFiguresOfMerit.TabIndex" type="System.Int32, mscorlib">
    <value>10</value>
  </data>
  <data name="groupBoxFiguresOfMerit.Text" xml:space="preserve">
    <value>Figures of merit</value>
  </data>
  <data name="&gt;&gt;groupBoxFiguresOfMerit.Name" xml:space="preserve">
    <value>groupBoxFiguresOfMerit</value>
  </data>
  <data name="&gt;&gt;groupBoxFiguresOfMerit.Type" xml:space="preserve">
    <value>System.Windows.Forms.GroupBox, System.Windows.Forms, Version=4.0.0.0, Culture=neutral, PublicKeyToken=b77a5c561934e089</value>
  </data>
  <data name="&gt;&gt;groupBoxFiguresOfMerit.Parent" xml:space="preserve">
    <value>tabQuantification</value>
  </data>
  <data name="&gt;&gt;groupBoxFiguresOfMerit.ZOrder" xml:space="preserve">
    <value>0</value>
  </data>
  <data name="lblQuantUnits.AutoSize" type="System.Boolean, mscorlib">
    <value>True</value>
  </data>
  <data name="lblQuantUnits.ImeMode" type="System.Windows.Forms.ImeMode, System.Windows.Forms">
    <value>NoControl</value>
  </data>
  <data name="lblQuantUnits.Location" type="System.Drawing.Point, System.Drawing">
    <value>25, 209</value>
  </data>
  <data name="lblQuantUnits.Size" type="System.Drawing.Size, System.Drawing">
    <value>31, 13</value>
  </data>
  <data name="lblQuantUnits.TabIndex" type="System.Int32, mscorlib">
    <value>8</value>
  </data>
  <data name="lblQuantUnits.Text" xml:space="preserve">
    <value>&amp;Units</value>
  </data>
  <data name="&gt;&gt;lblQuantUnits.Name" xml:space="preserve">
    <value>lblQuantUnits</value>
  </data>
  <data name="&gt;&gt;lblQuantUnits.Type" xml:space="preserve">
    <value>System.Windows.Forms.Label, System.Windows.Forms, Version=4.0.0.0, Culture=neutral, PublicKeyToken=b77a5c561934e089</value>
  </data>
  <data name="&gt;&gt;lblQuantUnits.Parent" xml:space="preserve">
    <value>tabQuantification</value>
  </data>
  <data name="&gt;&gt;lblQuantUnits.ZOrder" xml:space="preserve">
    <value>2</value>
  </data>
  <data name="lblMsLevel.AutoSize" type="System.Boolean, mscorlib">
    <value>True</value>
  </data>
  <data name="lblMsLevel.Location" type="System.Drawing.Point, System.Drawing">
    <value>25, 162</value>
  </data>
  <data name="lblMsLevel.Size" type="System.Drawing.Size, System.Drawing">
    <value>48, 13</value>
  </data>
  <data name="lblMsLevel.TabIndex" type="System.Int32, mscorlib">
    <value>6</value>
  </data>
  <data name="lblMsLevel.Text" xml:space="preserve">
    <value>MS &amp;level</value>
  </data>
  <data name="&gt;&gt;lblMsLevel.Name" xml:space="preserve">
    <value>lblMsLevel</value>
  </data>
  <data name="&gt;&gt;lblMsLevel.Type" xml:space="preserve">
    <value>System.Windows.Forms.Label, System.Windows.Forms, Version=4.0.0.0, Culture=neutral, PublicKeyToken=b77a5c561934e089</value>
  </data>
  <data name="&gt;&gt;lblMsLevel.Parent" xml:space="preserve">
    <value>tabQuantification</value>
  </data>
  <data name="&gt;&gt;lblMsLevel.ZOrder" xml:space="preserve">
    <value>4</value>
  </data>
  <data name="lblNormalizationMethod.AutoSize" type="System.Boolean, mscorlib">
    <value>True</value>
  </data>
  <data name="lblNormalizationMethod.Location" type="System.Drawing.Point, System.Drawing">
    <value>25, 67</value>
  </data>
  <data name="lblNormalizationMethod.Size" type="System.Drawing.Size, System.Drawing">
    <value>111, 13</value>
  </data>
  <data name="lblNormalizationMethod.TabIndex" type="System.Int32, mscorlib">
    <value>2</value>
  </data>
  <data name="lblNormalizationMethod.Text" xml:space="preserve">
    <value>&amp;Normalization method:</value>
  </data>
  <data name="&gt;&gt;lblNormalizationMethod.Name" xml:space="preserve">
    <value>lblNormalizationMethod</value>
  </data>
  <data name="&gt;&gt;lblNormalizationMethod.Type" xml:space="preserve">
    <value>System.Windows.Forms.Label, System.Windows.Forms, Version=4.0.0.0, Culture=neutral, PublicKeyToken=b77a5c561934e089</value>
  </data>
  <data name="&gt;&gt;lblNormalizationMethod.Parent" xml:space="preserve">
    <value>tabQuantification</value>
  </data>
  <data name="&gt;&gt;lblNormalizationMethod.ZOrder" xml:space="preserve">
    <value>6</value>
  </data>
  <data name="lblRegressionFit.AutoSize" type="System.Boolean, mscorlib">
    <value>True</value>
  </data>
  <data name="lblRegressionFit.Location" type="System.Drawing.Point, System.Drawing">
    <value>25, 20</value>
  </data>
  <data name="lblRegressionFit.Size" type="System.Drawing.Size, System.Drawing">
    <value>74, 13</value>
  </data>
  <data name="lblRegressionFit.TabIndex" type="System.Int32, mscorlib">
    <value>0</value>
  </data>
  <data name="lblRegressionFit.Text" xml:space="preserve">
    <value>Regression &amp;fit:</value>
  </data>
  <data name="&gt;&gt;lblRegressionFit.Name" xml:space="preserve">
    <value>lblRegressionFit</value>
  </data>
  <data name="&gt;&gt;lblRegressionFit.Type" xml:space="preserve">
    <value>System.Windows.Forms.Label, System.Windows.Forms, Version=4.0.0.0, Culture=neutral, PublicKeyToken=b77a5c561934e089</value>
  </data>
  <data name="&gt;&gt;lblRegressionFit.Parent" xml:space="preserve">
    <value>tabQuantification</value>
  </data>
  <data name="&gt;&gt;lblRegressionFit.ZOrder" xml:space="preserve">
    <value>8</value>
  </data>
  <data name="lblRegressionWeighting.AutoSize" type="System.Boolean, mscorlib">
    <value>True</value>
  </data>
  <data name="lblRegressionWeighting.Location" type="System.Drawing.Point, System.Drawing">
    <value>25, 115</value>
  </data>
  <data name="lblRegressionWeighting.Size" type="System.Drawing.Size, System.Drawing">
    <value>111, 13</value>
  </data>
  <data name="lblRegressionWeighting.TabIndex" type="System.Int32, mscorlib">
    <value>4</value>
  </data>
  <data name="lblRegressionWeighting.Text" xml:space="preserve">
    <value>Regression &amp;weighting:</value>
  </data>
  <data name="&gt;&gt;lblRegressionWeighting.Name" xml:space="preserve">
    <value>lblRegressionWeighting</value>
  </data>
  <data name="&gt;&gt;lblRegressionWeighting.Type" xml:space="preserve">
    <value>System.Windows.Forms.Label, System.Windows.Forms, Version=4.0.0.0, Culture=neutral, PublicKeyToken=b77a5c561934e089</value>
  </data>
  <data name="&gt;&gt;lblRegressionWeighting.Parent" xml:space="preserve">
    <value>tabQuantification</value>
  </data>
  <data name="&gt;&gt;lblRegressionWeighting.ZOrder" xml:space="preserve">
    <value>10</value>
  </data>
  <data name="tabQuantification.Location" type="System.Drawing.Point, System.Drawing">
    <value>4, 22</value>
  </data>
  <data name="tabQuantification.Padding" type="System.Windows.Forms.Padding, System.Windows.Forms">
    <value>3, 3, 3, 3</value>
  </data>
  <data name="tabQuantification.Size" type="System.Drawing.Size, System.Drawing">
    <value>363, 460</value>
  </data>
  <data name="tabQuantification.TabIndex" type="System.Int32, mscorlib">
    <value>6</value>
  </data>
  <data name="tabQuantification.Text" xml:space="preserve">
    <value>Quantification</value>
  </data>
  <data name="&gt;&gt;tabQuantification.Name" xml:space="preserve">
    <value>tabQuantification</value>
  </data>
  <data name="&gt;&gt;tabQuantification.Type" xml:space="preserve">
    <value>System.Windows.Forms.TabPage, System.Windows.Forms, Version=4.0.0.0, Culture=neutral, PublicKeyToken=b77a5c561934e089</value>
  </data>
  <data name="&gt;&gt;tabQuantification.Parent" xml:space="preserve">
    <value>tabControl1</value>
  </data>
  <data name="&gt;&gt;tabQuantification.ZOrder" xml:space="preserve">
    <value>7</value>
  </data>
  <data name="tabControl1.Location" type="System.Drawing.Point, System.Drawing">
    <value>12, 12</value>
  </data>
  <data name="tabControl1.Size" type="System.Drawing.Size, System.Drawing">
    <value>371, 486</value>
  </data>
  <data name="tabControl1.TabIndex" type="System.Int32, mscorlib">
    <value>0</value>
  </data>
  <data name="&gt;&gt;tabControl1.Name" xml:space="preserve">
    <value>tabControl1</value>
  </data>
  <data name="&gt;&gt;tabControl1.Type" xml:space="preserve">
    <value>System.Windows.Forms.TabControl, System.Windows.Forms, Version=4.0.0.0, Culture=neutral, PublicKeyToken=b77a5c561934e089</value>
  </data>
  <data name="&gt;&gt;tabControl1.Parent" xml:space="preserve">
    <value>$this</value>
  </data>
  <data name="&gt;&gt;tabControl1.ZOrder" xml:space="preserve">
    <value>4</value>
  </data>
  <metadata name="contextMenuCalculator.TrayLocation" type="System.Drawing.Point, System.Drawing, Version=4.0.0.0, Culture=neutral, PublicKeyToken=b03f5f7f11d50a3a">
    <value>478, 17</value>
  </metadata>
  <data name="addCalculatorContextMenuItem.Size" type="System.Drawing.Size, System.Drawing">
    <value>146, 22</value>
  </data>
  <data name="addCalculatorContextMenuItem.Text" xml:space="preserve">
    <value>Add...</value>
  </data>
  <data name="editCalculatorCurrentContextMenuItem.Size" type="System.Drawing.Size, System.Drawing">
    <value>146, 22</value>
  </data>
  <data name="editCalculatorCurrentContextMenuItem.Text" xml:space="preserve">
    <value>Edit Current...</value>
  </data>
  <data name="editCalculatorListContextMenuItem.Size" type="System.Drawing.Size, System.Drawing">
    <value>146, 22</value>
  </data>
  <data name="editCalculatorListContextMenuItem.Text" xml:space="preserve">
    <value>Edit List...</value>
  </data>
  <data name="contextMenuCalculator.Size" type="System.Drawing.Size, System.Drawing">
    <value>147, 70</value>
  </data>
  <data name="&gt;&gt;contextMenuCalculator.Name" xml:space="preserve">
    <value>contextMenuCalculator</value>
  </data>
  <data name="&gt;&gt;contextMenuCalculator.Type" xml:space="preserve">
    <value>System.Windows.Forms.ContextMenuStrip, System.Windows.Forms, Version=4.0.0.0, Culture=neutral, PublicKeyToken=b77a5c561934e089</value>
  </data>
  <metadata name="contextMenuIonMobilityLibraries.TrayLocation" type="System.Drawing.Point, System.Drawing, Version=4.0.0.0, Culture=neutral, PublicKeyToken=b03f5f7f11d50a3a">
    <value>155, 17</value>
  </metadata>
  <data name="addIonMobilityLibraryContextMenuItem.Size" type="System.Drawing.Size, System.Drawing">
    <value>146, 22</value>
  </data>
  <data name="addIonMobilityLibraryContextMenuItem.Text" xml:space="preserve">
    <value>Add...</value>
  </data>
  <data name="editIonMobilityLibraryCurrentContextMenuItem.Size" type="System.Drawing.Size, System.Drawing">
    <value>146, 22</value>
  </data>
  <data name="editIonMobilityLibraryCurrentContextMenuItem.Text" xml:space="preserve">
    <value>Edit Current...</value>
  </data>
  <data name="editIonMobilityLibraryListContextMenuItem.Size" type="System.Drawing.Size, System.Drawing">
    <value>146, 22</value>
  </data>
  <data name="editIonMobilityLibraryListContextMenuItem.Text" xml:space="preserve">
    <value>Edit List...</value>
  </data>
  <data name="contextMenuIonMobilityLibraries.Size" type="System.Drawing.Size, System.Drawing">
    <value>147, 70</value>
  </data>
  <data name="&gt;&gt;contextMenuIonMobilityLibraries.Name" xml:space="preserve">
    <value>contextMenuIonMobilityLibraries</value>
  </data>
  <data name="&gt;&gt;contextMenuIonMobilityLibraries.Type" xml:space="preserve">
    <value>System.Windows.Forms.ContextMenuStrip, System.Windows.Forms, Version=4.0.0.0, Culture=neutral, PublicKeyToken=b77a5c561934e089</value>
  </data>
  <metadata name="$this.Localizable" type="System.Boolean, mscorlib, Version=4.0.0.0, Culture=neutral, PublicKeyToken=b77a5c561934e089">
    <value>True</value>
  </metadata>
  <data name="$this.AutoScaleDimensions" type="System.Drawing.SizeF, System.Drawing">
    <value>6, 13</value>
  </data>
  <data name="$this.ClientSize" type="System.Drawing.Size, System.Drawing">
    <value>395, 541</value>
  </data>
  <data name="$this.StartPosition" type="System.Windows.Forms.FormStartPosition, System.Windows.Forms">
    <value>CenterParent</value>
  </data>
  <data name="$this.Text" xml:space="preserve">
    <value>Peptide Settings</value>
  </data>
  <data name="&gt;&gt;modeUIHandler.Name" xml:space="preserve">
    <value>modeUIHandler</value>
  </data>
  <data name="&gt;&gt;modeUIHandler.Type" xml:space="preserve">
    <value>pwiz.Skyline.Util.Helpers+ModeUIExtender, Skyline, Version=19.1.1.299, Culture=neutral, PublicKeyToken=null</value>
  </data>
  <data name="&gt;&gt;helpTip.Name" xml:space="preserve">
    <value>helpTip</value>
  </data>
  <data name="&gt;&gt;helpTip.Type" xml:space="preserve">
    <value>System.Windows.Forms.ToolTip, System.Windows.Forms, Version=4.0.0.0, Culture=neutral, PublicKeyToken=b77a5c561934e089</value>
  </data>
  <data name="&gt;&gt;addCalculatorContextMenuItem.Name" xml:space="preserve">
    <value>addCalculatorContextMenuItem</value>
  </data>
  <data name="&gt;&gt;addCalculatorContextMenuItem.Type" xml:space="preserve">
    <value>System.Windows.Forms.ToolStripMenuItem, System.Windows.Forms, Version=4.0.0.0, Culture=neutral, PublicKeyToken=b77a5c561934e089</value>
  </data>
  <data name="&gt;&gt;editCalculatorCurrentContextMenuItem.Name" xml:space="preserve">
    <value>editCalculatorCurrentContextMenuItem</value>
  </data>
  <data name="&gt;&gt;editCalculatorCurrentContextMenuItem.Type" xml:space="preserve">
    <value>System.Windows.Forms.ToolStripMenuItem, System.Windows.Forms, Version=4.0.0.0, Culture=neutral, PublicKeyToken=b77a5c561934e089</value>
  </data>
  <data name="&gt;&gt;editCalculatorListContextMenuItem.Name" xml:space="preserve">
    <value>editCalculatorListContextMenuItem</value>
  </data>
  <data name="&gt;&gt;editCalculatorListContextMenuItem.Type" xml:space="preserve">
    <value>System.Windows.Forms.ToolStripMenuItem, System.Windows.Forms, Version=4.0.0.0, Culture=neutral, PublicKeyToken=b77a5c561934e089</value>
  </data>
  <data name="&gt;&gt;addIonMobilityLibraryContextMenuItem.Name" xml:space="preserve">
    <value>addIonMobilityLibraryContextMenuItem</value>
  </data>
  <data name="&gt;&gt;addIonMobilityLibraryContextMenuItem.Type" xml:space="preserve">
    <value>System.Windows.Forms.ToolStripMenuItem, System.Windows.Forms, Version=4.0.0.0, Culture=neutral, PublicKeyToken=b77a5c561934e089</value>
  </data>
  <data name="&gt;&gt;editIonMobilityLibraryCurrentContextMenuItem.Name" xml:space="preserve">
    <value>editIonMobilityLibraryCurrentContextMenuItem</value>
  </data>
  <data name="&gt;&gt;editIonMobilityLibraryCurrentContextMenuItem.Type" xml:space="preserve">
    <value>System.Windows.Forms.ToolStripMenuItem, System.Windows.Forms, Version=4.0.0.0, Culture=neutral, PublicKeyToken=b77a5c561934e089</value>
  </data>
  <data name="&gt;&gt;editIonMobilityLibraryListContextMenuItem.Name" xml:space="preserve">
    <value>editIonMobilityLibraryListContextMenuItem</value>
  </data>
  <data name="&gt;&gt;editIonMobilityLibraryListContextMenuItem.Type" xml:space="preserve">
    <value>System.Windows.Forms.ToolStripMenuItem, System.Windows.Forms, Version=4.0.0.0, Culture=neutral, PublicKeyToken=b77a5c561934e089</value>
  </data>
  <data name="&gt;&gt;$this.Name" xml:space="preserve">
    <value>PeptideSettingsUI</value>
  </data>
  <data name="&gt;&gt;$this.Type" xml:space="preserve">
    <value>pwiz.Skyline.Util.FormEx, Skyline, Version=19.1.1.299, Culture=neutral, PublicKeyToken=null</value>
  </data>
</root><|MERGE_RESOLUTION|>--- conflicted
+++ resolved
@@ -1,3099 +1,3088 @@
-<?xml version="1.0" encoding="utf-8"?>
-<root>
-  <!-- 
-    Microsoft ResX Schema 
-    
-    Version 2.0
-    
-    The primary goals of this format is to allow a simple XML format 
-    that is mostly human readable. The generation and parsing of the 
-    various data types are done through the TypeConverter classes 
-    associated with the data types.
-    
-    Example:
-    
-    ... ado.net/XML headers & schema ...
-    <resheader name="resmimetype">text/microsoft-resx</resheader>
-    <resheader name="version">2.0</resheader>
-    <resheader name="reader">System.Resources.ResXResourceReader, System.Windows.Forms, ...</resheader>
-    <resheader name="writer">System.Resources.ResXResourceWriter, System.Windows.Forms, ...</resheader>
-    <data name="Name1"><value>this is my long string</value><comment>this is a comment</comment></data>
-    <data name="Color1" type="System.Drawing.Color, System.Drawing">Blue</data>
-    <data name="Bitmap1" mimetype="application/x-microsoft.net.object.binary.base64">
-        <value>[base64 mime encoded serialized .NET Framework object]</value>
-    </data>
-    <data name="Icon1" type="System.Drawing.Icon, System.Drawing" mimetype="application/x-microsoft.net.object.bytearray.base64">
-        <value>[base64 mime encoded string representing a byte array form of the .NET Framework object]</value>
-        <comment>This is a comment</comment>
-    </data>
-                
-    There are any number of "resheader" rows that contain simple 
-    name/value pairs.
-    
-    Each data row contains a name, and value. The row also contains a 
-    type or mimetype. Type corresponds to a .NET class that support 
-    text/value conversion through the TypeConverter architecture. 
-    Classes that don't support this are serialized and stored with the 
-    mimetype set.
-    
-    The mimetype is used for serialized objects, and tells the 
-    ResXResourceReader how to depersist the object. This is currently not 
-    extensible. For a given mimetype the value must be set accordingly:
-    
-    Note - application/x-microsoft.net.object.binary.base64 is the format 
-    that the ResXResourceWriter will generate, however the reader can 
-    read any of the formats listed below.
-    
-    mimetype: application/x-microsoft.net.object.binary.base64
-    value   : The object must be serialized with 
-            : System.Runtime.Serialization.Formatters.Binary.BinaryFormatter
-            : and then encoded with base64 encoding.
-    
-    mimetype: application/x-microsoft.net.object.soap.base64
-    value   : The object must be serialized with 
-            : System.Runtime.Serialization.Formatters.Soap.SoapFormatter
-            : and then encoded with base64 encoding.
-
-    mimetype: application/x-microsoft.net.object.bytearray.base64
-    value   : The object must be serialized into a byte array 
-            : using a System.ComponentModel.TypeConverter
-            : and then encoded with base64 encoding.
-    -->
-  <xsd:schema id="root" xmlns="" xmlns:xsd="http://www.w3.org/2001/XMLSchema" xmlns:msdata="urn:schemas-microsoft-com:xml-msdata">
-    <xsd:import namespace="http://www.w3.org/XML/1998/namespace" />
-    <xsd:element name="root" msdata:IsDataSet="true">
-      <xsd:complexType>
-        <xsd:choice maxOccurs="unbounded">
-          <xsd:element name="metadata">
-            <xsd:complexType>
-              <xsd:sequence>
-                <xsd:element name="value" type="xsd:string" minOccurs="0" />
-              </xsd:sequence>
-              <xsd:attribute name="name" use="required" type="xsd:string" />
-              <xsd:attribute name="type" type="xsd:string" />
-              <xsd:attribute name="mimetype" type="xsd:string" />
-              <xsd:attribute ref="xml:space" />
-            </xsd:complexType>
-          </xsd:element>
-          <xsd:element name="assembly">
-            <xsd:complexType>
-              <xsd:attribute name="alias" type="xsd:string" />
-              <xsd:attribute name="name" type="xsd:string" />
-            </xsd:complexType>
-          </xsd:element>
-          <xsd:element name="data">
-            <xsd:complexType>
-              <xsd:sequence>
-                <xsd:element name="value" type="xsd:string" minOccurs="0" msdata:Ordinal="1" />
-                <xsd:element name="comment" type="xsd:string" minOccurs="0" msdata:Ordinal="2" />
-              </xsd:sequence>
-              <xsd:attribute name="name" type="xsd:string" use="required" msdata:Ordinal="1" />
-              <xsd:attribute name="type" type="xsd:string" msdata:Ordinal="3" />
-              <xsd:attribute name="mimetype" type="xsd:string" msdata:Ordinal="4" />
-              <xsd:attribute ref="xml:space" />
-            </xsd:complexType>
-          </xsd:element>
-          <xsd:element name="resheader">
-            <xsd:complexType>
-              <xsd:sequence>
-                <xsd:element name="value" type="xsd:string" minOccurs="0" msdata:Ordinal="1" />
-              </xsd:sequence>
-              <xsd:attribute name="name" type="xsd:string" use="required" />
-            </xsd:complexType>
-          </xsd:element>
-        </xsd:choice>
-      </xsd:complexType>
-    </xsd:element>
-  </xsd:schema>
-  <resheader name="resmimetype">
-    <value>text/microsoft-resx</value>
-  </resheader>
-  <resheader name="version">
-    <value>2.0</value>
-  </resheader>
-  <resheader name="reader">
-    <value>System.Resources.ResXResourceReader, System.Windows.Forms, Version=4.0.0.0, Culture=neutral, PublicKeyToken=b77a5c561934e089</value>
-  </resheader>
-  <resheader name="writer">
-    <value>System.Resources.ResXResourceWriter, System.Windows.Forms, Version=4.0.0.0, Culture=neutral, PublicKeyToken=b77a5c561934e089</value>
-  </resheader>
-  <metadata name="modeUIHandler.TrayLocation" type="System.Drawing.Point, System.Drawing, Version=4.0.0.0, Culture=neutral, PublicKeyToken=b03f5f7f11d50a3a">
-    <value>17, 17</value>
-  </metadata>
-  <assembly alias="System.Windows.Forms" name="System.Windows.Forms, Version=4.0.0.0, Culture=neutral, PublicKeyToken=b77a5c561934e089" />
-  <data name="btnOk.Anchor" type="System.Windows.Forms.AnchorStyles, System.Windows.Forms">
-    <value>Bottom, Right</value>
-  </data>
-  <assembly alias="System.Drawing" name="System.Drawing, Version=4.0.0.0, Culture=neutral, PublicKeyToken=b03f5f7f11d50a3a" />
-  <data name="btnOk.Location" type="System.Drawing.Point, System.Drawing">
-    <value>227, 506</value>
-  </data>
-  <data name="btnOk.Size" type="System.Drawing.Size, System.Drawing">
-    <value>75, 23</value>
-  </data>
-  <assembly alias="mscorlib" name="mscorlib, Version=4.0.0.0, Culture=neutral, PublicKeyToken=b77a5c561934e089" />
-  <data name="btnOk.TabIndex" type="System.Int32, mscorlib">
-    <value>1</value>
-  </data>
-  <data name="btnOk.Text" xml:space="preserve">
-    <value>OK</value>
-  </data>
-  <data name="&gt;&gt;btnOk.Name" xml:space="preserve">
-    <value>btnOk</value>
-  </data>
-  <data name="&gt;&gt;btnOk.Type" xml:space="preserve">
-    <value>System.Windows.Forms.Button, System.Windows.Forms, Version=4.0.0.0, Culture=neutral, PublicKeyToken=b77a5c561934e089</value>
-  </data>
-  <data name="&gt;&gt;btnOk.Parent" xml:space="preserve">
-    <value>$this</value>
-  </data>
-  <data name="&gt;&gt;btnOk.ZOrder" xml:space="preserve">
-    <value>3</value>
-  </data>
-  <data name="btnCancel.Anchor" type="System.Windows.Forms.AnchorStyles, System.Windows.Forms">
-    <value>Bottom, Right</value>
-  </data>
-  <data name="btnCancel.Location" type="System.Drawing.Point, System.Drawing">
-    <value>308, 506</value>
-  </data>
-  <data name="btnCancel.Size" type="System.Drawing.Size, System.Drawing">
-    <value>75, 23</value>
-  </data>
-  <data name="btnCancel.TabIndex" type="System.Int32, mscorlib">
-    <value>2</value>
-  </data>
-  <data name="btnCancel.Text" xml:space="preserve">
-    <value>Cancel</value>
-  </data>
-  <data name="&gt;&gt;btnCancel.Name" xml:space="preserve">
-    <value>btnCancel</value>
-  </data>
-  <data name="&gt;&gt;btnCancel.Type" xml:space="preserve">
-    <value>System.Windows.Forms.Button, System.Windows.Forms, Version=4.0.0.0, Culture=neutral, PublicKeyToken=b77a5c561934e089</value>
-  </data>
-  <data name="&gt;&gt;btnCancel.Parent" xml:space="preserve">
-    <value>$this</value>
-  </data>
-  <data name="&gt;&gt;btnCancel.ZOrder" xml:space="preserve">
-    <value>2</value>
-  </data>
-  <metadata name="helpTip.TrayLocation" type="System.Drawing.Point, System.Drawing, Version=4.0.0.0, Culture=neutral, PublicKeyToken=b03f5f7f11d50a3a">
-    <value>386, 17</value>
-  </metadata>
-  <data name="comboStandardType.Location" type="System.Drawing.Point, System.Drawing">
-    <value>28, 395</value>
-  </data>
-  <data name="comboStandardType.Size" type="System.Drawing.Size, System.Drawing">
-    <value>177, 21</value>
-  </data>
-  <data name="comboStandardType.TabIndex" type="System.Int32, mscorlib">
-    <value>13</value>
-  </data>
-  <data name="comboStandardType.ToolTip" xml:space="preserve">
-    <value>The type to use as the internal standard, or the denominator
-in peak area ratios.</value>
-  </data>
-  <data name="&gt;&gt;comboStandardType.Name" xml:space="preserve">
-    <value>comboStandardType</value>
-  </data>
-  <data name="&gt;&gt;comboStandardType.Type" xml:space="preserve">
-    <value>System.Windows.Forms.ComboBox, System.Windows.Forms, Version=4.0.0.0, Culture=neutral, PublicKeyToken=b77a5c561934e089</value>
-  </data>
-  <data name="&gt;&gt;comboStandardType.Parent" xml:space="preserve">
-    <value>tabModifications</value>
-  </data>
-  <data name="&gt;&gt;comboStandardType.ZOrder" xml:space="preserve">
-    <value>4</value>
-  </data>
-  <data name="comboLabelType.Location" type="System.Drawing.Point, System.Drawing">
-    <value>28, 223</value>
-  </data>
-  <data name="comboLabelType.Size" type="System.Drawing.Size, System.Drawing">
-    <value>177, 21</value>
-  </data>
-  <data name="comboLabelType.TabIndex" type="System.Int32, mscorlib">
-    <value>8</value>
-  </data>
-  <data name="comboLabelType.ToolTip" xml:space="preserve">
-    <value>The currently active isotope label type for which isotope
-modifications are being chosen.</value>
-  </data>
-  <data name="&gt;&gt;comboLabelType.Name" xml:space="preserve">
-    <value>comboLabelType</value>
-  </data>
-  <data name="&gt;&gt;comboLabelType.Type" xml:space="preserve">
-    <value>System.Windows.Forms.ComboBox, System.Windows.Forms, Version=4.0.0.0, Culture=neutral, PublicKeyToken=b77a5c561934e089</value>
-  </data>
-  <data name="&gt;&gt;comboLabelType.Parent" xml:space="preserve">
-    <value>tabModifications</value>
-  </data>
-  <data name="&gt;&gt;comboLabelType.ZOrder" xml:space="preserve">
-    <value>7</value>
-  </data>
-  <data name="listHeavyMods.Location" type="System.Drawing.Point, System.Drawing">
-    <value>28, 269</value>
-  </data>
-  <data name="listHeavyMods.Size" type="System.Drawing.Size, System.Drawing">
-    <value>177, 94</value>
-  </data>
-  <data name="listHeavyMods.TabIndex" type="System.Int32, mscorlib">
-    <value>10</value>
-  </data>
-  <data name="listHeavyMods.ToolTip" xml:space="preserve">
-    <value>Modifications applied to any of the heavy forms of the peptides,
-which are typically changes to the isotopic make-up of the
-molecules, with no impact on structure.</value>
-  </data>
-  <data name="&gt;&gt;listHeavyMods.Name" xml:space="preserve">
-    <value>listHeavyMods</value>
-  </data>
-  <data name="&gt;&gt;listHeavyMods.Type" xml:space="preserve">
-    <value>System.Windows.Forms.CheckedListBox, System.Windows.Forms, Version=4.0.0.0, Culture=neutral, PublicKeyToken=b77a5c561934e089</value>
-  </data>
-  <data name="&gt;&gt;listHeavyMods.Parent" xml:space="preserve">
-    <value>tabModifications</value>
-  </data>
-  <data name="&gt;&gt;listHeavyMods.ZOrder" xml:space="preserve">
-    <value>10</value>
-  </data>
-  <data name="listStaticMods.Location" type="System.Drawing.Point, System.Drawing">
-    <value>28, 36</value>
-  </data>
-  <data name="listStaticMods.Size" type="System.Drawing.Size, System.Drawing">
-    <value>177, 94</value>
-  </data>
-  <data name="listStaticMods.TabIndex" type="System.Int32, mscorlib">
-    <value>1</value>
-  </data>
-  <data name="listStaticMods.ToolTip" xml:space="preserve">
-    <value>Modifications applied to the light form of the peptides
-which are typically due to changes in the molecular
-structure of the peptide.</value>
-  </data>
-  <data name="&gt;&gt;listStaticMods.Name" xml:space="preserve">
-    <value>listStaticMods</value>
-  </data>
-  <data name="&gt;&gt;listStaticMods.Type" xml:space="preserve">
-    <value>System.Windows.Forms.CheckedListBox, System.Windows.Forms, Version=4.0.0.0, Culture=neutral, PublicKeyToken=b77a5c561934e089</value>
-  </data>
-  <data name="&gt;&gt;listStaticMods.Parent" xml:space="preserve">
-    <value>tabModifications</value>
-  </data>
-  <data name="&gt;&gt;listStaticMods.ZOrder" xml:space="preserve">
-    <value>13</value>
-  </data>
-  <data name="listStandardTypes.Location" type="System.Drawing.Point, System.Drawing">
-    <value>28, 395</value>
-  </data>
-  <data name="listStandardTypes.Size" type="System.Drawing.Size, System.Drawing">
-    <value>177, 49</value>
-  </data>
-  <data name="listStandardTypes.TabIndex" type="System.Int32, mscorlib">
-    <value>14</value>
-  </data>
-  <data name="listStandardTypes.ToolTip" xml:space="preserve">
-    <value>The types to use as internal standards, or the denominators
-in peak area ratios calculated for other types.</value>
-  </data>
-  <data name="&gt;&gt;listStandardTypes.Name" xml:space="preserve">
-    <value>listStandardTypes</value>
-  </data>
-  <data name="&gt;&gt;listStandardTypes.Type" xml:space="preserve">
-    <value>System.Windows.Forms.CheckedListBox, System.Windows.Forms, Version=4.0.0.0, Culture=neutral, PublicKeyToken=b77a5c561934e089</value>
-  </data>
-  <data name="&gt;&gt;listStandardTypes.Parent" xml:space="preserve">
-    <value>tabModifications</value>
-  </data>
-  <data name="&gt;&gt;listStandardTypes.ZOrder" xml:space="preserve">
-    <value>14</value>
-  </data>
-  <data name="textMaxVariableMods.Location" type="System.Drawing.Point, System.Drawing">
-    <value>28, 163</value>
-  </data>
-  <data name="textMaxVariableMods.Size" type="System.Drawing.Size, System.Drawing">
-    <value>90, 20</value>
-  </data>
-  <data name="textMaxVariableMods.TabIndex" type="System.Int32, mscorlib">
-    <value>4</value>
-  </data>
-  <data name="textMaxVariableMods.ToolTip" xml:space="preserve">
-    <value>The maximum number of variable modifications allowed
-to occur in combination on any peptide instance.</value>
-  </data>
-  <data name="&gt;&gt;textMaxVariableMods.Name" xml:space="preserve">
-    <value>textMaxVariableMods</value>
-  </data>
-  <data name="&gt;&gt;textMaxVariableMods.Type" xml:space="preserve">
-    <value>System.Windows.Forms.TextBox, System.Windows.Forms, Version=4.0.0.0, Culture=neutral, PublicKeyToken=b77a5c561934e089</value>
-  </data>
-  <data name="&gt;&gt;textMaxVariableMods.Parent" xml:space="preserve">
-    <value>tabModifications</value>
-  </data>
-  <data name="&gt;&gt;textMaxVariableMods.ZOrder" xml:space="preserve">
-    <value>3</value>
-  </data>
-  <data name="textMaxNeutralLosses.Location" type="System.Drawing.Point, System.Drawing">
-    <value>155, 163</value>
-  </data>
-  <data name="textMaxNeutralLosses.Size" type="System.Drawing.Size, System.Drawing">
-    <value>90, 20</value>
-  </data>
-  <data name="textMaxNeutralLosses.TabIndex" type="System.Int32, mscorlib">
-    <value>6</value>
-  </data>
-  <data name="textMaxNeutralLosses.ToolTip" xml:space="preserve">
-    <value>The maximum number of neutral loss events allowed
-to occur in combination on any fragment instance.</value>
-  </data>
-  <data name="&gt;&gt;textMaxNeutralLosses.Name" xml:space="preserve">
-    <value>textMaxNeutralLosses</value>
-  </data>
-  <data name="&gt;&gt;textMaxNeutralLosses.Type" xml:space="preserve">
-    <value>System.Windows.Forms.TextBox, System.Windows.Forms, Version=4.0.0.0, Culture=neutral, PublicKeyToken=b77a5c561934e089</value>
-  </data>
-  <data name="&gt;&gt;textMaxNeutralLosses.Parent" xml:space="preserve">
-    <value>tabModifications</value>
-  </data>
-  <data name="&gt;&gt;textMaxNeutralLosses.ZOrder" xml:space="preserve">
-    <value>1</value>
-  </data>
-  <data name="comboMissedCleavages.Location" type="System.Drawing.Point, System.Drawing">
-    <value>28, 87</value>
-  </data>
-  <data name="comboMissedCleavages.Size" type="System.Drawing.Size, System.Drawing">
-    <value>44, 21</value>
-  </data>
-  <data name="comboMissedCleavages.TabIndex" type="System.Int32, mscorlib">
-    <value>3</value>
-  </data>
-  <data name="comboMissedCleavages.ToolTip" xml:space="preserve">
-    <value>The maximum number of missed cleavages allowed in a peptide when
-considering protein digestion.</value>
-  </data>
-  <data name="&gt;&gt;comboMissedCleavages.Name" xml:space="preserve">
-    <value>comboMissedCleavages</value>
-  </data>
-  <data name="&gt;&gt;comboMissedCleavages.Type" xml:space="preserve">
-    <value>System.Windows.Forms.ComboBox, System.Windows.Forms, Version=4.0.0.0, Culture=neutral, PublicKeyToken=b77a5c561934e089</value>
-  </data>
-  <data name="&gt;&gt;comboMissedCleavages.Parent" xml:space="preserve">
-    <value>tabDigestion</value>
-  </data>
-  <data name="&gt;&gt;comboMissedCleavages.ZOrder" xml:space="preserve">
-    <value>3</value>
-  </data>
-  <data name="comboEnzyme.Location" type="System.Drawing.Point, System.Drawing">
-    <value>28, 36</value>
-  </data>
-  <data name="comboEnzyme.Size" type="System.Drawing.Size, System.Drawing">
-    <value>169, 21</value>
-  </data>
-  <data name="comboEnzyme.TabIndex" type="System.Int32, mscorlib">
-    <value>1</value>
-  </data>
-  <data name="comboEnzyme.ToolTip" xml:space="preserve">
-    <value>The protease enzyme used for digesting proteins into peptides prior
-to injection into the mass spectrometer
-</value>
-  </data>
-  <data name="&gt;&gt;comboEnzyme.Name" xml:space="preserve">
-    <value>comboEnzyme</value>
-  </data>
-  <data name="&gt;&gt;comboEnzyme.Type" xml:space="preserve">
-    <value>System.Windows.Forms.ComboBox, System.Windows.Forms, Version=4.0.0.0, Culture=neutral, PublicKeyToken=b77a5c561934e089</value>
-  </data>
-  <data name="&gt;&gt;comboEnzyme.Parent" xml:space="preserve">
-    <value>tabDigestion</value>
-  </data>
-  <data name="&gt;&gt;comboEnzyme.ZOrder" xml:space="preserve">
-    <value>5</value>
-  </data>
-  <data name="comboBackgroundProteome.Location" type="System.Drawing.Point, System.Drawing">
-    <value>28, 188</value>
-  </data>
-  <data name="comboBackgroundProteome.Size" type="System.Drawing.Size, System.Drawing">
-    <value>169, 21</value>
-  </data>
-  <data name="comboBackgroundProteome.TabIndex" type="System.Int32, mscorlib">
-    <value>5</value>
-  </data>
-  <data name="comboBackgroundProteome.ToolTip" xml:space="preserve">
-    <value>Processed FASTA sequence information specifying the full
-set of proteins that may be present in the sample matrix to be
-injected into the mass spectrometer.</value>
-  </data>
-  <data name="&gt;&gt;comboBackgroundProteome.Name" xml:space="preserve">
-    <value>comboBackgroundProteome</value>
-  </data>
-  <data name="&gt;&gt;comboBackgroundProteome.Type" xml:space="preserve">
-    <value>System.Windows.Forms.ComboBox, System.Windows.Forms, Version=4.0.0.0, Culture=neutral, PublicKeyToken=b77a5c561934e089</value>
-  </data>
-  <data name="&gt;&gt;comboBackgroundProteome.Parent" xml:space="preserve">
-    <value>tabDigestion</value>
-  </data>
-  <data name="&gt;&gt;comboBackgroundProteome.ZOrder" xml:space="preserve">
-    <value>7</value>
-  </data>
-  <data name="textMeasureRTWindow.Location" type="System.Drawing.Point, System.Drawing">
-    <value>28, 133</value>
-  </data>
-  <data name="textMeasureRTWindow.Size" type="System.Drawing.Size, System.Drawing">
-    <value>100, 20</value>
-  </data>
-  <data name="textMeasureRTWindow.TabIndex" type="System.Int32, mscorlib">
-    <value>5</value>
-  </data>
-  <data name="textMeasureRTWindow.ToolTip" xml:space="preserve">
-    <value>Time window in minutes around a measured peak center (i.e. (start + end)/2)
-used in scheduling future peptide measurements.</value>
-  </data>
-  <data name="&gt;&gt;textMeasureRTWindow.Name" xml:space="preserve">
-    <value>textMeasureRTWindow</value>
-  </data>
-  <data name="&gt;&gt;textMeasureRTWindow.Type" xml:space="preserve">
-    <value>System.Windows.Forms.TextBox, System.Windows.Forms, Version=4.0.0.0, Culture=neutral, PublicKeyToken=b77a5c561934e089</value>
-  </data>
-  <data name="&gt;&gt;textMeasureRTWindow.Parent" xml:space="preserve">
-    <value>tabPrediction</value>
-  </data>
-  <data name="&gt;&gt;textMeasureRTWindow.ZOrder" xml:space="preserve">
-    <value>13</value>
-  </data>
-  <data name="cbUseMeasuredRT.AutoSize" type="System.Boolean, mscorlib">
-    <value>True</value>
-  </data>
-  <data name="cbUseMeasuredRT.Location" type="System.Drawing.Point, System.Drawing">
-    <value>31, 86</value>
-  </data>
-  <data name="cbUseMeasuredRT.Size" type="System.Drawing.Size, System.Drawing">
-    <value>232, 17</value>
-  </data>
-  <data name="cbUseMeasuredRT.TabIndex" type="System.Int32, mscorlib">
-    <value>3</value>
-  </data>
-  <data name="cbUseMeasuredRT.Text" xml:space="preserve">
-    <value>&amp;Use measured retention times when present</value>
-  </data>
-  <data name="cbUseMeasuredRT.ToolTip" xml:space="preserve">
-    <value>If checked, then previously measured retention times will be used
-to predict retention times for scheduling of future peptide measurements.</value>
-  </data>
-  <data name="&gt;&gt;cbUseMeasuredRT.Name" xml:space="preserve">
-    <value>cbUseMeasuredRT</value>
-  </data>
-  <data name="&gt;&gt;cbUseMeasuredRT.Type" xml:space="preserve">
-    <value>System.Windows.Forms.CheckBox, System.Windows.Forms, Version=4.0.0.0, Culture=neutral, PublicKeyToken=b77a5c561934e089</value>
-  </data>
-  <data name="&gt;&gt;cbUseMeasuredRT.Parent" xml:space="preserve">
-    <value>tabPrediction</value>
-  </data>
-  <data name="&gt;&gt;cbUseMeasuredRT.ZOrder" xml:space="preserve">
-    <value>14</value>
-  </data>
-  <data name="comboRetentionTime.Location" type="System.Drawing.Point, System.Drawing">
-    <value>28, 36</value>
-  </data>
-  <data name="comboRetentionTime.Size" type="System.Drawing.Size, System.Drawing">
-    <value>169, 21</value>
-  </data>
-  <data name="comboRetentionTime.TabIndex" type="System.Int32, mscorlib">
-    <value>1</value>
-  </data>
-  <data name="comboRetentionTime.ToolTip" xml:space="preserve">
-    <value>Specifies a linear equation that may be used to predict retention
-times from a peptide specific hydrophobicity score.</value>
-  </data>
-  <data name="&gt;&gt;comboRetentionTime.Name" xml:space="preserve">
-    <value>comboRetentionTime</value>
-  </data>
-  <data name="&gt;&gt;comboRetentionTime.Type" xml:space="preserve">
-    <value>System.Windows.Forms.ComboBox, System.Windows.Forms, Version=4.0.0.0, Culture=neutral, PublicKeyToken=b77a5c561934e089</value>
-  </data>
-  <data name="&gt;&gt;comboRetentionTime.Parent" xml:space="preserve">
-    <value>tabPrediction</value>
-  </data>
-  <data name="&gt;&gt;comboRetentionTime.ZOrder" xml:space="preserve">
-    <value>16</value>
-  </data>
-  <data name="cbAutoSelect.AutoSize" type="System.Boolean, mscorlib">
-    <value>True</value>
-  </data>
-  <data name="cbAutoSelect.Location" type="System.Drawing.Point, System.Drawing">
-    <value>28, 323</value>
-  </data>
-  <data name="cbAutoSelect.Size" type="System.Drawing.Size, System.Drawing">
-    <value>181, 17</value>
-  </data>
-  <data name="cbAutoSelect.TabIndex" type="System.Int32, mscorlib">
-    <value>12</value>
-  </data>
-  <data name="cbAutoSelect.Text" xml:space="preserve">
-    <value>&amp;Auto-select all matching peptides</value>
-  </data>
-  <data name="cbAutoSelect.ToolTip" xml:space="preserve">
-    <value>If checked, peptides are automatically chosen from proteins
-using specified filter and library settings. Otherwise, all peptide
-selection must be done by manual document editing.</value>
-  </data>
-  <data name="&gt;&gt;cbAutoSelect.Name" xml:space="preserve">
-    <value>cbAutoSelect</value>
-  </data>
-  <data name="&gt;&gt;cbAutoSelect.Type" xml:space="preserve">
-    <value>System.Windows.Forms.CheckBox, System.Windows.Forms, Version=4.0.0.0, Culture=neutral, PublicKeyToken=b77a5c561934e089</value>
-  </data>
-  <data name="&gt;&gt;cbAutoSelect.Parent" xml:space="preserve">
-    <value>tabFilter</value>
-  </data>
-  <data name="&gt;&gt;cbAutoSelect.ZOrder" xml:space="preserve">
-    <value>0</value>
-  </data>
-  <data name="textExcludeAAs.Location" type="System.Drawing.Point, System.Drawing">
-    <value>29, 86</value>
-  </data>
-  <data name="textExcludeAAs.Size" type="System.Drawing.Size, System.Drawing">
-    <value>44, 20</value>
-  </data>
-  <data name="textExcludeAAs.TabIndex" type="System.Int32, mscorlib">
-    <value>7</value>
-  </data>
-  <data name="textExcludeAAs.ToolTip" xml:space="preserve">
-    <value>Exclude all peptides starting before this amino acid position
-in each protein</value>
-  </data>
-  <data name="&gt;&gt;textExcludeAAs.Name" xml:space="preserve">
-    <value>textExcludeAAs</value>
-  </data>
-  <data name="&gt;&gt;textExcludeAAs.Type" xml:space="preserve">
-    <value>System.Windows.Forms.TextBox, System.Windows.Forms, Version=4.0.0.0, Culture=neutral, PublicKeyToken=b77a5c561934e089</value>
-  </data>
-  <data name="&gt;&gt;textExcludeAAs.Parent" xml:space="preserve">
-    <value>tabFilter</value>
-  </data>
-  <data name="&gt;&gt;textExcludeAAs.ZOrder" xml:space="preserve">
-    <value>2</value>
-  </data>
-  <data name="cbRaggedEnds.AutoSize" type="System.Boolean, mscorlib">
-    <value>True</value>
-  </data>
-  <data name="cbRaggedEnds.Location" type="System.Drawing.Point, System.Drawing">
-    <value>29, 123</value>
-  </data>
-  <data name="cbRaggedEnds.Size" type="System.Drawing.Size, System.Drawing">
-    <value>169, 17</value>
-  </data>
-  <data name="cbRaggedEnds.TabIndex" type="System.Int32, mscorlib">
-    <value>8</value>
-  </data>
-  <data name="cbRaggedEnds.Text" xml:space="preserve">
-    <value>Exclude potential &amp;ragged ends</value>
-  </data>
-  <data name="cbRaggedEnds.ToolTip" xml:space="preserve">
-    <value>Exclude peptides resulting from cleavage sites with immediate
-preceding or following cleavage sites. e.g. RR, KK, RK, KR for trypsin</value>
-  </data>
-  <data name="&gt;&gt;cbRaggedEnds.Name" xml:space="preserve">
-    <value>cbRaggedEnds</value>
-  </data>
-  <data name="&gt;&gt;cbRaggedEnds.Type" xml:space="preserve">
-    <value>System.Windows.Forms.CheckBox, System.Windows.Forms, Version=4.0.0.0, Culture=neutral, PublicKeyToken=b77a5c561934e089</value>
-  </data>
-  <data name="&gt;&gt;cbRaggedEnds.Parent" xml:space="preserve">
-    <value>tabFilter</value>
-  </data>
-  <data name="&gt;&gt;cbRaggedEnds.ZOrder" xml:space="preserve">
-    <value>3</value>
-  </data>
-  <data name="btnEditExlusions.Location" type="System.Drawing.Point, System.Drawing">
-    <value>211, 176</value>
-  </data>
-  <data name="btnEditExlusions.Size" type="System.Drawing.Size, System.Drawing">
-    <value>75, 23</value>
-  </data>
-  <data name="btnEditExlusions.TabIndex" type="System.Int32, mscorlib">
-    <value>11</value>
-  </data>
-  <data name="btnEditExlusions.Text" xml:space="preserve">
-    <value>E&amp;dit list...</value>
-  </data>
-  <data name="btnEditExlusions.ToolTip" xml:space="preserve">
-    <value>Edit the list of available peptide exclusions</value>
-  </data>
-  <data name="&gt;&gt;btnEditExlusions.Name" xml:space="preserve">
-    <value>btnEditExlusions</value>
-  </data>
-  <data name="&gt;&gt;btnEditExlusions.Type" xml:space="preserve">
-    <value>System.Windows.Forms.Button, System.Windows.Forms, Version=4.0.0.0, Culture=neutral, PublicKeyToken=b77a5c561934e089</value>
-  </data>
-  <data name="&gt;&gt;btnEditExlusions.Parent" xml:space="preserve">
-    <value>tabFilter</value>
-  </data>
-  <data name="&gt;&gt;btnEditExlusions.ZOrder" xml:space="preserve">
-    <value>4</value>
-  </data>
-  <data name="listboxExclusions.Location" type="System.Drawing.Point, System.Drawing">
-    <value>28, 176</value>
-  </data>
-  <data name="listboxExclusions.Size" type="System.Drawing.Size, System.Drawing">
-    <value>171, 124</value>
-  </data>
-  <data name="listboxExclusions.TabIndex" type="System.Int32, mscorlib">
-    <value>10</value>
-  </data>
-  <data name="listboxExclusions.ToolTip" xml:space="preserve">
-    <value>Regular expression patterns that may be used to exclude certain peptides</value>
-  </data>
-  <data name="&gt;&gt;listboxExclusions.Name" xml:space="preserve">
-    <value>listboxExclusions</value>
-  </data>
-  <data name="&gt;&gt;listboxExclusions.Type" xml:space="preserve">
-    <value>System.Windows.Forms.CheckedListBox, System.Windows.Forms, Version=4.0.0.0, Culture=neutral, PublicKeyToken=b77a5c561934e089</value>
-  </data>
-  <data name="&gt;&gt;listboxExclusions.Parent" xml:space="preserve">
-    <value>tabFilter</value>
-  </data>
-  <data name="&gt;&gt;listboxExclusions.ZOrder" xml:space="preserve">
-    <value>5</value>
-  </data>
-  <data name="textMaxLength.Location" type="System.Drawing.Point, System.Drawing">
-    <value>115, 36</value>
-  </data>
-  <data name="textMaxLength.Size" type="System.Drawing.Size, System.Drawing">
-    <value>45, 20</value>
-  </data>
-  <data name="textMaxLength.TabIndex" type="System.Int32, mscorlib">
-    <value>3</value>
-  </data>
-  <data name="textMaxLength.ToolTip" xml:space="preserve">
-    <value>Maximum number of amino acids allowed in peptides matching
-this filter</value>
-  </data>
-  <data name="&gt;&gt;textMaxLength.Name" xml:space="preserve">
-    <value>textMaxLength</value>
-  </data>
-  <data name="&gt;&gt;textMaxLength.Type" xml:space="preserve">
-    <value>System.Windows.Forms.TextBox, System.Windows.Forms, Version=4.0.0.0, Culture=neutral, PublicKeyToken=b77a5c561934e089</value>
-  </data>
-  <data name="&gt;&gt;textMaxLength.Parent" xml:space="preserve">
-    <value>tabFilter</value>
-  </data>
-  <data name="&gt;&gt;textMaxLength.ZOrder" xml:space="preserve">
-    <value>9</value>
-  </data>
-  <data name="textMinLength.Location" type="System.Drawing.Point, System.Drawing">
-    <value>29, 36</value>
-  </data>
-  <data name="textMinLength.Size" type="System.Drawing.Size, System.Drawing">
-    <value>45, 20</value>
-  </data>
-  <data name="textMinLength.TabIndex" type="System.Int32, mscorlib">
-    <value>1</value>
-  </data>
-  <data name="textMinLength.ToolTip" xml:space="preserve">
-    <value>Minimum number of amino acids allowed in peptides matching
-this filter</value>
-  </data>
-  <data name="&gt;&gt;textMinLength.Name" xml:space="preserve">
-    <value>textMinLength</value>
-  </data>
-  <data name="&gt;&gt;textMinLength.Type" xml:space="preserve">
-    <value>System.Windows.Forms.TextBox, System.Windows.Forms, Version=4.0.0.0, Culture=neutral, PublicKeyToken=b77a5c561934e089</value>
-  </data>
-  <data name="&gt;&gt;textMinLength.Parent" xml:space="preserve">
-    <value>tabFilter</value>
-  </data>
-  <data name="&gt;&gt;textMinLength.ZOrder" xml:space="preserve">
-    <value>10</value>
-  </data>
-  <data name="btnExplore.Location" type="System.Drawing.Point, System.Drawing">
-    <value>272, 126</value>
-  </data>
-  <data name="btnExplore.Size" type="System.Drawing.Size, System.Drawing">
-    <value>75, 23</value>
-  </data>
-  <data name="btnExplore.TabIndex" type="System.Int32, mscorlib">
-    <value>5</value>
-  </data>
-  <data name="btnExplore.Text" xml:space="preserve">
-    <value>E&amp;xplore...</value>
-  </data>
-  <data name="btnExplore.ToolTip" xml:space="preserve">
-    <value>Open the MS/MS spectral library explorer</value>
-  </data>
-  <data name="&gt;&gt;btnExplore.Name" xml:space="preserve">
-    <value>btnExplore</value>
-  </data>
-  <data name="&gt;&gt;btnExplore.Type" xml:space="preserve">
-    <value>System.Windows.Forms.Button, System.Windows.Forms, Version=4.0.0.0, Culture=neutral, PublicKeyToken=b77a5c561934e089</value>
-  </data>
-  <data name="&gt;&gt;btnExplore.Parent" xml:space="preserve">
-    <value>tabLibrary</value>
-  </data>
-  <data name="&gt;&gt;btnExplore.ZOrder" xml:space="preserve">
-    <value>1</value>
-  </data>
-  <data name="btnBuildLibrary.Location" type="System.Drawing.Point, System.Drawing">
-    <value>272, 66</value>
-  </data>
-  <data name="btnBuildLibrary.Size" type="System.Drawing.Size, System.Drawing">
-    <value>75, 23</value>
-  </data>
-  <data name="btnBuildLibrary.TabIndex" type="System.Int32, mscorlib">
-    <value>3</value>
-  </data>
-  <data name="btnBuildLibrary.Text" xml:space="preserve">
-    <value>&amp;Build...</value>
-  </data>
-  <data name="btnBuildLibrary.ToolTip" xml:space="preserve">
-    <value>Build a MS/MS spectral library from peptide search results
-from various peptide search engines.</value>
-  </data>
-  <data name="&gt;&gt;btnBuildLibrary.Name" xml:space="preserve">
-    <value>btnBuildLibrary</value>
-  </data>
-  <data name="&gt;&gt;btnBuildLibrary.Type" xml:space="preserve">
-    <value>System.Windows.Forms.Button, System.Windows.Forms, Version=4.0.0.0, Culture=neutral, PublicKeyToken=b77a5c561934e089</value>
-  </data>
-  <data name="&gt;&gt;btnBuildLibrary.Parent" xml:space="preserve">
-    <value>tabLibrary</value>
-  </data>
-  <data name="&gt;&gt;btnBuildLibrary.ZOrder" xml:space="preserve">
-    <value>2</value>
-  </data>
-  <data name="comboRank.Location" type="System.Drawing.Point, System.Drawing">
-    <value>25, 87</value>
-  </data>
-  <data name="comboRank.Size" type="System.Drawing.Size, System.Drawing">
-    <value>143, 21</value>
-  </data>
-  <data name="comboRank.TabIndex" type="System.Int32, mscorlib">
-    <value>3</value>
-  </data>
-  <data name="comboRank.ToolTip" xml:space="preserve">
-    <value>Specifies a value associated with each spectrum in a library that may
-be used to rank matching peptides. Not all library formats provide the
-same values for ranking.</value>
-  </data>
-  <data name="&gt;&gt;comboRank.Name" xml:space="preserve">
-    <value>comboRank</value>
-  </data>
-  <data name="&gt;&gt;comboRank.Type" xml:space="preserve">
-    <value>System.Windows.Forms.ComboBox, System.Windows.Forms, Version=4.0.0.0, Culture=neutral, PublicKeyToken=b77a5c561934e089</value>
-  </data>
-  <data name="&gt;&gt;comboRank.Parent" xml:space="preserve">
-    <value>panelPick</value>
-  </data>
-  <data name="&gt;&gt;comboRank.ZOrder" xml:space="preserve">
-    <value>0</value>
-  </data>
-  <data name="textPeptideCount.Location" type="System.Drawing.Point, System.Drawing">
-    <value>25, 156</value>
-  </data>
-  <data name="textPeptideCount.Size" type="System.Drawing.Size, System.Drawing">
-    <value>68, 20</value>
-  </data>
-  <data name="textPeptideCount.TabIndex" type="System.Int32, mscorlib">
-    <value>5</value>
-  </data>
-  <data name="textPeptideCount.ToolTip" xml:space="preserve">
-    <value>The number of top ranking peptides to choose for each protein</value>
-  </data>
-  <data name="&gt;&gt;textPeptideCount.Name" xml:space="preserve">
-    <value>textPeptideCount</value>
-  </data>
-  <data name="&gt;&gt;textPeptideCount.Type" xml:space="preserve">
-    <value>System.Windows.Forms.TextBox, System.Windows.Forms, Version=4.0.0.0, Culture=neutral, PublicKeyToken=b77a5c561934e089</value>
-  </data>
-  <data name="&gt;&gt;textPeptideCount.Parent" xml:space="preserve">
-    <value>panelPick</value>
-  </data>
-  <data name="&gt;&gt;textPeptideCount.ZOrder" xml:space="preserve">
-    <value>3</value>
-  </data>
-  <data name="comboMatching.Items" xml:space="preserve">
-    <value>Library</value>
-  </data>
-  <data name="comboMatching.Items1" xml:space="preserve">
-    <value>Filter</value>
-  </data>
-  <data name="comboMatching.Items2" xml:space="preserve">
-    <value>Library and Filter</value>
-  </data>
-  <data name="comboMatching.Items3" xml:space="preserve">
-    <value>Library or Filter</value>
-  </data>
-  <data name="comboMatching.Location" type="System.Drawing.Point, System.Drawing">
-    <value>25, 30</value>
-  </data>
-  <data name="comboMatching.Size" type="System.Drawing.Size, System.Drawing">
-    <value>143, 21</value>
-  </data>
-  <data name="comboMatching.TabIndex" type="System.Int32, mscorlib">
-    <value>1</value>
-  </data>
-  <data name="comboMatching.ToolTip" xml:space="preserve">
-    <value>Specifies the peptide picking strategy:
-Library - picks only peptides that match a library spectrum
-Filter - ignores library contents for picking and uses the settings on the Filter tab instead
-Library and Filter - picks peptides that match both a library spectrum and the filter
-Library or Filter - picks peptides that match either a library spectrum or the filter</value>
-  </data>
-  <data name="&gt;&gt;comboMatching.Name" xml:space="preserve">
-    <value>comboMatching</value>
-  </data>
-  <data name="&gt;&gt;comboMatching.Type" xml:space="preserve">
-    <value>System.Windows.Forms.ComboBox, System.Windows.Forms, Version=4.0.0.0, Culture=neutral, PublicKeyToken=b77a5c561934e089</value>
-  </data>
-  <data name="&gt;&gt;comboMatching.Parent" xml:space="preserve">
-    <value>panelPick</value>
-  </data>
-  <data name="&gt;&gt;comboMatching.ZOrder" xml:space="preserve">
-    <value>4</value>
-  </data>
-  <data name="cbLimitPeptides.AutoSize" type="System.Boolean, mscorlib">
-    <value>True</value>
-  </data>
-  <data name="cbLimitPeptides.Location" type="System.Drawing.Point, System.Drawing">
-    <value>25, 132</value>
-  </data>
-  <data name="cbLimitPeptides.Size" type="System.Drawing.Size, System.Drawing">
-    <value>143, 17</value>
-  </data>
-  <data name="cbLimitPeptides.TabIndex" type="System.Int32, mscorlib">
-    <value>4</value>
-  </data>
-  <data name="cbLimitPeptides.Text" xml:space="preserve">
-    <value>&amp;Limit peptides per protein</value>
-  </data>
-  <data name="cbLimitPeptides.ToolTip" xml:space="preserve">
-    <value>If checked, only a specified number of top ranking peptides are
-picked for each protein.</value>
-  </data>
-  <data name="&gt;&gt;cbLimitPeptides.Name" xml:space="preserve">
-    <value>cbLimitPeptides</value>
-  </data>
-  <data name="&gt;&gt;cbLimitPeptides.Type" xml:space="preserve">
-    <value>System.Windows.Forms.CheckBox, System.Windows.Forms, Version=4.0.0.0, Culture=neutral, PublicKeyToken=b77a5c561934e089</value>
-  </data>
-  <data name="&gt;&gt;cbLimitPeptides.Parent" xml:space="preserve">
-    <value>panelPick</value>
-  </data>
-  <data name="&gt;&gt;cbLimitPeptides.ZOrder" xml:space="preserve">
-    <value>5</value>
-  </data>
-  <data name="editLibraries.Location" type="System.Drawing.Point, System.Drawing">
-    <value>272, 36</value>
-  </data>
-  <data name="editLibraries.Size" type="System.Drawing.Size, System.Drawing">
-    <value>75, 23</value>
-  </data>
-  <data name="editLibraries.TabIndex" type="System.Int32, mscorlib">
-    <value>2</value>
-  </data>
-  <data name="editLibraries.Text" xml:space="preserve">
-    <value>&amp;Edit list...</value>
-  </data>
-  <data name="editLibraries.ToolTip" xml:space="preserve">
-    <value>Edit the list of available MS/MS spectral libraries.</value>
-  </data>
-  <data name="&gt;&gt;editLibraries.Name" xml:space="preserve">
-    <value>editLibraries</value>
-  </data>
-  <data name="&gt;&gt;editLibraries.Type" xml:space="preserve">
-    <value>System.Windows.Forms.Button, System.Windows.Forms, Version=4.0.0.0, Culture=neutral, PublicKeyToken=b77a5c561934e089</value>
-  </data>
-  <data name="&gt;&gt;editLibraries.Parent" xml:space="preserve">
-    <value>tabLibrary</value>
-  </data>
-  <data name="&gt;&gt;editLibraries.ZOrder" xml:space="preserve">
-    <value>4</value>
-  </data>
-  <data name="listLibraries.Location" type="System.Drawing.Point, System.Drawing">
-    <value>28, 36</value>
-  </data>
-  <data name="listLibraries.Size" type="System.Drawing.Size, System.Drawing">
-    <value>226, 139</value>
-  </data>
-  <data name="listLibraries.TabIndex" type="System.Int32, mscorlib">
-    <value>1</value>
-  </data>
-  <data name="listLibraries.ToolTip" xml:space="preserve">
-    <value>The set of MS/MS spectral libraries matched with the peptides and
-transitions in the current document. These libraries may be used
-to rank and pick both peptides and transitions in the document.
-
-Library spectra are automatically matched in the order they appear
-in this list, with light spectra matched first, followed by isotope
-labeled spectra in the order the label types are listed in the
-modifications tab.</value>
-  </data>
-  <data name="&gt;&gt;listLibraries.Name" xml:space="preserve">
-    <value>listLibraries</value>
-  </data>
-  <data name="&gt;&gt;listLibraries.Type" xml:space="preserve">
-    <value>System.Windows.Forms.CheckedListBox, System.Windows.Forms, Version=4.0.0.0, Culture=neutral, PublicKeyToken=b77a5c561934e089</value>
-  </data>
-  <data name="&gt;&gt;listLibraries.Parent" xml:space="preserve">
-    <value>tabLibrary</value>
-  </data>
-  <data name="&gt;&gt;listLibraries.ZOrder" xml:space="preserve">
-    <value>6</value>
-  </data>
-  <data name="btnUpdateCalculator.Location" type="System.Drawing.Point, System.Drawing">
-    <value>204, 34</value>
-  </data>
-  <data name="btnUpdateCalculator.Size" type="System.Drawing.Size, System.Drawing">
-    <value>25, 24</value>
-  </data>
-  <data name="btnUpdateCalculator.TabIndex" type="System.Int32, mscorlib">
-    <value>2</value>
-  </data>
-  <data name="btnUpdateCalculator.ToolTip" xml:space="preserve">
-    <value>Retention time calculators</value>
-  </data>
-  <data name="&gt;&gt;btnUpdateCalculator.Name" xml:space="preserve">
-    <value>btnUpdateCalculator</value>
-  </data>
-  <data name="&gt;&gt;btnUpdateCalculator.Type" xml:space="preserve">
-    <value>System.Windows.Forms.Button, System.Windows.Forms, Version=4.0.0.0, Culture=neutral, PublicKeyToken=b77a5c561934e089</value>
-  </data>
-  <data name="&gt;&gt;btnUpdateCalculator.Parent" xml:space="preserve">
-    <value>tabPrediction</value>
-  </data>
-  <data name="&gt;&gt;btnUpdateCalculator.ZOrder" xml:space="preserve">
-    <value>11</value>
-  </data>
-  <data name="comboPeakScoringModel.Location" type="System.Drawing.Point, System.Drawing">
-    <value>28, 36</value>
-  </data>
-  <data name="comboPeakScoringModel.Size" type="System.Drawing.Size, System.Drawing">
-    <value>169, 21</value>
-  </data>
-  <data name="comboPeakScoringModel.TabIndex" type="System.Int32, mscorlib">
-    <value>4</value>
-  </data>
-  <data name="comboPeakScoringModel.ToolTip" xml:space="preserve">
-    <value>Specifies a linear equation that may be used to predict retention
-times from a peptide specific hydrophobicity score.</value>
-  </data>
-  <data name="&gt;&gt;comboPeakScoringModel.Name" xml:space="preserve">
-    <value>comboPeakScoringModel</value>
-  </data>
-  <data name="&gt;&gt;comboPeakScoringModel.Type" xml:space="preserve">
-    <value>System.Windows.Forms.ComboBox, System.Windows.Forms, Version=4.0.0.0, Culture=neutral, PublicKeyToken=b77a5c561934e089</value>
-  </data>
-  <data name="&gt;&gt;comboPeakScoringModel.Parent" xml:space="preserve">
-    <value>tabIntegration</value>
-  </data>
-  <data name="&gt;&gt;comboPeakScoringModel.ZOrder" xml:space="preserve">
-    <value>0</value>
-  </data>
-  <data name="btnUpdateIonMobilityLibraries.ImeMode" type="System.Windows.Forms.ImeMode, System.Windows.Forms">
-    <value>NoControl</value>
-  </data>
-  <data name="btnUpdateIonMobilityLibraries.Location" type="System.Drawing.Point, System.Drawing">
-    <value>204, 214</value>
-  </data>
-  <data name="btnUpdateIonMobilityLibraries.Size" type="System.Drawing.Size, System.Drawing">
-    <value>25, 24</value>
-  </data>
-  <data name="btnUpdateIonMobilityLibraries.TabIndex" type="System.Int32, mscorlib">
-    <value>9</value>
-  </data>
-  <data name="btnUpdateIonMobilityLibraries.ToolTip" xml:space="preserve">
-    <value>Ion Mobility Libraries</value>
-  </data>
-  <data name="&gt;&gt;btnUpdateIonMobilityLibraries.Name" xml:space="preserve">
-    <value>btnUpdateIonMobilityLibraries</value>
-  </data>
-  <data name="&gt;&gt;btnUpdateIonMobilityLibraries.Type" xml:space="preserve">
-    <value>System.Windows.Forms.Button, System.Windows.Forms, Version=4.0.0.0, Culture=neutral, PublicKeyToken=b77a5c561934e089</value>
-  </data>
-  <data name="&gt;&gt;btnUpdateIonMobilityLibraries.Parent" xml:space="preserve">
-    <value>tabPrediction</value>
-  </data>
-  <data name="&gt;&gt;btnUpdateIonMobilityLibraries.ZOrder" xml:space="preserve">
-    <value>8</value>
-  </data>
-  <data name="comboDriftTimePredictor.Location" type="System.Drawing.Point, System.Drawing">
-    <value>28, 215</value>
-  </data>
-  <data name="comboDriftTimePredictor.Size" type="System.Drawing.Size, System.Drawing">
-    <value>169, 21</value>
-  </data>
-  <data name="comboDriftTimePredictor.TabIndex" type="System.Int32, mscorlib">
-    <value>8</value>
-  </data>
-  <data name="comboDriftTimePredictor.ToolTip" xml:space="preserve">
-    <value>Specifies a set of linear equations that may be used to predict drift times in conjunction with an ion mobility library</value>
-  </data>
-  <data name="&gt;&gt;comboDriftTimePredictor.Name" xml:space="preserve">
-    <value>comboDriftTimePredictor</value>
-  </data>
-  <data name="&gt;&gt;comboDriftTimePredictor.Type" xml:space="preserve">
-    <value>System.Windows.Forms.ComboBox, System.Windows.Forms, Version=4.0.0.0, Culture=neutral, PublicKeyToken=b77a5c561934e089</value>
-  </data>
-  <data name="&gt;&gt;comboDriftTimePredictor.Parent" xml:space="preserve">
-    <value>tabPrediction</value>
-  </data>
-  <data name="&gt;&gt;comboDriftTimePredictor.ZOrder" xml:space="preserve">
-    <value>9</value>
-  </data>
-  <data name="textSpectralLibraryDriftTimesResolvingPower.Location" type="System.Drawing.Point, System.Drawing">
-    <value>28, 310</value>
-  </data>
-  <data name="textSpectralLibraryDriftTimesResolvingPower.Size" type="System.Drawing.Size, System.Drawing">
-    <value>100, 20</value>
-  </data>
-  <data name="textSpectralLibraryDriftTimesResolvingPower.TabIndex" type="System.Int32, mscorlib">
-    <value>12</value>
-  </data>
-  <data name="textSpectralLibraryDriftTimesResolvingPower.ToolTip" xml:space="preserve">
-    <value>Determines matching tolerance for ion mobility in spectral libraries (for example, drift time): 
-For resolving power "R" at drift time "T", the width "W" of the drift time matching window centered at T is
-W = 2T/R</value>
-  </data>
-  <data name="&gt;&gt;textSpectralLibraryDriftTimesResolvingPower.Name" xml:space="preserve">
-    <value>textSpectralLibraryDriftTimesResolvingPower</value>
-  </data>
-  <data name="&gt;&gt;textSpectralLibraryDriftTimesResolvingPower.Type" xml:space="preserve">
-    <value>System.Windows.Forms.TextBox, System.Windows.Forms, Version=4.0.0.0, Culture=neutral, PublicKeyToken=b77a5c561934e089</value>
-  </data>
-  <data name="&gt;&gt;textSpectralLibraryDriftTimesResolvingPower.Parent" xml:space="preserve">
-    <value>tabPrediction</value>
-  </data>
-  <data name="&gt;&gt;textSpectralLibraryDriftTimesResolvingPower.ZOrder" xml:space="preserve">
-    <value>5</value>
-  </data>
-  <data name="cbUseSpectralLibraryDriftTimes.AutoSize" type="System.Boolean, mscorlib">
-    <value>True</value>
-  </data>
-  <data name="cbUseSpectralLibraryDriftTimes.ImeMode" type="System.Windows.Forms.ImeMode, System.Windows.Forms">
-    <value>NoControl</value>
-  </data>
-  <data name="cbUseSpectralLibraryDriftTimes.Location" type="System.Drawing.Point, System.Drawing">
-    <value>31, 262</value>
-  </data>
-  <data name="cbUseSpectralLibraryDriftTimes.Size" type="System.Drawing.Size, System.Drawing">
-    <value>270, 17</value>
-  </data>
-  <data name="cbUseSpectralLibraryDriftTimes.TabIndex" type="System.Int32, mscorlib">
-    <value>10</value>
-  </data>
-  <data name="cbUseSpectralLibraryDriftTimes.Text" xml:space="preserve">
-    <value>Use &amp;spectral library ion mobility values when present</value>
-  </data>
-  <data name="cbUseSpectralLibraryDriftTimes.ToolTip" xml:space="preserve">
-    <value>If checked, then ion mobility values in any loaded spectral libraries will be used in chromatogram extraction.</value>
-  </data>
-  <data name="&gt;&gt;cbUseSpectralLibraryDriftTimes.Name" xml:space="preserve">
-    <value>cbUseSpectralLibraryDriftTimes</value>
-  </data>
-  <data name="&gt;&gt;cbUseSpectralLibraryDriftTimes.Type" xml:space="preserve">
-    <value>System.Windows.Forms.CheckBox, System.Windows.Forms, Version=4.0.0.0, Culture=neutral, PublicKeyToken=b77a5c561934e089</value>
-  </data>
-  <data name="&gt;&gt;cbUseSpectralLibraryDriftTimes.Parent" xml:space="preserve">
-    <value>tabPrediction</value>
-  </data>
-  <data name="&gt;&gt;cbUseSpectralLibraryDriftTimes.ZOrder" xml:space="preserve">
-    <value>6</value>
-  </data>
-  <data name="comboBoxPeptideUniquenessConstraint.Items" xml:space="preserve">
-    <value>None</value>
-  </data>
-  <data name="comboBoxPeptideUniquenessConstraint.Items1" xml:space="preserve">
-    <value>Proteins</value>
-  </data>
-  <data name="comboBoxPeptideUniquenessConstraint.Items2" xml:space="preserve">
-    <value>Genes</value>
-  </data>
-  <data name="comboBoxPeptideUniquenessConstraint.Items3" xml:space="preserve">
-    <value>Species</value>
-  </data>
-  <data name="comboBoxPeptideUniquenessConstraint.Location" type="System.Drawing.Point, System.Drawing">
-    <value>28, 238</value>
-  </data>
-  <data name="comboBoxPeptideUniquenessConstraint.Size" type="System.Drawing.Size, System.Drawing">
-    <value>87, 21</value>
-  </data>
-  <data name="comboBoxPeptideUniquenessConstraint.TabIndex" type="System.Int32, mscorlib">
-    <value>7</value>
-  </data>
-  <data name="comboBoxPeptideUniquenessConstraint.ToolTip" xml:space="preserve">
-    <value>"Protein" excludes any peptide that appears in more than one protein in the background proteome.  
-"Gene" excludes any peptide that appears in proteins for more than one gene in the background proteome.  
-"Species" excludes any peptide that appears in proteins for more than one species in the background proteome.</value>
-  </data>
-  <data name="&gt;&gt;comboBoxPeptideUniquenessConstraint.Name" xml:space="preserve">
-    <value>comboBoxPeptideUniquenessConstraint</value>
-  </data>
-  <data name="&gt;&gt;comboBoxPeptideUniquenessConstraint.Type" xml:space="preserve">
-    <value>System.Windows.Forms.ComboBox, System.Windows.Forms, Version=4.0.0.0, Culture=neutral, PublicKeyToken=b77a5c561934e089</value>
-  </data>
-  <data name="&gt;&gt;comboBoxPeptideUniquenessConstraint.Parent" xml:space="preserve">
-    <value>tabDigestion</value>
-  </data>
-  <data name="&gt;&gt;comboBoxPeptideUniquenessConstraint.ZOrder" xml:space="preserve">
-    <value>1</value>
-  </data>
-  <data name="textSpectralLibraryDriftTimesWidthAtDtMax.Location" type="System.Drawing.Point, System.Drawing">
-    <value>279, 310</value>
-  </data>
-  <data name="textSpectralLibraryDriftTimesWidthAtDtMax.Size" type="System.Drawing.Size, System.Drawing">
-    <value>100, 20</value>
-  </data>
-  <data name="textSpectralLibraryDriftTimesWidthAtDtMax.TabIndex" type="System.Int32, mscorlib">
-    <value>17</value>
-  </data>
-  <data name="textSpectralLibraryDriftTimesWidthAtDtMax.ToolTip" xml:space="preserve">
-    <value>Determines matching tolerance for ion mobility in spectral libraries, where: 
-imMax = maximum measured ion mobility
-W0 = width at ion mobility zero
-Wmax = width at imMax
-The width "W" of the ion mobility matching window centered at any ion mobility "M" is
-W = (W0 + M*(Wmax-W0)/imMax)
-</value>
-  </data>
-  <data name="&gt;&gt;textSpectralLibraryDriftTimesWidthAtDtMax.Name" xml:space="preserve">
-    <value>textSpectralLibraryDriftTimesWidthAtDtMax</value>
-  </data>
-  <data name="&gt;&gt;textSpectralLibraryDriftTimesWidthAtDtMax.Type" xml:space="preserve">
-    <value>System.Windows.Forms.TextBox, System.Windows.Forms, Version=4.0.0.0, Culture=neutral, PublicKeyToken=b77a5c561934e089</value>
-  </data>
-  <data name="&gt;&gt;textSpectralLibraryDriftTimesWidthAtDtMax.Parent" xml:space="preserve">
-    <value>tabPrediction</value>
-  </data>
-  <data name="&gt;&gt;textSpectralLibraryDriftTimesWidthAtDtMax.ZOrder" xml:space="preserve">
-    <value>0</value>
-  </data>
-  <data name="textSpectralLibraryDriftTimesWidthAtDt0.Location" type="System.Drawing.Point, System.Drawing">
-    <value>137, 310</value>
-  </data>
-  <data name="textSpectralLibraryDriftTimesWidthAtDt0.Size" type="System.Drawing.Size, System.Drawing">
-    <value>100, 20</value>
-  </data>
-  <data name="textSpectralLibraryDriftTimesWidthAtDt0.TabIndex" type="System.Int32, mscorlib">
-    <value>15</value>
-  </data>
-  <data name="textSpectralLibraryDriftTimesWidthAtDt0.ToolTip" xml:space="preserve">
-    <value>Determines matching tolerance for ion mobility in spectral libraries, where: 
-imMax = maximum measured ion mobility
-W0 = width at ion mobility zero
-Wmax = width at imMax
-The width "W" of the ion mobility matching window centered at any ion mobility "M" is
-W = (W0 + M*(Wmax-W0)/imMax)
-</value>
-  </data>
-  <data name="&gt;&gt;textSpectralLibraryDriftTimesWidthAtDt0.Name" xml:space="preserve">
-    <value>textSpectralLibraryDriftTimesWidthAtDt0</value>
-  </data>
-  <data name="&gt;&gt;textSpectralLibraryDriftTimesWidthAtDt0.Type" xml:space="preserve">
-    <value>System.Windows.Forms.TextBox, System.Windows.Forms, Version=4.0.0.0, Culture=neutral, PublicKeyToken=b77a5c561934e089</value>
-  </data>
-  <data name="&gt;&gt;textSpectralLibraryDriftTimesWidthAtDt0.Parent" xml:space="preserve">
-    <value>tabPrediction</value>
-  </data>
-  <data name="&gt;&gt;textSpectralLibraryDriftTimesWidthAtDt0.ZOrder" xml:space="preserve">
-    <value>1</value>
-  </data>
-  <data name="btnFilter.ImeMode" type="System.Windows.Forms.ImeMode, System.Windows.Forms">
-    <value>NoControl</value>
-  </data>
-  <data name="btnFilter.Location" type="System.Drawing.Point, System.Drawing">
-    <value>272, 96</value>
-  </data>
-  <data name="btnFilter.Size" type="System.Drawing.Size, System.Drawing">
-    <value>75, 23</value>
-  </data>
-  <data name="btnFilter.TabIndex" type="System.Int32, mscorlib">
-    <value>4</value>
-  </data>
-  <data name="btnFilter.Text" xml:space="preserve">
-    <value>&amp;Filter...</value>
-  </data>
-  <data name="btnFilter.ToolTip" xml:space="preserve">
-    <value>Filter a MS/MS spectral library from a MIDAS library</value>
-  </data>
-  <data name="&gt;&gt;btnFilter.Name" xml:space="preserve">
-    <value>btnFilter</value>
-  </data>
-  <data name="&gt;&gt;btnFilter.Type" xml:space="preserve">
-    <value>System.Windows.Forms.Button, System.Windows.Forms, Version=4.0.0.0, Culture=neutral, PublicKeyToken=b77a5c561934e089</value>
-  </data>
-  <data name="&gt;&gt;btnFilter.Parent" xml:space="preserve">
-    <value>tabLibrary</value>
-  </data>
-  <data name="&gt;&gt;btnFilter.ZOrder" xml:space="preserve">
-    <value>0</value>
-  </data>
-  <data name="tbxMaxLoqBias.Location" type="System.Drawing.Point, System.Drawing">
-    <value>12, 45</value>
-  </data>
-  <data name="tbxMaxLoqBias.Size" type="System.Drawing.Size, System.Drawing">
-    <value>100, 20</value>
-  </data>
-  <data name="tbxMaxLoqBias.TabIndex" type="System.Int32, mscorlib">
-    <value>1</value>
-  </data>
-  <data name="tbxMaxLoqBias.ToolTip" xml:space="preserve">
-    <value>Maximum bias or difference from the known concentration allowed for the model
-estimate based on measured area of the concentration designated as the lower limit
-of quantification (LOQ)</value>
-  </data>
-  <data name="&gt;&gt;tbxMaxLoqBias.Name" xml:space="preserve">
-    <value>tbxMaxLoqBias</value>
-  </data>
-  <data name="&gt;&gt;tbxMaxLoqBias.Type" xml:space="preserve">
-    <value>System.Windows.Forms.TextBox, System.Windows.Forms, Version=4.0.0.0, Culture=neutral, PublicKeyToken=b77a5c561934e089</value>
-  </data>
-  <data name="&gt;&gt;tbxMaxLoqBias.Parent" xml:space="preserve">
-    <value>groupBoxFiguresOfMerit</value>
-  </data>
-  <data name="&gt;&gt;tbxMaxLoqBias.ZOrder" xml:space="preserve">
-    <value>0</value>
-  </data>
-  <data name="comboLodMethod.Location" type="System.Drawing.Point, System.Drawing">
-    <value>12, 95</value>
-  </data>
-  <data name="comboLodMethod.Size" type="System.Drawing.Size, System.Drawing">
-    <value>133, 21</value>
-  </data>
-  <data name="comboLodMethod.TabIndex" type="System.Int32, mscorlib">
-    <value>7</value>
-  </data>
-  <data name="comboLodMethod.ToolTip" xml:space="preserve">
-    <value>Method of determining the lower limit of detection (LOD)</value>
-  </data>
-  <data name="&gt;&gt;comboLodMethod.Name" xml:space="preserve">
-    <value>comboLodMethod</value>
-  </data>
-  <data name="&gt;&gt;comboLodMethod.Type" xml:space="preserve">
-    <value>System.Windows.Forms.ComboBox, System.Windows.Forms, Version=4.0.0.0, Culture=neutral, PublicKeyToken=b77a5c561934e089</value>
-  </data>
-  <data name="&gt;&gt;comboLodMethod.Parent" xml:space="preserve">
-    <value>groupBoxFiguresOfMerit</value>
-  </data>
-  <data name="&gt;&gt;comboLodMethod.ZOrder" xml:space="preserve">
-    <value>1</value>
-  </data>
-  <data name="tbxMaxLoqCv.Location" type="System.Drawing.Point, System.Drawing">
-    <value>155, 45</value>
-  </data>
-  <data name="tbxMaxLoqCv.Size" type="System.Drawing.Size, System.Drawing">
-    <value>100, 20</value>
-  </data>
-  <data name="tbxMaxLoqCv.TabIndex" type="System.Int32, mscorlib">
-    <value>4</value>
-  </data>
-  <data name="tbxMaxLoqCv.ToolTip" xml:space="preserve">
-    <value>Maximum CV allowed among multiple meassurements of the concentration designated as
-the lower limit of quantification (LOQ)</value>
-  </data>
-  <data name="&gt;&gt;tbxMaxLoqCv.Name" xml:space="preserve">
-    <value>tbxMaxLoqCv</value>
-  </data>
-  <data name="&gt;&gt;tbxMaxLoqCv.Type" xml:space="preserve">
-    <value>System.Windows.Forms.TextBox, System.Windows.Forms, Version=4.0.0.0, Culture=neutral, PublicKeyToken=b77a5c561934e089</value>
-  </data>
-  <data name="&gt;&gt;tbxMaxLoqCv.Parent" xml:space="preserve">
-    <value>groupBoxFiguresOfMerit</value>
-  </data>
-  <data name="&gt;&gt;tbxMaxLoqCv.ZOrder" xml:space="preserve">
-    <value>6</value>
-  </data>
-  <data name="tbxQuantUnits.Location" type="System.Drawing.Point, System.Drawing">
-    <value>28, 224</value>
-  </data>
-  <data name="tbxQuantUnits.Size" type="System.Drawing.Size, System.Drawing">
-    <value>100, 20</value>
-  </data>
-  <data name="tbxQuantUnits.TabIndex" type="System.Int32, mscorlib">
-    <value>9</value>
-  </data>
-  <data name="tbxQuantUnits.ToolTip" xml:space="preserve">
-    <value>Units to be applied to calibrated quantities</value>
-  </data>
-  <data name="&gt;&gt;tbxQuantUnits.Name" xml:space="preserve">
-    <value>tbxQuantUnits</value>
-  </data>
-  <data name="&gt;&gt;tbxQuantUnits.Type" xml:space="preserve">
-    <value>System.Windows.Forms.TextBox, System.Windows.Forms, Version=4.0.0.0, Culture=neutral, PublicKeyToken=b77a5c561934e089</value>
-  </data>
-  <data name="&gt;&gt;tbxQuantUnits.Parent" xml:space="preserve">
-    <value>tabQuantification</value>
-  </data>
-  <data name="&gt;&gt;tbxQuantUnits.ZOrder" xml:space="preserve">
-    <value>1</value>
-  </data>
-  <data name="comboQuantMsLevel.Items" xml:space="preserve">
-    <value>All</value>
-  </data>
-  <data name="comboQuantMsLevel.Items1" xml:space="preserve">
-    <value>1</value>
-  </data>
-  <data name="comboQuantMsLevel.Items2" xml:space="preserve">
-    <value>2</value>
-  </data>
-  <data name="comboQuantMsLevel.Location" type="System.Drawing.Point, System.Drawing">
-    <value>28, 177</value>
-  </data>
-  <data name="comboQuantMsLevel.Size" type="System.Drawing.Size, System.Drawing">
-    <value>127, 21</value>
-  </data>
-  <data name="comboQuantMsLevel.TabIndex" type="System.Int32, mscorlib">
-    <value>7</value>
-  </data>
-  <data name="comboQuantMsLevel.ToolTip" xml:space="preserve">
-    <value>Mass spectrum level (1, 2 or both) used to quantify</value>
-  </data>
-  <data name="&gt;&gt;comboQuantMsLevel.Name" xml:space="preserve">
-    <value>comboQuantMsLevel</value>
-  </data>
-  <data name="&gt;&gt;comboQuantMsLevel.Type" xml:space="preserve">
-    <value>System.Windows.Forms.ComboBox, System.Windows.Forms, Version=4.0.0.0, Culture=neutral, PublicKeyToken=b77a5c561934e089</value>
-  </data>
-  <data name="&gt;&gt;comboQuantMsLevel.Parent" xml:space="preserve">
-    <value>tabQuantification</value>
-  </data>
-  <data name="&gt;&gt;comboQuantMsLevel.ZOrder" xml:space="preserve">
-    <value>3</value>
-  </data>
-  <data name="comboNormalizationMethod.Location" type="System.Drawing.Point, System.Drawing">
-    <value>28, 83</value>
-  </data>
-  <data name="comboNormalizationMethod.Size" type="System.Drawing.Size, System.Drawing">
-    <value>239, 21</value>
-  </data>
-  <data name="comboNormalizationMethod.TabIndex" type="System.Int32, mscorlib">
-    <value>3</value>
-  </data>
-  <data name="comboNormalizationMethod.ToolTip" xml:space="preserve">
-    <value>Method used to normalize peak areas across runs</value>
-  </data>
-  <data name="&gt;&gt;comboNormalizationMethod.Name" xml:space="preserve">
-    <value>comboNormalizationMethod</value>
-  </data>
-  <data name="&gt;&gt;comboNormalizationMethod.Type" xml:space="preserve">
-    <value>System.Windows.Forms.ComboBox, System.Windows.Forms, Version=4.0.0.0, Culture=neutral, PublicKeyToken=b77a5c561934e089</value>
-  </data>
-  <data name="&gt;&gt;comboNormalizationMethod.Parent" xml:space="preserve">
-    <value>tabQuantification</value>
-  </data>
-  <data name="&gt;&gt;comboNormalizationMethod.ZOrder" xml:space="preserve">
-    <value>5</value>
-  </data>
-  <data name="comboRegressionFit.Location" type="System.Drawing.Point, System.Drawing">
-    <value>28, 36</value>
-  </data>
-  <data name="comboRegressionFit.Size" type="System.Drawing.Size, System.Drawing">
-    <value>127, 21</value>
-  </data>
-  <data name="comboRegressionFit.TabIndex" type="System.Int32, mscorlib">
-    <value>1</value>
-  </data>
-  <data name="comboRegressionFit.ToolTip" xml:space="preserve">
-    <value>Regression model used to estimate the relationship between peak area and quantitative values</value>
-  </data>
-  <data name="&gt;&gt;comboRegressionFit.Name" xml:space="preserve">
-    <value>comboRegressionFit</value>
-  </data>
-  <data name="&gt;&gt;comboRegressionFit.Type" xml:space="preserve">
-    <value>System.Windows.Forms.ComboBox, System.Windows.Forms, Version=4.0.0.0, Culture=neutral, PublicKeyToken=b77a5c561934e089</value>
-  </data>
-  <data name="&gt;&gt;comboRegressionFit.Parent" xml:space="preserve">
-    <value>tabQuantification</value>
-  </data>
-  <data name="&gt;&gt;comboRegressionFit.ZOrder" xml:space="preserve">
-    <value>7</value>
-  </data>
-  <data name="comboWeighting.Location" type="System.Drawing.Point, System.Drawing">
-    <value>28, 130</value>
-  </data>
-  <data name="comboWeighting.Size" type="System.Drawing.Size, System.Drawing">
-    <value>127, 21</value>
-  </data>
-  <data name="comboWeighting.TabIndex" type="System.Int32, mscorlib">
-    <value>5</value>
-  </data>
-  <data name="comboWeighting.ToolTip" xml:space="preserve">
-    <value>The equation used to weight the impact of points in calculating the regression</value>
-  </data>
-  <data name="&gt;&gt;comboWeighting.Name" xml:space="preserve">
-    <value>comboWeighting</value>
-  </data>
-  <data name="&gt;&gt;comboWeighting.Type" xml:space="preserve">
-    <value>System.Windows.Forms.ComboBox, System.Windows.Forms, Version=4.0.0.0, Culture=neutral, PublicKeyToken=b77a5c561934e089</value>
-  </data>
-  <data name="&gt;&gt;comboWeighting.Parent" xml:space="preserve">
-    <value>tabQuantification</value>
-  </data>
-  <data name="&gt;&gt;comboWeighting.ZOrder" xml:space="preserve">
-    <value>9</value>
-  </data>
-  <data name="tabControl1.Anchor" type="System.Windows.Forms.AnchorStyles, System.Windows.Forms">
-    <value>Top, Bottom, Left, Right</value>
-  </data>
-  <data name="labelPeptideUniquenessConstraint.AutoSize" type="System.Boolean, mscorlib">
-    <value>True</value>
-  </data>
-  <data name="labelPeptideUniquenessConstraint.ImeMode" type="System.Windows.Forms.ImeMode, System.Windows.Forms">
-    <value>NoControl</value>
-  </data>
-  <data name="labelPeptideUniquenessConstraint.Location" type="System.Drawing.Point, System.Drawing">
-    <value>25, 222</value>
-  </data>
-  <data name="labelPeptideUniquenessConstraint.Size" type="System.Drawing.Size, System.Drawing">
-    <value>156, 13</value>
-  </data>
-  <data name="labelPeptideUniquenessConstraint.TabIndex" type="System.Int32, mscorlib">
-    <value>6</value>
-  </data>
-  <data name="labelPeptideUniquenessConstraint.Text" xml:space="preserve">
-    <value>Enforce peptide &amp;uniqueness by:</value>
-  </data>
-  <data name="&gt;&gt;labelPeptideUniquenessConstraint.Name" xml:space="preserve">
-    <value>labelPeptideUniquenessConstraint</value>
-  </data>
-  <data name="&gt;&gt;labelPeptideUniquenessConstraint.Type" xml:space="preserve">
-    <value>System.Windows.Forms.Label, System.Windows.Forms, Version=4.0.0.0, Culture=neutral, PublicKeyToken=b77a5c561934e089</value>
-  </data>
-  <data name="&gt;&gt;labelPeptideUniquenessConstraint.Parent" xml:space="preserve">
-    <value>tabDigestion</value>
-  </data>
-  <data name="&gt;&gt;labelPeptideUniquenessConstraint.ZOrder" xml:space="preserve">
-    <value>0</value>
-  </data>
-  <data name="label2.AutoSize" type="System.Boolean, mscorlib">
-    <value>True</value>
-  </data>
-  <data name="label2.Location" type="System.Drawing.Point, System.Drawing">
-    <value>25, 71</value>
-  </data>
-  <data name="label2.Size" type="System.Drawing.Size, System.Drawing">
-    <value>117, 13</value>
-  </data>
-  <data name="label2.TabIndex" type="System.Int32, mscorlib">
-    <value>2</value>
-  </data>
-  <data name="label2.Text" xml:space="preserve">
-    <value>&amp;Max missed cleavages:</value>
-  </data>
-  <data name="&gt;&gt;label2.Name" xml:space="preserve">
-    <value>label2</value>
-  </data>
-  <data name="&gt;&gt;label2.Type" xml:space="preserve">
-    <value>System.Windows.Forms.Label, System.Windows.Forms, Version=4.0.0.0, Culture=neutral, PublicKeyToken=b77a5c561934e089</value>
-  </data>
-  <data name="&gt;&gt;label2.Parent" xml:space="preserve">
-    <value>tabDigestion</value>
-  </data>
-  <data name="&gt;&gt;label2.ZOrder" xml:space="preserve">
-    <value>2</value>
-  </data>
-  <data name="label1.AutoSize" type="System.Boolean, mscorlib">
-    <value>True</value>
-  </data>
-  <data name="label1.Location" type="System.Drawing.Point, System.Drawing">
-    <value>25, 20</value>
-  </data>
-  <data name="label1.Size" type="System.Drawing.Size, System.Drawing">
-    <value>47, 13</value>
-  </data>
-  <data name="label1.TabIndex" type="System.Int32, mscorlib">
-    <value>0</value>
-  </data>
-  <data name="label1.Text" xml:space="preserve">
-    <value>&amp;Enzyme:</value>
-  </data>
-  <data name="&gt;&gt;label1.Name" xml:space="preserve">
-    <value>label1</value>
-  </data>
-  <data name="&gt;&gt;label1.Type" xml:space="preserve">
-    <value>System.Windows.Forms.Label, System.Windows.Forms, Version=4.0.0.0, Culture=neutral, PublicKeyToken=b77a5c561934e089</value>
-  </data>
-  <data name="&gt;&gt;label1.Parent" xml:space="preserve">
-    <value>tabDigestion</value>
-  </data>
-  <data name="&gt;&gt;label1.ZOrder" xml:space="preserve">
-    <value>4</value>
-  </data>
-  <data name="label15.AutoSize" type="System.Boolean, mscorlib">
-    <value>True</value>
-  </data>
-  <data name="label15.Location" type="System.Drawing.Point, System.Drawing">
-    <value>25, 172</value>
-  </data>
-  <data name="label15.Size" type="System.Drawing.Size, System.Drawing">
-    <value>115, 13</value>
-  </data>
-  <data name="label15.TabIndex" type="System.Int32, mscorlib">
-    <value>4</value>
-  </data>
-  <data name="label15.Text" xml:space="preserve">
-    <value>&amp;Background proteome:</value>
-  </data>
-  <data name="&gt;&gt;label15.Name" xml:space="preserve">
-    <value>label15</value>
-  </data>
-  <data name="&gt;&gt;label15.Type" xml:space="preserve">
-    <value>System.Windows.Forms.Label, System.Windows.Forms, Version=4.0.0.0, Culture=neutral, PublicKeyToken=b77a5c561934e089</value>
-  </data>
-  <data name="&gt;&gt;label15.Parent" xml:space="preserve">
-    <value>tabDigestion</value>
-  </data>
-  <data name="&gt;&gt;label15.ZOrder" xml:space="preserve">
-    <value>6</value>
-  </data>
-  <data name="tabDigestion.Location" type="System.Drawing.Point, System.Drawing">
-    <value>4, 22</value>
-  </data>
-  <data name="tabDigestion.Padding" type="System.Windows.Forms.Padding, System.Windows.Forms">
-    <value>3, 3, 3, 3</value>
-  </data>
-  <data name="tabDigestion.Size" type="System.Drawing.Size, System.Drawing">
-    <value>363, 460</value>
-  </data>
-  <data name="tabDigestion.TabIndex" type="System.Int32, mscorlib">
-    <value>0</value>
-  </data>
-  <data name="tabDigestion.Text" xml:space="preserve">
-    <value>Digestion</value>
-  </data>
-  <data name="&gt;&gt;tabDigestion.Name" xml:space="preserve">
-    <value>tabDigestion</value>
-  </data>
-  <data name="&gt;&gt;tabDigestion.Type" xml:space="preserve">
-    <value>System.Windows.Forms.TabPage, System.Windows.Forms, Version=4.0.0.0, Culture=neutral, PublicKeyToken=b77a5c561934e089</value>
-  </data>
-  <data name="&gt;&gt;tabDigestion.Parent" xml:space="preserve">
-    <value>tabControl1</value>
-  </data>
-  <data name="&gt;&gt;tabDigestion.ZOrder" xml:space="preserve">
-    <value>0</value>
-  </data>
-  <data name="labelWidthDtMax.AutoSize" type="System.Boolean, mscorlib">
-    <value>True</value>
-  </data>
-  <data name="labelWidthDtMax.ImeMode" type="System.Windows.Forms.ImeMode, System.Windows.Forms">
-    <value>NoControl</value>
-  </data>
-  <data name="labelWidthDtMax.Location" type="System.Drawing.Point, System.Drawing">
-    <value>276, 294</value>
-  </data>
-  <data name="labelWidthDtMax.Size" type="System.Drawing.Size, System.Drawing">
-    <value>83, 13</value>
-  </data>
-  <data name="labelWidthDtMax.TabIndex" type="System.Int32, mscorlib">
-    <value>16</value>
-  </data>
-  <data name="labelWidthDtMax.Text" xml:space="preserve">
-    <value>Width at imMa&amp;x:</value>
-  </data>
-  <data name="&gt;&gt;labelWidthDtMax.Name" xml:space="preserve">
-    <value>labelWidthDtMax</value>
-  </data>
-  <data name="&gt;&gt;labelWidthDtMax.Type" xml:space="preserve">
-    <value>System.Windows.Forms.Label, System.Windows.Forms, Version=4.0.0.0, Culture=neutral, PublicKeyToken=b77a5c561934e089</value>
-  </data>
-  <data name="&gt;&gt;labelWidthDtMax.Parent" xml:space="preserve">
-    <value>tabPrediction</value>
-  </data>
-  <data name="&gt;&gt;labelWidthDtMax.ZOrder" xml:space="preserve">
-    <value>2</value>
-  </data>
-  <data name="labelWidthDtZero.AutoSize" type="System.Boolean, mscorlib">
-    <value>True</value>
-  </data>
-  <data name="labelWidthDtZero.ImeMode" type="System.Windows.Forms.ImeMode, System.Windows.Forms">
-    <value>NoControl</value>
-  </data>
-  <data name="labelWidthDtZero.Location" type="System.Drawing.Point, System.Drawing">
-    <value>134, 294</value>
-  </data>
-  <data name="labelWidthDtZero.Size" type="System.Drawing.Size, System.Drawing">
-    <value>69, 13</value>
-  </data>
-  <data name="labelWidthDtZero.TabIndex" type="System.Int32, mscorlib">
-    <value>14</value>
-  </data>
-  <data name="labelWidthDtZero.Text" xml:space="preserve">
-    <value>Width at im&amp;0:</value>
-  </data>
-  <data name="&gt;&gt;labelWidthDtZero.Name" xml:space="preserve">
-    <value>labelWidthDtZero</value>
-  </data>
-  <data name="&gt;&gt;labelWidthDtZero.Type" xml:space="preserve">
-    <value>System.Windows.Forms.Label, System.Windows.Forms, Version=4.0.0.0, Culture=neutral, PublicKeyToken=b77a5c561934e089</value>
-  </data>
-  <data name="&gt;&gt;labelWidthDtZero.Parent" xml:space="preserve">
-    <value>tabPrediction</value>
-  </data>
-  <data name="&gt;&gt;labelWidthDtZero.ZOrder" xml:space="preserve">
-    <value>3</value>
-  </data>
-  <data name="cbLinear.AutoSize" type="System.Boolean, mscorlib">
-    <value>True</value>
-  </data>
-  <data name="cbLinear.ImeMode" type="System.Windows.Forms.ImeMode, System.Windows.Forms">
-    <value>NoControl</value>
-  </data>
-  <data name="cbLinear.Location" type="System.Drawing.Point, System.Drawing">
-    <value>28, 337</value>
-  </data>
-  <data name="cbLinear.Size" type="System.Drawing.Size, System.Drawing">
-    <value>110, 17</value>
-  </data>
-  <data name="cbLinear.TabIndex" type="System.Int32, mscorlib">
-    <value>13</value>
-  </data>
-  <data name="cbLinear.Text" xml:space="preserve">
-    <value>&amp;Linear peak width</value>
-  </data>
-  <data name="&gt;&gt;cbLinear.Name" xml:space="preserve">
-    <value>cbLinear</value>
-  </data>
-  <data name="&gt;&gt;cbLinear.Type" xml:space="preserve">
-    <value>System.Windows.Forms.CheckBox, System.Windows.Forms, Version=4.0.0.0, Culture=neutral, PublicKeyToken=b77a5c561934e089</value>
-  </data>
-  <data name="&gt;&gt;cbLinear.Parent" xml:space="preserve">
-    <value>tabPrediction</value>
-  </data>
-  <data name="&gt;&gt;cbLinear.ZOrder" xml:space="preserve">
-    <value>4</value>
-  </data>
-  <data name="labelResolvingPower.AutoSize" type="System.Boolean, mscorlib">
-    <value>True</value>
-  </data>
-  <data name="labelResolvingPower.ImeMode" type="System.Windows.Forms.ImeMode, System.Windows.Forms">
-    <value>NoControl</value>
-  </data>
-  <data name="labelResolvingPower.Location" type="System.Drawing.Point, System.Drawing">
-    <value>28, 292</value>
-  </data>
-  <data name="labelResolvingPower.Size" type="System.Drawing.Size, System.Drawing">
-    <value>89, 13</value>
-  </data>
-  <data name="labelResolvingPower.TabIndex" type="System.Int32, mscorlib">
-    <value>11</value>
-  </data>
-  <data name="labelResolvingPower.Text" xml:space="preserve">
-    <value>Resolving &amp;power:</value>
-  </data>
-  <data name="&gt;&gt;labelResolvingPower.Name" xml:space="preserve">
-    <value>labelResolvingPower</value>
-  </data>
-  <data name="&gt;&gt;labelResolvingPower.Type" xml:space="preserve">
-    <value>System.Windows.Forms.Label, System.Windows.Forms, Version=4.0.0.0, Culture=neutral, PublicKeyToken=b77a5c561934e089</value>
-  </data>
-  <data name="&gt;&gt;labelResolvingPower.Parent" xml:space="preserve">
-    <value>tabPrediction</value>
-  </data>
-  <data name="&gt;&gt;labelResolvingPower.ZOrder" xml:space="preserve">
-    <value>7</value>
-  </data>
-  <data name="label19.AutoSize" type="System.Boolean, mscorlib">
-    <value>True</value>
-  </data>
-  <data name="label19.ImeMode" type="System.Windows.Forms.ImeMode, System.Windows.Forms">
-    <value>NoControl</value>
-  </data>
-  <data name="label19.Location" type="System.Drawing.Point, System.Drawing">
-    <value>25, 200</value>
-  </data>
-  <data name="label19.Size" type="System.Drawing.Size, System.Drawing">
-    <value>106, 13</value>
-  </data>
-  <data name="label19.TabIndex" type="System.Int32, mscorlib">
-    <value>7</value>
-  </data>
-  <data name="label19.Text" xml:space="preserve">
-    <value>&amp;Ion mobility predictor:</value>
-  </data>
-  <data name="&gt;&gt;label19.Name" xml:space="preserve">
-    <value>label19</value>
-  </data>
-  <data name="&gt;&gt;label19.Type" xml:space="preserve">
-    <value>System.Windows.Forms.Label, System.Windows.Forms, Version=4.0.0.0, Culture=neutral, PublicKeyToken=b77a5c561934e089</value>
-  </data>
-  <data name="&gt;&gt;label19.Parent" xml:space="preserve">
-    <value>tabPrediction</value>
-  </data>
-  <data name="&gt;&gt;label19.ZOrder" xml:space="preserve">
-    <value>10</value>
-  </data>
-  <data name="label14.AutoSize" type="System.Boolean, mscorlib">
-    <value>True</value>
-  </data>
-  <data name="label14.Location" type="System.Drawing.Point, System.Drawing">
-    <value>134, 136</value>
-  </data>
-  <data name="label14.Size" type="System.Drawing.Size, System.Drawing">
-    <value>23, 13</value>
-  </data>
-  <data name="label14.TabIndex" type="System.Int32, mscorlib">
-    <value>6</value>
-  </data>
-  <data name="label14.Text" xml:space="preserve">
-    <value>min</value>
-  </data>
-  <data name="&gt;&gt;label14.Name" xml:space="preserve">
-    <value>label14</value>
-  </data>
-  <data name="&gt;&gt;label14.Type" xml:space="preserve">
-    <value>System.Windows.Forms.Label, System.Windows.Forms, Version=4.0.0.0, Culture=neutral, PublicKeyToken=b77a5c561934e089</value>
-  </data>
-  <data name="&gt;&gt;label14.Parent" xml:space="preserve">
-    <value>tabPrediction</value>
-  </data>
-  <data name="&gt;&gt;label14.ZOrder" xml:space="preserve">
-    <value>12</value>
-  </data>
-  <data name="label13.AutoSize" type="System.Boolean, mscorlib">
-    <value>True</value>
-  </data>
-  <data name="label13.Location" type="System.Drawing.Point, System.Drawing">
-    <value>28, 116</value>
-  </data>
-  <data name="label13.Size" type="System.Drawing.Size, System.Drawing">
-    <value>72, 13</value>
-  </data>
-  <data name="label13.TabIndex" type="System.Int32, mscorlib">
-    <value>4</value>
-  </data>
-  <data name="label13.Text" xml:space="preserve">
-    <value>Time &amp;window:</value>
-  </data>
-  <data name="&gt;&gt;label13.Name" xml:space="preserve">
-    <value>label13</value>
-  </data>
-  <data name="&gt;&gt;label13.Type" xml:space="preserve">
-    <value>System.Windows.Forms.Label, System.Windows.Forms, Version=4.0.0.0, Culture=neutral, PublicKeyToken=b77a5c561934e089</value>
-  </data>
-  <data name="&gt;&gt;label13.Parent" xml:space="preserve">
-    <value>tabPrediction</value>
-  </data>
-  <data name="&gt;&gt;label13.ZOrder" xml:space="preserve">
-    <value>15</value>
-  </data>
-  <data name="label9.AutoSize" type="System.Boolean, mscorlib">
-    <value>True</value>
-  </data>
-  <data name="label9.Location" type="System.Drawing.Point, System.Drawing">
-    <value>25, 20</value>
-  </data>
-  <data name="label9.Size" type="System.Drawing.Size, System.Drawing">
-    <value>122, 13</value>
-  </data>
-  <data name="label9.TabIndex" type="System.Int32, mscorlib">
-    <value>0</value>
-  </data>
-  <data name="label9.Text" xml:space="preserve">
-    <value>&amp;Retention time predictor:</value>
-  </data>
-  <data name="&gt;&gt;label9.Name" xml:space="preserve">
-    <value>label9</value>
-  </data>
-  <data name="&gt;&gt;label9.Type" xml:space="preserve">
-    <value>System.Windows.Forms.Label, System.Windows.Forms, Version=4.0.0.0, Culture=neutral, PublicKeyToken=b77a5c561934e089</value>
-  </data>
-  <data name="&gt;&gt;label9.Parent" xml:space="preserve">
-    <value>tabPrediction</value>
-  </data>
-  <data name="&gt;&gt;label9.ZOrder" xml:space="preserve">
-    <value>17</value>
-  </data>
-  <data name="tabPrediction.Location" type="System.Drawing.Point, System.Drawing">
-    <value>4, 22</value>
-  </data>
-  <data name="tabPrediction.Size" type="System.Drawing.Size, System.Drawing">
-    <value>363, 460</value>
-  </data>
-  <data name="tabPrediction.TabIndex" type="System.Int32, mscorlib">
-    <value>3</value>
-  </data>
-  <data name="tabPrediction.Text" xml:space="preserve">
-    <value>Prediction</value>
-  </data>
-  <data name="&gt;&gt;tabPrediction.Name" xml:space="preserve">
-    <value>tabPrediction</value>
-  </data>
-  <data name="&gt;&gt;tabPrediction.Type" xml:space="preserve">
-    <value>System.Windows.Forms.TabPage, System.Windows.Forms, Version=4.0.0.0, Culture=neutral, PublicKeyToken=b77a5c561934e089</value>
-  </data>
-  <data name="&gt;&gt;tabPrediction.Parent" xml:space="preserve">
-    <value>tabControl1</value>
-  </data>
-  <data name="&gt;&gt;tabPrediction.ZOrder" xml:space="preserve">
-    <value>1</value>
-  </data>
-  <data name="label3.AutoSize" type="System.Boolean, mscorlib">
-    <value>True</value>
-  </data>
-  <data name="label3.Location" type="System.Drawing.Point, System.Drawing">
-    <value>25, 70</value>
-  </data>
-  <data name="label3.Size" type="System.Drawing.Size, System.Drawing">
-    <value>120, 13</value>
-  </data>
-  <data name="label3.TabIndex" type="System.Int32, mscorlib">
-    <value>6</value>
-  </data>
-  <data name="label3.Text" xml:space="preserve">
-    <value>Exclude &amp;N-terminal AAs:</value>
-  </data>
-  <data name="&gt;&gt;label3.Name" xml:space="preserve">
-    <value>label3</value>
-  </data>
-  <data name="&gt;&gt;label3.Type" xml:space="preserve">
-    <value>System.Windows.Forms.Label, System.Windows.Forms, Version=4.0.0.0, Culture=neutral, PublicKeyToken=b77a5c561934e089</value>
-  </data>
-  <data name="&gt;&gt;label3.Parent" xml:space="preserve">
-    <value>tabFilter</value>
-  </data>
-  <data name="&gt;&gt;label3.ZOrder" xml:space="preserve">
-    <value>1</value>
-  </data>
-  <data name="label6.AutoSize" type="System.Boolean, mscorlib">
-    <value>True</value>
-  </data>
-  <data name="label6.Location" type="System.Drawing.Point, System.Drawing">
-    <value>25, 160</value>
-  </data>
-  <data name="label6.Size" type="System.Drawing.Size, System.Drawing">
-    <value>143, 13</value>
-  </data>
-  <data name="label6.TabIndex" type="System.Int32, mscorlib">
-    <value>9</value>
-  </data>
-  <data name="label6.Text" xml:space="preserve">
-    <value>&amp;Exclude peptides containing:</value>
-  </data>
-  <data name="&gt;&gt;label6.Name" xml:space="preserve">
-    <value>label6</value>
-  </data>
-  <data name="&gt;&gt;label6.Type" xml:space="preserve">
-    <value>System.Windows.Forms.Label, System.Windows.Forms, Version=4.0.0.0, Culture=neutral, PublicKeyToken=b77a5c561934e089</value>
-  </data>
-  <data name="&gt;&gt;label6.Parent" xml:space="preserve">
-    <value>tabFilter</value>
-  </data>
-  <data name="&gt;&gt;label6.ZOrder" xml:space="preserve">
-    <value>6</value>
-  </data>
-  <data name="label5.AutoSize" type="System.Boolean, mscorlib">
-    <value>True</value>
-  </data>
-  <data name="label5.Location" type="System.Drawing.Point, System.Drawing">
-    <value>112, 20</value>
-  </data>
-  <data name="label5.Size" type="System.Drawing.Size, System.Drawing">
-    <value>62, 13</value>
-  </data>
-  <data name="label5.TabIndex" type="System.Int32, mscorlib">
-    <value>2</value>
-  </data>
-  <data name="label5.Text" xml:space="preserve">
-    <value>Ma&amp;x length:</value>
-  </data>
-  <data name="&gt;&gt;label5.Name" xml:space="preserve">
-    <value>label5</value>
-  </data>
-  <data name="&gt;&gt;label5.Type" xml:space="preserve">
-    <value>System.Windows.Forms.Label, System.Windows.Forms, Version=4.0.0.0, Culture=neutral, PublicKeyToken=b77a5c561934e089</value>
-  </data>
-  <data name="&gt;&gt;label5.Parent" xml:space="preserve">
-    <value>tabFilter</value>
-  </data>
-  <data name="&gt;&gt;label5.ZOrder" xml:space="preserve">
-    <value>7</value>
-  </data>
-  <data name="label4.AutoSize" type="System.Boolean, mscorlib">
-    <value>True</value>
-  </data>
-  <data name="label4.Location" type="System.Drawing.Point, System.Drawing">
-    <value>25, 20</value>
-  </data>
-  <data name="label4.Size" type="System.Drawing.Size, System.Drawing">
-    <value>59, 13</value>
-  </data>
-  <data name="label4.TabIndex" type="System.Int32, mscorlib">
-    <value>0</value>
-  </data>
-  <data name="label4.Text" xml:space="preserve">
-    <value>&amp;Min length:</value>
-  </data>
-  <data name="&gt;&gt;label4.Name" xml:space="preserve">
-    <value>label4</value>
-  </data>
-  <data name="&gt;&gt;label4.Type" xml:space="preserve">
-    <value>System.Windows.Forms.Label, System.Windows.Forms, Version=4.0.0.0, Culture=neutral, PublicKeyToken=b77a5c561934e089</value>
-  </data>
-  <data name="&gt;&gt;label4.Parent" xml:space="preserve">
-    <value>tabFilter</value>
-  </data>
-  <data name="&gt;&gt;label4.ZOrder" xml:space="preserve">
-    <value>8</value>
-  </data>
-  <data name="tabFilter.Location" type="System.Drawing.Point, System.Drawing">
-    <value>4, 22</value>
-  </data>
-  <data name="tabFilter.Padding" type="System.Windows.Forms.Padding, System.Windows.Forms">
-    <value>3, 3, 3, 3</value>
-  </data>
-  <data name="tabFilter.Size" type="System.Drawing.Size, System.Drawing">
-    <value>363, 460</value>
-  </data>
-  <data name="tabFilter.TabIndex" type="System.Int32, mscorlib">
-    <value>1</value>
-  </data>
-  <data name="tabFilter.Text" xml:space="preserve">
-    <value>Filter</value>
-  </data>
-  <data name="&gt;&gt;tabFilter.Name" xml:space="preserve">
-    <value>tabFilter</value>
-  </data>
-  <data name="&gt;&gt;tabFilter.Type" xml:space="preserve">
-    <value>System.Windows.Forms.TabPage, System.Windows.Forms, Version=4.0.0.0, Culture=neutral, PublicKeyToken=b77a5c561934e089</value>
-  </data>
-  <data name="&gt;&gt;tabFilter.Parent" xml:space="preserve">
-    <value>tabControl1</value>
-  </data>
-  <data name="&gt;&gt;tabFilter.ZOrder" xml:space="preserve">
-    <value>2</value>
-  </data>
-  <data name="labelPeptides.AutoSize" type="System.Boolean, mscorlib">
-    <value>True</value>
-  </data>
-  <data name="labelPeptides.Location" type="System.Drawing.Point, System.Drawing">
-    <value>99, 159</value>
-  </data>
-  <data name="labelPeptides.Size" type="System.Drawing.Size, System.Drawing">
-    <value>48, 13</value>
-  </data>
-  <data name="labelPeptides.TabIndex" type="System.Int32, mscorlib">
-    <value>6</value>
-  </data>
-  <data name="labelPeptides.Text" xml:space="preserve">
-    <value>Peptides</value>
-  </data>
-  <data name="&gt;&gt;labelPeptides.Name" xml:space="preserve">
-    <value>labelPeptides</value>
-  </data>
-  <data name="&gt;&gt;labelPeptides.Type" xml:space="preserve">
-    <value>System.Windows.Forms.Label, System.Windows.Forms, Version=4.0.0.0, Culture=neutral, PublicKeyToken=b77a5c561934e089</value>
-  </data>
-  <data name="&gt;&gt;labelPeptides.Parent" xml:space="preserve">
-    <value>panelPick</value>
-  </data>
-  <data name="&gt;&gt;labelPeptides.ZOrder" xml:space="preserve">
-    <value>1</value>
-  </data>
-  <data name="label12.AutoSize" type="System.Boolean, mscorlib">
-    <value>True</value>
-  </data>
-  <data name="label12.Location" type="System.Drawing.Point, System.Drawing">
-    <value>22, 14</value>
-  </data>
-  <data name="label12.Size" type="System.Drawing.Size, System.Drawing">
-    <value>120, 13</value>
-  </data>
-  <data name="label12.TabIndex" type="System.Int32, mscorlib">
-    <value>0</value>
-  </data>
-  <data name="label12.Text" xml:space="preserve">
-    <value>&amp;Pick peptides matching:</value>
-  </data>
-  <data name="&gt;&gt;label12.Name" xml:space="preserve">
-    <value>label12</value>
-  </data>
-  <data name="&gt;&gt;label12.Type" xml:space="preserve">
-    <value>System.Windows.Forms.Label, System.Windows.Forms, Version=4.0.0.0, Culture=neutral, PublicKeyToken=b77a5c561934e089</value>
-  </data>
-  <data name="&gt;&gt;label12.Parent" xml:space="preserve">
-    <value>panelPick</value>
-  </data>
-  <data name="&gt;&gt;label12.ZOrder" xml:space="preserve">
-    <value>2</value>
-  </data>
-  <data name="label7.AutoSize" type="System.Boolean, mscorlib">
-    <value>True</value>
-  </data>
-  <data name="label7.Location" type="System.Drawing.Point, System.Drawing">
-    <value>22, 71</value>
-  </data>
-  <data name="label7.Size" type="System.Drawing.Size, System.Drawing">
-    <value>93, 13</value>
-  </data>
-  <data name="label7.TabIndex" type="System.Int32, mscorlib">
-    <value>2</value>
-  </data>
-  <data name="label7.Text" xml:space="preserve">
-    <value>&amp;Rank peptides by:</value>
-  </data>
-  <data name="&gt;&gt;label7.Name" xml:space="preserve">
-    <value>label7</value>
-  </data>
-  <data name="&gt;&gt;label7.Type" xml:space="preserve">
-    <value>System.Windows.Forms.Label, System.Windows.Forms, Version=4.0.0.0, Culture=neutral, PublicKeyToken=b77a5c561934e089</value>
-  </data>
-  <data name="&gt;&gt;label7.Parent" xml:space="preserve">
-    <value>panelPick</value>
-  </data>
-  <data name="&gt;&gt;label7.ZOrder" xml:space="preserve">
-    <value>6</value>
-  </data>
-  <data name="panelPick.Location" type="System.Drawing.Point, System.Drawing">
-    <value>3, 181</value>
-  </data>
-  <data name="panelPick.Size" type="System.Drawing.Size, System.Drawing">
-    <value>357, 190</value>
-  </data>
-  <data name="panelPick.TabIndex" type="System.Int32, mscorlib">
-    <value>6</value>
-  </data>
-  <data name="&gt;&gt;panelPick.Name" xml:space="preserve">
-    <value>panelPick</value>
-  </data>
-  <data name="&gt;&gt;panelPick.Type" xml:space="preserve">
-    <value>System.Windows.Forms.Panel, System.Windows.Forms, Version=4.0.0.0, Culture=neutral, PublicKeyToken=b77a5c561934e089</value>
-  </data>
-  <data name="&gt;&gt;panelPick.Parent" xml:space="preserve">
-    <value>tabLibrary</value>
-  </data>
-  <data name="&gt;&gt;panelPick.ZOrder" xml:space="preserve">
-    <value>3</value>
-  </data>
-  <data name="label11.AutoSize" type="System.Boolean, mscorlib">
-    <value>True</value>
-  </data>
-  <data name="label11.Location" type="System.Drawing.Point, System.Drawing">
-    <value>25, 20</value>
-  </data>
-  <data name="label11.Size" type="System.Drawing.Size, System.Drawing">
-    <value>49, 13</value>
-  </data>
-  <data name="label11.TabIndex" type="System.Int32, mscorlib">
-    <value>0</value>
-  </data>
-  <data name="label11.Text" xml:space="preserve">
-    <value>&amp;Libraries:</value>
-  </data>
-  <data name="&gt;&gt;label11.Name" xml:space="preserve">
-    <value>label11</value>
-  </data>
-  <data name="&gt;&gt;label11.Type" xml:space="preserve">
-    <value>System.Windows.Forms.Label, System.Windows.Forms, Version=4.0.0.0, Culture=neutral, PublicKeyToken=b77a5c561934e089</value>
-  </data>
-  <data name="&gt;&gt;label11.Parent" xml:space="preserve">
-    <value>tabLibrary</value>
-  </data>
-  <data name="&gt;&gt;label11.ZOrder" xml:space="preserve">
-    <value>5</value>
-  </data>
-  <data name="tabLibrary.Location" type="System.Drawing.Point, System.Drawing">
-    <value>4, 22</value>
-  </data>
-  <data name="tabLibrary.Size" type="System.Drawing.Size, System.Drawing">
-    <value>363, 460</value>
-  </data>
-  <data name="tabLibrary.TabIndex" type="System.Int32, mscorlib">
-    <value>4</value>
-  </data>
-  <data name="tabLibrary.Text" xml:space="preserve">
-    <value>Library</value>
-  </data>
-  <data name="&gt;&gt;tabLibrary.Name" xml:space="preserve">
-    <value>tabLibrary</value>
-  </data>
-  <data name="&gt;&gt;tabLibrary.Type" xml:space="preserve">
-    <value>System.Windows.Forms.TabPage, System.Windows.Forms, Version=4.0.0.0, Culture=neutral, PublicKeyToken=b77a5c561934e089</value>
-  </data>
-  <data name="&gt;&gt;tabLibrary.Parent" xml:space="preserve">
-    <value>tabControl1</value>
-  </data>
-  <data name="&gt;&gt;tabLibrary.ZOrder" xml:space="preserve">
-    <value>3</value>
-  </data>
-  <data name="label18.AutoSize" type="System.Boolean, mscorlib">
-    <value>True</value>
-  </data>
-  <data name="label18.Location" type="System.Drawing.Point, System.Drawing">
-    <value>152, 145</value>
-  </data>
-  <data name="label18.Size" type="System.Drawing.Size, System.Drawing">
-    <value>62, 13</value>
-  </data>
-  <data name="label18.TabIndex" type="System.Int32, mscorlib">
-    <value>5</value>
-  </data>
-  <data name="label18.Text" xml:space="preserve">
-    <value>Max &amp;losses:</value>
-  </data>
-  <data name="&gt;&gt;label18.Name" xml:space="preserve">
-    <value>label18</value>
-  </data>
-  <data name="&gt;&gt;label18.Type" xml:space="preserve">
-    <value>System.Windows.Forms.Label, System.Windows.Forms, Version=4.0.0.0, Culture=neutral, PublicKeyToken=b77a5c561934e089</value>
-  </data>
-  <data name="&gt;&gt;label18.Parent" xml:space="preserve">
-    <value>tabModifications</value>
-  </data>
-  <data name="&gt;&gt;label18.ZOrder" xml:space="preserve">
-    <value>0</value>
-  </data>
-  <data name="label17.AutoSize" type="System.Boolean, mscorlib">
-    <value>True</value>
-  </data>
-  <data name="label17.Location" type="System.Drawing.Point, System.Drawing">
-    <value>25, 145</value>
-  </data>
-  <data name="label17.Size" type="System.Drawing.Size, System.Drawing">
-    <value>98, 13</value>
-  </data>
-  <data name="label17.TabIndex" type="System.Int32, mscorlib">
-    <value>3</value>
-  </data>
-  <data name="label17.Text" xml:space="preserve">
-    <value>&amp;Max variable mods:</value>
-  </data>
-  <data name="&gt;&gt;label17.Name" xml:space="preserve">
-    <value>label17</value>
-  </data>
-  <data name="&gt;&gt;label17.Type" xml:space="preserve">
-    <value>System.Windows.Forms.Label, System.Windows.Forms, Version=4.0.0.0, Culture=neutral, PublicKeyToken=b77a5c561934e089</value>
-  </data>
-  <data name="&gt;&gt;label17.Parent" xml:space="preserve">
-    <value>tabModifications</value>
-  </data>
-  <data name="&gt;&gt;label17.ZOrder" xml:space="preserve">
-    <value>2</value>
-  </data>
-  <data name="labelStandardType.AutoSize" type="System.Boolean, mscorlib">
-    <value>True</value>
-  </data>
-  <data name="labelStandardType.Location" type="System.Drawing.Point, System.Drawing">
-    <value>25, 379</value>
-  </data>
-  <data name="labelStandardType.Size" type="System.Drawing.Size, System.Drawing">
-    <value>112, 13</value>
-  </data>
-  <data name="labelStandardType.TabIndex" type="System.Int32, mscorlib">
-    <value>12</value>
-  </data>
-  <data name="labelStandardType.Text" xml:space="preserve">
-    <value>I&amp;nternal standard type:</value>
-  </data>
-  <data name="&gt;&gt;labelStandardType.Name" xml:space="preserve">
-    <value>labelStandardType</value>
-  </data>
-  <data name="&gt;&gt;labelStandardType.Type" xml:space="preserve">
-    <value>System.Windows.Forms.Label, System.Windows.Forms, Version=4.0.0.0, Culture=neutral, PublicKeyToken=b77a5c561934e089</value>
-  </data>
-  <data name="&gt;&gt;labelStandardType.Parent" xml:space="preserve">
-    <value>tabModifications</value>
-  </data>
-  <data name="&gt;&gt;labelStandardType.ZOrder" xml:space="preserve">
-    <value>5</value>
-  </data>
-  <data name="label16.AutoSize" type="System.Boolean, mscorlib">
-    <value>True</value>
-  </data>
-  <data name="label16.Location" type="System.Drawing.Point, System.Drawing">
-    <value>25, 207</value>
-  </data>
-  <data name="label16.Size" type="System.Drawing.Size, System.Drawing">
-    <value>93, 13</value>
-  </data>
-  <data name="label16.TabIndex" type="System.Int32, mscorlib">
-    <value>7</value>
-  </data>
-  <data name="label16.Text" xml:space="preserve">
-    <value>Isotope label &amp;type:</value>
-  </data>
-  <data name="&gt;&gt;label16.Name" xml:space="preserve">
-    <value>label16</value>
-  </data>
-  <data name="&gt;&gt;label16.Type" xml:space="preserve">
-    <value>System.Windows.Forms.Label, System.Windows.Forms, Version=4.0.0.0, Culture=neutral, PublicKeyToken=b77a5c561934e089</value>
-  </data>
-  <data name="&gt;&gt;label16.Parent" xml:space="preserve">
-    <value>tabModifications</value>
-  </data>
-  <data name="&gt;&gt;label16.ZOrder" xml:space="preserve">
-    <value>6</value>
-  </data>
-  <data name="btnEditHeavyMods.Location" type="System.Drawing.Point, System.Drawing">
-    <value>211, 269</value>
-  </data>
-  <data name="btnEditHeavyMods.Size" type="System.Drawing.Size, System.Drawing">
-    <value>75, 23</value>
-  </data>
-  <data name="btnEditHeavyMods.TabIndex" type="System.Int32, mscorlib">
-    <value>11</value>
-  </data>
-  <data name="btnEditHeavyMods.Text" xml:space="preserve">
-    <value>E&amp;dit list...</value>
-  </data>
-  <data name="&gt;&gt;btnEditHeavyMods.Name" xml:space="preserve">
-    <value>btnEditHeavyMods</value>
-  </data>
-  <data name="&gt;&gt;btnEditHeavyMods.Type" xml:space="preserve">
-    <value>System.Windows.Forms.Button, System.Windows.Forms, Version=4.0.0.0, Culture=neutral, PublicKeyToken=b77a5c561934e089</value>
-  </data>
-  <data name="&gt;&gt;btnEditHeavyMods.Parent" xml:space="preserve">
-    <value>tabModifications</value>
-  </data>
-  <data name="&gt;&gt;btnEditHeavyMods.ZOrder" xml:space="preserve">
-    <value>8</value>
-  </data>
-  <data name="label10.AutoSize" type="System.Boolean, mscorlib">
-    <value>True</value>
-  </data>
-  <data name="label10.Location" type="System.Drawing.Point, System.Drawing">
-    <value>25, 253</value>
-  </data>
-  <data name="label10.Size" type="System.Drawing.Size, System.Drawing">
-    <value>109, 13</value>
-  </data>
-  <data name="label10.TabIndex" type="System.Int32, mscorlib">
-    <value>9</value>
-  </data>
-  <data name="label10.Text" xml:space="preserve">
-    <value>&amp;Isotope modifications:</value>
-  </data>
-  <data name="&gt;&gt;label10.Name" xml:space="preserve">
-    <value>label10</value>
-  </data>
-  <data name="&gt;&gt;label10.Type" xml:space="preserve">
-    <value>System.Windows.Forms.Label, System.Windows.Forms, Version=4.0.0.0, Culture=neutral, PublicKeyToken=b77a5c561934e089</value>
-  </data>
-  <data name="&gt;&gt;label10.Parent" xml:space="preserve">
-    <value>tabModifications</value>
-  </data>
-  <data name="&gt;&gt;label10.ZOrder" xml:space="preserve">
-    <value>9</value>
-  </data>
-  <data name="btnEditStaticMods.Location" type="System.Drawing.Point, System.Drawing">
-    <value>211, 36</value>
-  </data>
-  <data name="btnEditStaticMods.Size" type="System.Drawing.Size, System.Drawing">
-    <value>75, 23</value>
-  </data>
-  <data name="btnEditStaticMods.TabIndex" type="System.Int32, mscorlib">
-    <value>2</value>
-  </data>
-  <data name="btnEditStaticMods.Text" xml:space="preserve">
-    <value>&amp;Edit list...</value>
-  </data>
-  <data name="&gt;&gt;btnEditStaticMods.Name" xml:space="preserve">
-    <value>btnEditStaticMods</value>
-  </data>
-  <data name="&gt;&gt;btnEditStaticMods.Type" xml:space="preserve">
-    <value>System.Windows.Forms.Button, System.Windows.Forms, Version=4.0.0.0, Culture=neutral, PublicKeyToken=b77a5c561934e089</value>
-  </data>
-  <data name="&gt;&gt;btnEditStaticMods.Parent" xml:space="preserve">
-    <value>tabModifications</value>
-  </data>
-  <data name="&gt;&gt;btnEditStaticMods.ZOrder" xml:space="preserve">
-    <value>11</value>
-  </data>
-  <data name="label8.AutoSize" type="System.Boolean, mscorlib">
-    <value>True</value>
-  </data>
-  <data name="label8.Location" type="System.Drawing.Point, System.Drawing">
-    <value>25, 20</value>
-  </data>
-  <data name="label8.Size" type="System.Drawing.Size, System.Drawing">
-    <value>119, 13</value>
-  </data>
-  <data name="label8.TabIndex" type="System.Int32, mscorlib">
-    <value>0</value>
-  </data>
-  <data name="label8.Text" xml:space="preserve">
-    <value>&amp;Structural modifications:</value>
-  </data>
-  <data name="&gt;&gt;label8.Name" xml:space="preserve">
-    <value>label8</value>
-  </data>
-  <data name="&gt;&gt;label8.Type" xml:space="preserve">
-    <value>System.Windows.Forms.Label, System.Windows.Forms, Version=4.0.0.0, Culture=neutral, PublicKeyToken=b77a5c561934e089</value>
-  </data>
-  <data name="&gt;&gt;label8.Parent" xml:space="preserve">
-    <value>tabModifications</value>
-  </data>
-  <data name="&gt;&gt;label8.ZOrder" xml:space="preserve">
-    <value>12</value>
-  </data>
-  <data name="tabModifications.Location" type="System.Drawing.Point, System.Drawing">
-    <value>4, 22</value>
-  </data>
-  <data name="tabModifications.Size" type="System.Drawing.Size, System.Drawing">
-    <value>363, 460</value>
-  </data>
-  <data name="tabModifications.TabIndex" type="System.Int32, mscorlib">
-    <value>2</value>
-  </data>
-  <data name="tabModifications.Text" xml:space="preserve">
-    <value>Modifications</value>
-  </data>
-  <data name="&gt;&gt;tabModifications.Name" xml:space="preserve">
-    <value>tabModifications</value>
-  </data>
-  <data name="&gt;&gt;tabModifications.Type" xml:space="preserve">
-    <value>System.Windows.Forms.TabPage, System.Windows.Forms, Version=4.0.0.0, Culture=neutral, PublicKeyToken=b77a5c561934e089</value>
-  </data>
-  <data name="&gt;&gt;tabModifications.Parent" xml:space="preserve">
-    <value>tabControl1</value>
-  </data>
-  <data name="&gt;&gt;tabModifications.ZOrder" xml:space="preserve">
-    <value>4</value>
-  </data>
-  <data name="buttonEditListSmallMolInternalStandardTypes.ImeMode" type="System.Windows.Forms.ImeMode, System.Windows.Forms">
-    <value>NoControl</value>
-  </data>
-  <data name="buttonEditListSmallMolInternalStandardTypes.Location" type="System.Drawing.Point, System.Drawing">
-    <value>211, 39</value>
-  </data>
-  <data name="buttonEditListSmallMolInternalStandardTypes.Size" type="System.Drawing.Size, System.Drawing">
-    <value>75, 23</value>
-  </data>
-  <data name="buttonEditListSmallMolInternalStandardTypes.TabIndex" type="System.Int32, mscorlib">
-    <value>5</value>
-  </data>
-  <data name="buttonEditListSmallMolInternalStandardTypes.Text" xml:space="preserve">
-    <value>&amp;Edit list...</value>
-  </data>
-  <data name="&gt;&gt;buttonEditListSmallMolInternalStandardTypes.Name" xml:space="preserve">
-    <value>buttonEditListSmallMolInternalStandardTypes</value>
-  </data>
-  <data name="&gt;&gt;buttonEditListSmallMolInternalStandardTypes.Type" xml:space="preserve">
-    <value>System.Windows.Forms.Button, System.Windows.Forms, Version=4.0.0.0, Culture=neutral, PublicKeyToken=b77a5c561934e089</value>
-  </data>
-  <data name="&gt;&gt;buttonEditListSmallMolInternalStandardTypes.Parent" xml:space="preserve">
-    <value>tabLabels</value>
-  </data>
-  <data name="&gt;&gt;buttonEditListSmallMolInternalStandardTypes.ZOrder" xml:space="preserve">
-    <value>0</value>
-  </data>
-  <data name="labelSmallMolInternalStandardTypes.AutoSize" type="System.Boolean, mscorlib">
-    <value>True</value>
-  </data>
-  <data name="labelSmallMolInternalStandardTypes.ImeMode" type="System.Windows.Forms.ImeMode, System.Windows.Forms">
-    <value>NoControl</value>
-  </data>
-  <data name="labelSmallMolInternalStandardTypes.Location" type="System.Drawing.Point, System.Drawing">
-    <value>25, 23</value>
-  </data>
-  <data name="labelSmallMolInternalStandardTypes.Size" type="System.Drawing.Size, System.Drawing">
-    <value>117, 13</value>
-  </data>
-  <data name="labelSmallMolInternalStandardTypes.TabIndex" type="System.Int32, mscorlib">
-    <value>3</value>
-  </data>
-  <data name="labelSmallMolInternalStandardTypes.Text" xml:space="preserve">
-    <value>&amp;Internal standard types:</value>
-  </data>
-  <data name="&gt;&gt;labelSmallMolInternalStandardTypes.Name" xml:space="preserve">
-    <value>labelSmallMolInternalStandardTypes</value>
-  </data>
-  <data name="&gt;&gt;labelSmallMolInternalStandardTypes.Type" xml:space="preserve">
-    <value>System.Windows.Forms.Label, System.Windows.Forms, Version=4.0.0.0, Culture=neutral, PublicKeyToken=b77a5c561934e089</value>
-  </data>
-  <data name="&gt;&gt;labelSmallMolInternalStandardTypes.Parent" xml:space="preserve">
-    <value>tabLabels</value>
-  </data>
-  <data name="&gt;&gt;labelSmallMolInternalStandardTypes.ZOrder" xml:space="preserve">
-    <value>1</value>
-  </data>
-  <data name="listBoxSmallMolInternalStandardTypes.Location" type="System.Drawing.Point, System.Drawing">
-    <value>28, 39</value>
-  </data>
-  <data name="listBoxSmallMolInternalStandardTypes.Size" type="System.Drawing.Size, System.Drawing">
-    <value>177, 154</value>
-  </data>
-  <data name="listBoxSmallMolInternalStandardTypes.TabIndex" type="System.Int32, mscorlib">
-    <value>6</value>
-  </data>
-  <data name="&gt;&gt;listBoxSmallMolInternalStandardTypes.Name" xml:space="preserve">
-    <value>listBoxSmallMolInternalStandardTypes</value>
-  </data>
-  <data name="&gt;&gt;listBoxSmallMolInternalStandardTypes.Type" xml:space="preserve">
-    <value>System.Windows.Forms.CheckedListBox, System.Windows.Forms, Version=4.0.0.0, Culture=neutral, PublicKeyToken=b77a5c561934e089</value>
-  </data>
-  <data name="&gt;&gt;listBoxSmallMolInternalStandardTypes.Parent" xml:space="preserve">
-    <value>tabLabels</value>
-  </data>
-  <data name="&gt;&gt;listBoxSmallMolInternalStandardTypes.ZOrder" xml:space="preserve">
-    <value>2</value>
-  </data>
-  <data name="tabLabels.Location" type="System.Drawing.Point, System.Drawing">
-    <value>4, 22</value>
-  </data>
-  <data name="tabLabels.Size" type="System.Drawing.Size, System.Drawing">
-    <value>363, 460</value>
-  </data>
-  <data name="tabLabels.TabIndex" type="System.Int32, mscorlib">
-    <value>5</value>
-  </data>
-  <data name="tabLabels.Text" xml:space="preserve">
-    <value>Labels</value>
-  </data>
-  <data name="&gt;&gt;tabLabels.Name" xml:space="preserve">
-    <value>tabLabels</value>
-  </data>
-  <data name="&gt;&gt;tabLabels.Type" xml:space="preserve">
-    <value>System.Windows.Forms.TabPage, System.Windows.Forms, Version=4.0.0.0, Culture=neutral, PublicKeyToken=b77a5c561934e089</value>
-  </data>
-  <data name="&gt;&gt;tabLabels.Parent" xml:space="preserve">
-    <value>tabControl1</value>
-  </data>
-  <data name="&gt;&gt;tabLabels.ZOrder" xml:space="preserve">
-    <value>5</value>
-  </data>
-  <data name="label36.AutoSize" type="System.Boolean, mscorlib">
-    <value>True</value>
-  </data>
-  <data name="label36.ImeMode" type="System.Windows.Forms.ImeMode, System.Windows.Forms">
-    <value>NoControl</value>
-  </data>
-  <data name="label36.Location" type="System.Drawing.Point, System.Drawing">
-    <value>25, 20</value>
-  </data>
-  <data name="label36.Size" type="System.Drawing.Size, System.Drawing">
-    <value>103, 13</value>
-  </data>
-  <data name="label36.TabIndex" type="System.Int32, mscorlib">
-    <value>3</value>
-  </data>
-  <data name="label36.Text" xml:space="preserve">
-    <value>&amp;Peak scoring model:</value>
-  </data>
-  <data name="&gt;&gt;label36.Name" xml:space="preserve">
-    <value>label36</value>
-  </data>
-  <data name="&gt;&gt;label36.Type" xml:space="preserve">
-    <value>System.Windows.Forms.Label, System.Windows.Forms, Version=4.0.0.0, Culture=neutral, PublicKeyToken=b77a5c561934e089</value>
-  </data>
-  <data name="&gt;&gt;label36.Parent" xml:space="preserve">
-    <value>tabIntegration</value>
-  </data>
-  <data name="&gt;&gt;label36.ZOrder" xml:space="preserve">
-    <value>1</value>
-  </data>
-  <data name="tabIntegration.Location" type="System.Drawing.Point, System.Drawing">
-    <value>4, 22</value>
-  </data>
-  <data name="tabIntegration.Padding" type="System.Windows.Forms.Padding, System.Windows.Forms">
-    <value>3, 3, 3, 3</value>
-  </data>
-  <data name="tabIntegration.Size" type="System.Drawing.Size, System.Drawing">
-    <value>363, 460</value>
-  </data>
-  <data name="tabIntegration.TabIndex" type="System.Int32, mscorlib">
-    <value>5</value>
-  </data>
-  <data name="tabIntegration.Text" xml:space="preserve">
-    <value>Integration</value>
-  </data>
-  <data name="&gt;&gt;tabIntegration.Name" xml:space="preserve">
-    <value>tabIntegration</value>
-  </data>
-  <data name="&gt;&gt;tabIntegration.Type" xml:space="preserve">
-    <value>System.Windows.Forms.TabPage, System.Windows.Forms, Version=4.0.0.0, Culture=neutral, PublicKeyToken=b77a5c561934e089</value>
-  </data>
-  <data name="&gt;&gt;tabIntegration.Parent" xml:space="preserve">
-    <value>tabControl1</value>
-  </data>
-  <data name="&gt;&gt;tabIntegration.ZOrder" xml:space="preserve">
-    <value>6</value>
-  </data>
-  <data name="groupBoxFiguresOfMerit.Anchor" type="System.Windows.Forms.AnchorStyles, System.Windows.Forms">
-    <value>Top, Left, Right</value>
-  </data>
-  <data name="cbxBilinearLoq.AutoSize" type="System.Boolean, mscorlib">
-    <value>True</value>
-  </data>
-  <data name="cbxBilinearLoq.Location" type="System.Drawing.Point, System.Drawing">
-    <value>12, 81</value>
-  </data>
-  <data name="cbxBilinearLoq.Size" type="System.Drawing.Size, System.Drawing">
-    <value>209, 17</value>
-  </data>
-  <data name="cbxBilinearLoq.TabIndex" type="System.Int32, mscorlib">
-    <value>8</value>
-  </data>
-  <data name="cbxBilinearLoq.Text" xml:space="preserve">
-    <value>Use turning point upper bound for LOQ</value>
-  </data>
-  <data name="&gt;&gt;cbxBilinearLoq.Name" xml:space="preserve">
-    <value>cbxBilinearLoq</value>
-  </data>
-  <data name="&gt;&gt;cbxBilinearLoq.Type" xml:space="preserve">
-    <value>System.Windows.Forms.CheckBox, System.Windows.Forms, Version=4.0.0.0, Culture=neutral, PublicKeyToken=b77a5c561934e089</value>
-  </data>
-  <data name="&gt;&gt;cbxBilinearLoq.Parent" xml:space="preserve">
-    <value>groupBoxFiguresOfMerit</value>
-  </data>
-  <data name="&gt;&gt;cbxBilinearLoq.ZOrder" xml:space="preserve">
-    <value>0</value>
-  </data>
-  <data name="tbxMaxLoqBias.Location" type="System.Drawing.Point, System.Drawing">
-    <value>12, 45</value>
-  </data>
-  <data name="tbxMaxLoqBias.Size" type="System.Drawing.Size, System.Drawing">
-    <value>100, 20</value>
-  </data>
-  <data name="tbxMaxLoqBias.TabIndex" type="System.Int32, mscorlib">
-    <value>1</value>
-  </data>
-  <data name="&gt;&gt;tbxMaxLoqBias.Name" xml:space="preserve">
-    <value>tbxMaxLoqBias</value>
-  </data>
-  <data name="&gt;&gt;tbxMaxLoqBias.Type" xml:space="preserve">
-    <value>System.Windows.Forms.TextBox, System.Windows.Forms, Version=4.0.0.0, Culture=neutral, PublicKeyToken=b77a5c561934e089</value>
-  </data>
-  <data name="&gt;&gt;tbxMaxLoqBias.Parent" xml:space="preserve">
-    <value>groupBoxFiguresOfMerit</value>
-  </data>
-  <data name="&gt;&gt;tbxMaxLoqBias.ZOrder" xml:space="preserve">
-    <value>1</value>
-  </data>
-  <data name="comboLodMethod.Location" type="System.Drawing.Point, System.Drawing">
-    <value>12, 126</value>
-  </data>
-  <data name="comboLodMethod.Size" type="System.Drawing.Size, System.Drawing">
-    <value>133, 21</value>
-  </data>
-  <data name="comboLodMethod.TabIndex" type="System.Int32, mscorlib">
-    <value>7</value>
-  </data>
-  <data name="&gt;&gt;comboLodMethod.Name" xml:space="preserve">
-    <value>comboLodMethod</value>
-  </data>
-  <data name="&gt;&gt;comboLodMethod.Type" xml:space="preserve">
-    <value>System.Windows.Forms.ComboBox, System.Windows.Forms, Version=4.0.0.0, Culture=neutral, PublicKeyToken=b77a5c561934e089</value>
-  </data>
-  <data name="&gt;&gt;comboLodMethod.Parent" xml:space="preserve">
-    <value>groupBoxFiguresOfMerit</value>
-  </data>
-  <data name="&gt;&gt;comboLodMethod.ZOrder" xml:space="preserve">
-    <value>2</value>
-  </data>
-  <data name="lblCaclulateLodBy.AutoSize" type="System.Boolean, mscorlib">
-    <value>True</value>
-  </data>
-  <data name="lblCaclulateLodBy.Location" type="System.Drawing.Point, System.Drawing">
-<<<<<<< HEAD
-    <value>9, 110</value>
-  </data>
-  <data name="lblCaclulateLodBy.Margin" type="System.Windows.Forms.Padding, System.Windows.Forms">
-    <value>4, 0, 4, 0</value>
-=======
-    <value>9, 79</value>
->>>>>>> ca6d81e9
-  </data>
-  <data name="lblCaclulateLodBy.Size" type="System.Drawing.Size, System.Drawing">
-    <value>93, 13</value>
-  </data>
-  <data name="lblCaclulateLodBy.TabIndex" type="System.Int32, mscorlib">
-    <value>6</value>
-  </data>
-  <data name="lblCaclulateLodBy.Text" xml:space="preserve">
-    <value>&amp;Calculate LOD by:</value>
-  </data>
-  <data name="&gt;&gt;lblCaclulateLodBy.Name" xml:space="preserve">
-    <value>lblCaclulateLodBy</value>
-  </data>
-  <data name="&gt;&gt;lblCaclulateLodBy.Type" xml:space="preserve">
-    <value>System.Windows.Forms.Label, System.Windows.Forms, Version=4.0.0.0, Culture=neutral, PublicKeyToken=b77a5c561934e089</value>
-  </data>
-  <data name="&gt;&gt;lblCaclulateLodBy.Parent" xml:space="preserve">
-    <value>groupBoxFiguresOfMerit</value>
-  </data>
-  <data name="&gt;&gt;lblCaclulateLodBy.ZOrder" xml:space="preserve">
-    <value>3</value>
-  </data>
-  <data name="lblMaxLoqBias.AutoSize" type="System.Boolean, mscorlib">
-    <value>True</value>
-  </data>
-  <data name="lblMaxLoqBias.Location" type="System.Drawing.Point, System.Drawing">
-    <value>9, 27</value>
-  </data>
-  <data name="lblMaxLoqBias.Size" type="System.Drawing.Size, System.Drawing">
-    <value>77, 13</value>
-  </data>
-  <data name="lblMaxLoqBias.TabIndex" type="System.Int32, mscorlib">
-    <value>0</value>
-  </data>
-  <data name="lblMaxLoqBias.Text" xml:space="preserve">
-    <value>Max LOQ &amp;bias:</value>
-  </data>
-  <data name="&gt;&gt;lblMaxLoqBias.Name" xml:space="preserve">
-    <value>lblMaxLoqBias</value>
-  </data>
-  <data name="&gt;&gt;lblMaxLoqBias.Type" xml:space="preserve">
-    <value>System.Windows.Forms.Label, System.Windows.Forms, Version=4.0.0.0, Culture=neutral, PublicKeyToken=b77a5c561934e089</value>
-  </data>
-  <data name="&gt;&gt;lblMaxLoqBias.Parent" xml:space="preserve">
-    <value>groupBoxFiguresOfMerit</value>
-  </data>
-  <data name="&gt;&gt;lblMaxLoqBias.ZOrder" xml:space="preserve">
-    <value>4</value>
-  </data>
-  <data name="lblMaxLoqBiasPct.AutoSize" type="System.Boolean, mscorlib">
-    <value>True</value>
-  </data>
-  <data name="lblMaxLoqBiasPct.Location" type="System.Drawing.Point, System.Drawing">
-    <value>112, 48</value>
-  </data>
-  <data name="lblMaxLoqBiasPct.Size" type="System.Drawing.Size, System.Drawing">
-    <value>15, 13</value>
-  </data>
-  <data name="lblMaxLoqBiasPct.TabIndex" type="System.Int32, mscorlib">
-    <value>2</value>
-  </data>
-  <data name="lblMaxLoqBiasPct.Text" xml:space="preserve">
-    <value>%</value>
-  </data>
-  <data name="&gt;&gt;lblMaxLoqBiasPct.Name" xml:space="preserve">
-    <value>lblMaxLoqBiasPct</value>
-  </data>
-  <data name="&gt;&gt;lblMaxLoqBiasPct.Type" xml:space="preserve">
-    <value>System.Windows.Forms.Label, System.Windows.Forms, Version=4.0.0.0, Culture=neutral, PublicKeyToken=b77a5c561934e089</value>
-  </data>
-  <data name="&gt;&gt;lblMaxLoqBiasPct.Parent" xml:space="preserve">
-    <value>groupBoxFiguresOfMerit</value>
-  </data>
-  <data name="&gt;&gt;lblMaxLoqBiasPct.ZOrder" xml:space="preserve">
-    <value>5</value>
-  </data>
-  <data name="lblMaxLoqCvPct.AutoSize" type="System.Boolean, mscorlib">
-    <value>True</value>
-  </data>
-  <data name="lblMaxLoqCvPct.ImeMode" type="System.Windows.Forms.ImeMode, System.Windows.Forms">
-    <value>NoControl</value>
-  </data>
-  <data name="lblMaxLoqCvPct.Location" type="System.Drawing.Point, System.Drawing">
-    <value>256, 47</value>
-  </data>
-  <data name="lblMaxLoqCvPct.Size" type="System.Drawing.Size, System.Drawing">
-    <value>15, 13</value>
-  </data>
-  <data name="lblMaxLoqCvPct.TabIndex" type="System.Int32, mscorlib">
-    <value>5</value>
-  </data>
-  <data name="lblMaxLoqCvPct.Text" xml:space="preserve">
-    <value>%</value>
-  </data>
-  <data name="&gt;&gt;lblMaxLoqCvPct.Name" xml:space="preserve">
-    <value>lblMaxLoqCvPct</value>
-  </data>
-  <data name="&gt;&gt;lblMaxLoqCvPct.Type" xml:space="preserve">
-    <value>System.Windows.Forms.Label, System.Windows.Forms, Version=4.0.0.0, Culture=neutral, PublicKeyToken=b77a5c561934e089</value>
-  </data>
-  <data name="&gt;&gt;lblMaxLoqCvPct.Parent" xml:space="preserve">
-    <value>groupBoxFiguresOfMerit</value>
-  </data>
-  <data name="&gt;&gt;lblMaxLoqCvPct.ZOrder" xml:space="preserve">
-    <value>6</value>
-  </data>
-  <data name="tbxMaxLoqCv.Location" type="System.Drawing.Point, System.Drawing">
-    <value>155, 45</value>
-  </data>
-  <data name="tbxMaxLoqCv.Size" type="System.Drawing.Size, System.Drawing">
-    <value>100, 20</value>
-  </data>
-  <data name="tbxMaxLoqCv.TabIndex" type="System.Int32, mscorlib">
-    <value>4</value>
-  </data>
-  <data name="&gt;&gt;tbxMaxLoqCv.Name" xml:space="preserve">
-    <value>tbxMaxLoqCv</value>
-  </data>
-  <data name="&gt;&gt;tbxMaxLoqCv.Type" xml:space="preserve">
-    <value>System.Windows.Forms.TextBox, System.Windows.Forms, Version=4.0.0.0, Culture=neutral, PublicKeyToken=b77a5c561934e089</value>
-  </data>
-  <data name="&gt;&gt;tbxMaxLoqCv.Parent" xml:space="preserve">
-    <value>groupBoxFiguresOfMerit</value>
-  </data>
-  <data name="&gt;&gt;tbxMaxLoqCv.ZOrder" xml:space="preserve">
-    <value>7</value>
-  </data>
-  <data name="lblMaxLoqCv.AutoSize" type="System.Boolean, mscorlib">
-    <value>True</value>
-  </data>
-  <data name="lblMaxLoqCv.Location" type="System.Drawing.Point, System.Drawing">
-    <value>152, 27</value>
-  </data>
-  <data name="lblMaxLoqCv.Size" type="System.Drawing.Size, System.Drawing">
-    <value>72, 13</value>
-  </data>
-  <data name="lblMaxLoqCv.TabIndex" type="System.Int32, mscorlib">
-    <value>3</value>
-  </data>
-  <data name="lblMaxLoqCv.Text" xml:space="preserve">
-    <value>Max LOQ C&amp;V:</value>
-  </data>
-  <data name="&gt;&gt;lblMaxLoqCv.Name" xml:space="preserve">
-    <value>lblMaxLoqCv</value>
-  </data>
-  <data name="&gt;&gt;lblMaxLoqCv.Type" xml:space="preserve">
-    <value>System.Windows.Forms.Label, System.Windows.Forms, Version=4.0.0.0, Culture=neutral, PublicKeyToken=b77a5c561934e089</value>
-  </data>
-  <data name="&gt;&gt;lblMaxLoqCv.Parent" xml:space="preserve">
-    <value>groupBoxFiguresOfMerit</value>
-  </data>
-  <data name="&gt;&gt;lblMaxLoqCv.ZOrder" xml:space="preserve">
-    <value>8</value>
-  </data>
-  <data name="groupBoxFiguresOfMerit.Location" type="System.Drawing.Point, System.Drawing">
-<<<<<<< HEAD
-    <value>16, 265</value>
-  </data>
-  <data name="groupBoxFiguresOfMerit.Size" type="System.Drawing.Size, System.Drawing">
-    <value>327, 153</value>
-  </data>
-  <data name="groupBoxFiguresOfMerit.Margin" type="System.Windows.Forms.Padding, System.Windows.Forms">
-    <value>4, 4, 4, 4</value>
-  </data>
-  <data name="groupBoxFiguresOfMerit.Padding" type="System.Windows.Forms.Padding, System.Windows.Forms">
-    <value>4, 4, 4, 4</value>
-=======
-    <value>16, 281</value>
->>>>>>> ca6d81e9
-  </data>
-  <data name="groupBoxFiguresOfMerit.Size" type="System.Drawing.Size, System.Drawing">
-    <value>327, 137</value>
-  </data>
-  <data name="groupBoxFiguresOfMerit.TabIndex" type="System.Int32, mscorlib">
-    <value>10</value>
-  </data>
-  <data name="groupBoxFiguresOfMerit.Text" xml:space="preserve">
-    <value>Figures of merit</value>
-  </data>
-  <data name="&gt;&gt;groupBoxFiguresOfMerit.Name" xml:space="preserve">
-    <value>groupBoxFiguresOfMerit</value>
-  </data>
-  <data name="&gt;&gt;groupBoxFiguresOfMerit.Type" xml:space="preserve">
-    <value>System.Windows.Forms.GroupBox, System.Windows.Forms, Version=4.0.0.0, Culture=neutral, PublicKeyToken=b77a5c561934e089</value>
-  </data>
-  <data name="&gt;&gt;groupBoxFiguresOfMerit.Parent" xml:space="preserve">
-    <value>tabQuantification</value>
-  </data>
-  <data name="&gt;&gt;groupBoxFiguresOfMerit.ZOrder" xml:space="preserve">
-    <value>0</value>
-  </data>
-  <data name="lblQuantUnits.AutoSize" type="System.Boolean, mscorlib">
-    <value>True</value>
-  </data>
-  <data name="lblQuantUnits.ImeMode" type="System.Windows.Forms.ImeMode, System.Windows.Forms">
-    <value>NoControl</value>
-  </data>
-  <data name="lblQuantUnits.Location" type="System.Drawing.Point, System.Drawing">
-    <value>25, 209</value>
-  </data>
-  <data name="lblQuantUnits.Size" type="System.Drawing.Size, System.Drawing">
-    <value>31, 13</value>
-  </data>
-  <data name="lblQuantUnits.TabIndex" type="System.Int32, mscorlib">
-    <value>8</value>
-  </data>
-  <data name="lblQuantUnits.Text" xml:space="preserve">
-    <value>&amp;Units</value>
-  </data>
-  <data name="&gt;&gt;lblQuantUnits.Name" xml:space="preserve">
-    <value>lblQuantUnits</value>
-  </data>
-  <data name="&gt;&gt;lblQuantUnits.Type" xml:space="preserve">
-    <value>System.Windows.Forms.Label, System.Windows.Forms, Version=4.0.0.0, Culture=neutral, PublicKeyToken=b77a5c561934e089</value>
-  </data>
-  <data name="&gt;&gt;lblQuantUnits.Parent" xml:space="preserve">
-    <value>tabQuantification</value>
-  </data>
-  <data name="&gt;&gt;lblQuantUnits.ZOrder" xml:space="preserve">
-    <value>2</value>
-  </data>
-  <data name="lblMsLevel.AutoSize" type="System.Boolean, mscorlib">
-    <value>True</value>
-  </data>
-  <data name="lblMsLevel.Location" type="System.Drawing.Point, System.Drawing">
-    <value>25, 162</value>
-  </data>
-  <data name="lblMsLevel.Size" type="System.Drawing.Size, System.Drawing">
-    <value>48, 13</value>
-  </data>
-  <data name="lblMsLevel.TabIndex" type="System.Int32, mscorlib">
-    <value>6</value>
-  </data>
-  <data name="lblMsLevel.Text" xml:space="preserve">
-    <value>MS &amp;level</value>
-  </data>
-  <data name="&gt;&gt;lblMsLevel.Name" xml:space="preserve">
-    <value>lblMsLevel</value>
-  </data>
-  <data name="&gt;&gt;lblMsLevel.Type" xml:space="preserve">
-    <value>System.Windows.Forms.Label, System.Windows.Forms, Version=4.0.0.0, Culture=neutral, PublicKeyToken=b77a5c561934e089</value>
-  </data>
-  <data name="&gt;&gt;lblMsLevel.Parent" xml:space="preserve">
-    <value>tabQuantification</value>
-  </data>
-  <data name="&gt;&gt;lblMsLevel.ZOrder" xml:space="preserve">
-    <value>4</value>
-  </data>
-  <data name="lblNormalizationMethod.AutoSize" type="System.Boolean, mscorlib">
-    <value>True</value>
-  </data>
-  <data name="lblNormalizationMethod.Location" type="System.Drawing.Point, System.Drawing">
-    <value>25, 67</value>
-  </data>
-  <data name="lblNormalizationMethod.Size" type="System.Drawing.Size, System.Drawing">
-    <value>111, 13</value>
-  </data>
-  <data name="lblNormalizationMethod.TabIndex" type="System.Int32, mscorlib">
-    <value>2</value>
-  </data>
-  <data name="lblNormalizationMethod.Text" xml:space="preserve">
-    <value>&amp;Normalization method:</value>
-  </data>
-  <data name="&gt;&gt;lblNormalizationMethod.Name" xml:space="preserve">
-    <value>lblNormalizationMethod</value>
-  </data>
-  <data name="&gt;&gt;lblNormalizationMethod.Type" xml:space="preserve">
-    <value>System.Windows.Forms.Label, System.Windows.Forms, Version=4.0.0.0, Culture=neutral, PublicKeyToken=b77a5c561934e089</value>
-  </data>
-  <data name="&gt;&gt;lblNormalizationMethod.Parent" xml:space="preserve">
-    <value>tabQuantification</value>
-  </data>
-  <data name="&gt;&gt;lblNormalizationMethod.ZOrder" xml:space="preserve">
-    <value>6</value>
-  </data>
-  <data name="lblRegressionFit.AutoSize" type="System.Boolean, mscorlib">
-    <value>True</value>
-  </data>
-  <data name="lblRegressionFit.Location" type="System.Drawing.Point, System.Drawing">
-    <value>25, 20</value>
-  </data>
-  <data name="lblRegressionFit.Size" type="System.Drawing.Size, System.Drawing">
-    <value>74, 13</value>
-  </data>
-  <data name="lblRegressionFit.TabIndex" type="System.Int32, mscorlib">
-    <value>0</value>
-  </data>
-  <data name="lblRegressionFit.Text" xml:space="preserve">
-    <value>Regression &amp;fit:</value>
-  </data>
-  <data name="&gt;&gt;lblRegressionFit.Name" xml:space="preserve">
-    <value>lblRegressionFit</value>
-  </data>
-  <data name="&gt;&gt;lblRegressionFit.Type" xml:space="preserve">
-    <value>System.Windows.Forms.Label, System.Windows.Forms, Version=4.0.0.0, Culture=neutral, PublicKeyToken=b77a5c561934e089</value>
-  </data>
-  <data name="&gt;&gt;lblRegressionFit.Parent" xml:space="preserve">
-    <value>tabQuantification</value>
-  </data>
-  <data name="&gt;&gt;lblRegressionFit.ZOrder" xml:space="preserve">
-    <value>8</value>
-  </data>
-  <data name="lblRegressionWeighting.AutoSize" type="System.Boolean, mscorlib">
-    <value>True</value>
-  </data>
-  <data name="lblRegressionWeighting.Location" type="System.Drawing.Point, System.Drawing">
-    <value>25, 115</value>
-  </data>
-  <data name="lblRegressionWeighting.Size" type="System.Drawing.Size, System.Drawing">
-    <value>111, 13</value>
-  </data>
-  <data name="lblRegressionWeighting.TabIndex" type="System.Int32, mscorlib">
-    <value>4</value>
-  </data>
-  <data name="lblRegressionWeighting.Text" xml:space="preserve">
-    <value>Regression &amp;weighting:</value>
-  </data>
-  <data name="&gt;&gt;lblRegressionWeighting.Name" xml:space="preserve">
-    <value>lblRegressionWeighting</value>
-  </data>
-  <data name="&gt;&gt;lblRegressionWeighting.Type" xml:space="preserve">
-    <value>System.Windows.Forms.Label, System.Windows.Forms, Version=4.0.0.0, Culture=neutral, PublicKeyToken=b77a5c561934e089</value>
-  </data>
-  <data name="&gt;&gt;lblRegressionWeighting.Parent" xml:space="preserve">
-    <value>tabQuantification</value>
-  </data>
-  <data name="&gt;&gt;lblRegressionWeighting.ZOrder" xml:space="preserve">
-    <value>10</value>
-  </data>
-  <data name="tabQuantification.Location" type="System.Drawing.Point, System.Drawing">
-    <value>4, 22</value>
-  </data>
-  <data name="tabQuantification.Padding" type="System.Windows.Forms.Padding, System.Windows.Forms">
-    <value>3, 3, 3, 3</value>
-  </data>
-  <data name="tabQuantification.Size" type="System.Drawing.Size, System.Drawing">
-    <value>363, 460</value>
-  </data>
-  <data name="tabQuantification.TabIndex" type="System.Int32, mscorlib">
-    <value>6</value>
-  </data>
-  <data name="tabQuantification.Text" xml:space="preserve">
-    <value>Quantification</value>
-  </data>
-  <data name="&gt;&gt;tabQuantification.Name" xml:space="preserve">
-    <value>tabQuantification</value>
-  </data>
-  <data name="&gt;&gt;tabQuantification.Type" xml:space="preserve">
-    <value>System.Windows.Forms.TabPage, System.Windows.Forms, Version=4.0.0.0, Culture=neutral, PublicKeyToken=b77a5c561934e089</value>
-  </data>
-  <data name="&gt;&gt;tabQuantification.Parent" xml:space="preserve">
-    <value>tabControl1</value>
-  </data>
-  <data name="&gt;&gt;tabQuantification.ZOrder" xml:space="preserve">
-    <value>7</value>
-  </data>
-  <data name="tabControl1.Location" type="System.Drawing.Point, System.Drawing">
-    <value>12, 12</value>
-  </data>
-  <data name="tabControl1.Size" type="System.Drawing.Size, System.Drawing">
-    <value>371, 486</value>
-  </data>
-  <data name="tabControl1.TabIndex" type="System.Int32, mscorlib">
-    <value>0</value>
-  </data>
-  <data name="&gt;&gt;tabControl1.Name" xml:space="preserve">
-    <value>tabControl1</value>
-  </data>
-  <data name="&gt;&gt;tabControl1.Type" xml:space="preserve">
-    <value>System.Windows.Forms.TabControl, System.Windows.Forms, Version=4.0.0.0, Culture=neutral, PublicKeyToken=b77a5c561934e089</value>
-  </data>
-  <data name="&gt;&gt;tabControl1.Parent" xml:space="preserve">
-    <value>$this</value>
-  </data>
-  <data name="&gt;&gt;tabControl1.ZOrder" xml:space="preserve">
-    <value>4</value>
-  </data>
-  <metadata name="contextMenuCalculator.TrayLocation" type="System.Drawing.Point, System.Drawing, Version=4.0.0.0, Culture=neutral, PublicKeyToken=b03f5f7f11d50a3a">
-    <value>478, 17</value>
-  </metadata>
-  <data name="addCalculatorContextMenuItem.Size" type="System.Drawing.Size, System.Drawing">
-    <value>146, 22</value>
-  </data>
-  <data name="addCalculatorContextMenuItem.Text" xml:space="preserve">
-    <value>Add...</value>
-  </data>
-  <data name="editCalculatorCurrentContextMenuItem.Size" type="System.Drawing.Size, System.Drawing">
-    <value>146, 22</value>
-  </data>
-  <data name="editCalculatorCurrentContextMenuItem.Text" xml:space="preserve">
-    <value>Edit Current...</value>
-  </data>
-  <data name="editCalculatorListContextMenuItem.Size" type="System.Drawing.Size, System.Drawing">
-    <value>146, 22</value>
-  </data>
-  <data name="editCalculatorListContextMenuItem.Text" xml:space="preserve">
-    <value>Edit List...</value>
-  </data>
-  <data name="contextMenuCalculator.Size" type="System.Drawing.Size, System.Drawing">
-    <value>147, 70</value>
-  </data>
-  <data name="&gt;&gt;contextMenuCalculator.Name" xml:space="preserve">
-    <value>contextMenuCalculator</value>
-  </data>
-  <data name="&gt;&gt;contextMenuCalculator.Type" xml:space="preserve">
-    <value>System.Windows.Forms.ContextMenuStrip, System.Windows.Forms, Version=4.0.0.0, Culture=neutral, PublicKeyToken=b77a5c561934e089</value>
-  </data>
-  <metadata name="contextMenuIonMobilityLibraries.TrayLocation" type="System.Drawing.Point, System.Drawing, Version=4.0.0.0, Culture=neutral, PublicKeyToken=b03f5f7f11d50a3a">
-    <value>155, 17</value>
-  </metadata>
-  <data name="addIonMobilityLibraryContextMenuItem.Size" type="System.Drawing.Size, System.Drawing">
-    <value>146, 22</value>
-  </data>
-  <data name="addIonMobilityLibraryContextMenuItem.Text" xml:space="preserve">
-    <value>Add...</value>
-  </data>
-  <data name="editIonMobilityLibraryCurrentContextMenuItem.Size" type="System.Drawing.Size, System.Drawing">
-    <value>146, 22</value>
-  </data>
-  <data name="editIonMobilityLibraryCurrentContextMenuItem.Text" xml:space="preserve">
-    <value>Edit Current...</value>
-  </data>
-  <data name="editIonMobilityLibraryListContextMenuItem.Size" type="System.Drawing.Size, System.Drawing">
-    <value>146, 22</value>
-  </data>
-  <data name="editIonMobilityLibraryListContextMenuItem.Text" xml:space="preserve">
-    <value>Edit List...</value>
-  </data>
-  <data name="contextMenuIonMobilityLibraries.Size" type="System.Drawing.Size, System.Drawing">
-    <value>147, 70</value>
-  </data>
-  <data name="&gt;&gt;contextMenuIonMobilityLibraries.Name" xml:space="preserve">
-    <value>contextMenuIonMobilityLibraries</value>
-  </data>
-  <data name="&gt;&gt;contextMenuIonMobilityLibraries.Type" xml:space="preserve">
-    <value>System.Windows.Forms.ContextMenuStrip, System.Windows.Forms, Version=4.0.0.0, Culture=neutral, PublicKeyToken=b77a5c561934e089</value>
-  </data>
-  <metadata name="$this.Localizable" type="System.Boolean, mscorlib, Version=4.0.0.0, Culture=neutral, PublicKeyToken=b77a5c561934e089">
-    <value>True</value>
-  </metadata>
-  <data name="$this.AutoScaleDimensions" type="System.Drawing.SizeF, System.Drawing">
-    <value>6, 13</value>
-  </data>
-  <data name="$this.ClientSize" type="System.Drawing.Size, System.Drawing">
-    <value>395, 541</value>
-  </data>
-  <data name="$this.StartPosition" type="System.Windows.Forms.FormStartPosition, System.Windows.Forms">
-    <value>CenterParent</value>
-  </data>
-  <data name="$this.Text" xml:space="preserve">
-    <value>Peptide Settings</value>
-  </data>
-  <data name="&gt;&gt;modeUIHandler.Name" xml:space="preserve">
-    <value>modeUIHandler</value>
-  </data>
-  <data name="&gt;&gt;modeUIHandler.Type" xml:space="preserve">
-    <value>pwiz.Skyline.Util.Helpers+ModeUIExtender, Skyline, Version=19.1.1.299, Culture=neutral, PublicKeyToken=null</value>
-  </data>
-  <data name="&gt;&gt;helpTip.Name" xml:space="preserve">
-    <value>helpTip</value>
-  </data>
-  <data name="&gt;&gt;helpTip.Type" xml:space="preserve">
-    <value>System.Windows.Forms.ToolTip, System.Windows.Forms, Version=4.0.0.0, Culture=neutral, PublicKeyToken=b77a5c561934e089</value>
-  </data>
-  <data name="&gt;&gt;addCalculatorContextMenuItem.Name" xml:space="preserve">
-    <value>addCalculatorContextMenuItem</value>
-  </data>
-  <data name="&gt;&gt;addCalculatorContextMenuItem.Type" xml:space="preserve">
-    <value>System.Windows.Forms.ToolStripMenuItem, System.Windows.Forms, Version=4.0.0.0, Culture=neutral, PublicKeyToken=b77a5c561934e089</value>
-  </data>
-  <data name="&gt;&gt;editCalculatorCurrentContextMenuItem.Name" xml:space="preserve">
-    <value>editCalculatorCurrentContextMenuItem</value>
-  </data>
-  <data name="&gt;&gt;editCalculatorCurrentContextMenuItem.Type" xml:space="preserve">
-    <value>System.Windows.Forms.ToolStripMenuItem, System.Windows.Forms, Version=4.0.0.0, Culture=neutral, PublicKeyToken=b77a5c561934e089</value>
-  </data>
-  <data name="&gt;&gt;editCalculatorListContextMenuItem.Name" xml:space="preserve">
-    <value>editCalculatorListContextMenuItem</value>
-  </data>
-  <data name="&gt;&gt;editCalculatorListContextMenuItem.Type" xml:space="preserve">
-    <value>System.Windows.Forms.ToolStripMenuItem, System.Windows.Forms, Version=4.0.0.0, Culture=neutral, PublicKeyToken=b77a5c561934e089</value>
-  </data>
-  <data name="&gt;&gt;addIonMobilityLibraryContextMenuItem.Name" xml:space="preserve">
-    <value>addIonMobilityLibraryContextMenuItem</value>
-  </data>
-  <data name="&gt;&gt;addIonMobilityLibraryContextMenuItem.Type" xml:space="preserve">
-    <value>System.Windows.Forms.ToolStripMenuItem, System.Windows.Forms, Version=4.0.0.0, Culture=neutral, PublicKeyToken=b77a5c561934e089</value>
-  </data>
-  <data name="&gt;&gt;editIonMobilityLibraryCurrentContextMenuItem.Name" xml:space="preserve">
-    <value>editIonMobilityLibraryCurrentContextMenuItem</value>
-  </data>
-  <data name="&gt;&gt;editIonMobilityLibraryCurrentContextMenuItem.Type" xml:space="preserve">
-    <value>System.Windows.Forms.ToolStripMenuItem, System.Windows.Forms, Version=4.0.0.0, Culture=neutral, PublicKeyToken=b77a5c561934e089</value>
-  </data>
-  <data name="&gt;&gt;editIonMobilityLibraryListContextMenuItem.Name" xml:space="preserve">
-    <value>editIonMobilityLibraryListContextMenuItem</value>
-  </data>
-  <data name="&gt;&gt;editIonMobilityLibraryListContextMenuItem.Type" xml:space="preserve">
-    <value>System.Windows.Forms.ToolStripMenuItem, System.Windows.Forms, Version=4.0.0.0, Culture=neutral, PublicKeyToken=b77a5c561934e089</value>
-  </data>
-  <data name="&gt;&gt;$this.Name" xml:space="preserve">
-    <value>PeptideSettingsUI</value>
-  </data>
-  <data name="&gt;&gt;$this.Type" xml:space="preserve">
-    <value>pwiz.Skyline.Util.FormEx, Skyline, Version=19.1.1.299, Culture=neutral, PublicKeyToken=null</value>
-  </data>
+<?xml version="1.0" encoding="utf-8"?>
+<root>
+  <!-- 
+    Microsoft ResX Schema 
+    
+    Version 2.0
+    
+    The primary goals of this format is to allow a simple XML format 
+    that is mostly human readable. The generation and parsing of the 
+    various data types are done through the TypeConverter classes 
+    associated with the data types.
+    
+    Example:
+    
+    ... ado.net/XML headers & schema ...
+    <resheader name="resmimetype">text/microsoft-resx</resheader>
+    <resheader name="version">2.0</resheader>
+    <resheader name="reader">System.Resources.ResXResourceReader, System.Windows.Forms, ...</resheader>
+    <resheader name="writer">System.Resources.ResXResourceWriter, System.Windows.Forms, ...</resheader>
+    <data name="Name1"><value>this is my long string</value><comment>this is a comment</comment></data>
+    <data name="Color1" type="System.Drawing.Color, System.Drawing">Blue</data>
+    <data name="Bitmap1" mimetype="application/x-microsoft.net.object.binary.base64">
+        <value>[base64 mime encoded serialized .NET Framework object]</value>
+    </data>
+    <data name="Icon1" type="System.Drawing.Icon, System.Drawing" mimetype="application/x-microsoft.net.object.bytearray.base64">
+        <value>[base64 mime encoded string representing a byte array form of the .NET Framework object]</value>
+        <comment>This is a comment</comment>
+    </data>
+                
+    There are any number of "resheader" rows that contain simple 
+    name/value pairs.
+    
+    Each data row contains a name, and value. The row also contains a 
+    type or mimetype. Type corresponds to a .NET class that support 
+    text/value conversion through the TypeConverter architecture. 
+    Classes that don't support this are serialized and stored with the 
+    mimetype set.
+    
+    The mimetype is used for serialized objects, and tells the 
+    ResXResourceReader how to depersist the object. This is currently not 
+    extensible. For a given mimetype the value must be set accordingly:
+    
+    Note - application/x-microsoft.net.object.binary.base64 is the format 
+    that the ResXResourceWriter will generate, however the reader can 
+    read any of the formats listed below.
+    
+    mimetype: application/x-microsoft.net.object.binary.base64
+    value   : The object must be serialized with 
+            : System.Runtime.Serialization.Formatters.Binary.BinaryFormatter
+            : and then encoded with base64 encoding.
+    
+    mimetype: application/x-microsoft.net.object.soap.base64
+    value   : The object must be serialized with 
+            : System.Runtime.Serialization.Formatters.Soap.SoapFormatter
+            : and then encoded with base64 encoding.
+
+    mimetype: application/x-microsoft.net.object.bytearray.base64
+    value   : The object must be serialized into a byte array 
+            : using a System.ComponentModel.TypeConverter
+            : and then encoded with base64 encoding.
+    -->
+  <xsd:schema id="root" xmlns="" xmlns:xsd="http://www.w3.org/2001/XMLSchema" xmlns:msdata="urn:schemas-microsoft-com:xml-msdata">
+    <xsd:import namespace="http://www.w3.org/XML/1998/namespace" />
+    <xsd:element name="root" msdata:IsDataSet="true">
+      <xsd:complexType>
+        <xsd:choice maxOccurs="unbounded">
+          <xsd:element name="metadata">
+            <xsd:complexType>
+              <xsd:sequence>
+                <xsd:element name="value" type="xsd:string" minOccurs="0" />
+              </xsd:sequence>
+              <xsd:attribute name="name" use="required" type="xsd:string" />
+              <xsd:attribute name="type" type="xsd:string" />
+              <xsd:attribute name="mimetype" type="xsd:string" />
+              <xsd:attribute ref="xml:space" />
+            </xsd:complexType>
+          </xsd:element>
+          <xsd:element name="assembly">
+            <xsd:complexType>
+              <xsd:attribute name="alias" type="xsd:string" />
+              <xsd:attribute name="name" type="xsd:string" />
+            </xsd:complexType>
+          </xsd:element>
+          <xsd:element name="data">
+            <xsd:complexType>
+              <xsd:sequence>
+                <xsd:element name="value" type="xsd:string" minOccurs="0" msdata:Ordinal="1" />
+                <xsd:element name="comment" type="xsd:string" minOccurs="0" msdata:Ordinal="2" />
+              </xsd:sequence>
+              <xsd:attribute name="name" type="xsd:string" use="required" msdata:Ordinal="1" />
+              <xsd:attribute name="type" type="xsd:string" msdata:Ordinal="3" />
+              <xsd:attribute name="mimetype" type="xsd:string" msdata:Ordinal="4" />
+              <xsd:attribute ref="xml:space" />
+            </xsd:complexType>
+          </xsd:element>
+          <xsd:element name="resheader">
+            <xsd:complexType>
+              <xsd:sequence>
+                <xsd:element name="value" type="xsd:string" minOccurs="0" msdata:Ordinal="1" />
+              </xsd:sequence>
+              <xsd:attribute name="name" type="xsd:string" use="required" />
+            </xsd:complexType>
+          </xsd:element>
+        </xsd:choice>
+      </xsd:complexType>
+    </xsd:element>
+  </xsd:schema>
+  <resheader name="resmimetype">
+    <value>text/microsoft-resx</value>
+  </resheader>
+  <resheader name="version">
+    <value>2.0</value>
+  </resheader>
+  <resheader name="reader">
+    <value>System.Resources.ResXResourceReader, System.Windows.Forms, Version=4.0.0.0, Culture=neutral, PublicKeyToken=b77a5c561934e089</value>
+  </resheader>
+  <resheader name="writer">
+    <value>System.Resources.ResXResourceWriter, System.Windows.Forms, Version=4.0.0.0, Culture=neutral, PublicKeyToken=b77a5c561934e089</value>
+  </resheader>
+  <metadata name="modeUIHandler.TrayLocation" type="System.Drawing.Point, System.Drawing, Version=4.0.0.0, Culture=neutral, PublicKeyToken=b03f5f7f11d50a3a">
+    <value>17, 17</value>
+  </metadata>
+  <assembly alias="System.Windows.Forms" name="System.Windows.Forms, Version=4.0.0.0, Culture=neutral, PublicKeyToken=b77a5c561934e089" />
+  <data name="btnOk.Anchor" type="System.Windows.Forms.AnchorStyles, System.Windows.Forms">
+    <value>Bottom, Right</value>
+  </data>
+  <assembly alias="System.Drawing" name="System.Drawing, Version=4.0.0.0, Culture=neutral, PublicKeyToken=b03f5f7f11d50a3a" />
+  <data name="btnOk.Location" type="System.Drawing.Point, System.Drawing">
+    <value>227, 506</value>
+  </data>
+  <data name="btnOk.Size" type="System.Drawing.Size, System.Drawing">
+    <value>75, 23</value>
+  </data>
+  <assembly alias="mscorlib" name="mscorlib, Version=4.0.0.0, Culture=neutral, PublicKeyToken=b77a5c561934e089" />
+  <data name="btnOk.TabIndex" type="System.Int32, mscorlib">
+    <value>1</value>
+  </data>
+  <data name="btnOk.Text" xml:space="preserve">
+    <value>OK</value>
+  </data>
+  <data name="&gt;&gt;btnOk.Name" xml:space="preserve">
+    <value>btnOk</value>
+  </data>
+  <data name="&gt;&gt;btnOk.Type" xml:space="preserve">
+    <value>System.Windows.Forms.Button, System.Windows.Forms, Version=4.0.0.0, Culture=neutral, PublicKeyToken=b77a5c561934e089</value>
+  </data>
+  <data name="&gt;&gt;btnOk.Parent" xml:space="preserve">
+    <value>$this</value>
+  </data>
+  <data name="&gt;&gt;btnOk.ZOrder" xml:space="preserve">
+    <value>3</value>
+  </data>
+  <data name="btnCancel.Anchor" type="System.Windows.Forms.AnchorStyles, System.Windows.Forms">
+    <value>Bottom, Right</value>
+  </data>
+  <data name="btnCancel.Location" type="System.Drawing.Point, System.Drawing">
+    <value>308, 506</value>
+  </data>
+  <data name="btnCancel.Size" type="System.Drawing.Size, System.Drawing">
+    <value>75, 23</value>
+  </data>
+  <data name="btnCancel.TabIndex" type="System.Int32, mscorlib">
+    <value>2</value>
+  </data>
+  <data name="btnCancel.Text" xml:space="preserve">
+    <value>Cancel</value>
+  </data>
+  <data name="&gt;&gt;btnCancel.Name" xml:space="preserve">
+    <value>btnCancel</value>
+  </data>
+  <data name="&gt;&gt;btnCancel.Type" xml:space="preserve">
+    <value>System.Windows.Forms.Button, System.Windows.Forms, Version=4.0.0.0, Culture=neutral, PublicKeyToken=b77a5c561934e089</value>
+  </data>
+  <data name="&gt;&gt;btnCancel.Parent" xml:space="preserve">
+    <value>$this</value>
+  </data>
+  <data name="&gt;&gt;btnCancel.ZOrder" xml:space="preserve">
+    <value>2</value>
+  </data>
+  <metadata name="helpTip.TrayLocation" type="System.Drawing.Point, System.Drawing, Version=4.0.0.0, Culture=neutral, PublicKeyToken=b03f5f7f11d50a3a">
+    <value>386, 17</value>
+  </metadata>
+  <data name="comboStandardType.Location" type="System.Drawing.Point, System.Drawing">
+    <value>28, 395</value>
+  </data>
+  <data name="comboStandardType.Size" type="System.Drawing.Size, System.Drawing">
+    <value>177, 21</value>
+  </data>
+  <data name="comboStandardType.TabIndex" type="System.Int32, mscorlib">
+    <value>13</value>
+  </data>
+  <data name="comboStandardType.ToolTip" xml:space="preserve">
+    <value>The type to use as the internal standard, or the denominator
+in peak area ratios.</value>
+  </data>
+  <data name="&gt;&gt;comboStandardType.Name" xml:space="preserve">
+    <value>comboStandardType</value>
+  </data>
+  <data name="&gt;&gt;comboStandardType.Type" xml:space="preserve">
+    <value>System.Windows.Forms.ComboBox, System.Windows.Forms, Version=4.0.0.0, Culture=neutral, PublicKeyToken=b77a5c561934e089</value>
+  </data>
+  <data name="&gt;&gt;comboStandardType.Parent" xml:space="preserve">
+    <value>tabModifications</value>
+  </data>
+  <data name="&gt;&gt;comboStandardType.ZOrder" xml:space="preserve">
+    <value>4</value>
+  </data>
+  <data name="comboLabelType.Location" type="System.Drawing.Point, System.Drawing">
+    <value>28, 223</value>
+  </data>
+  <data name="comboLabelType.Size" type="System.Drawing.Size, System.Drawing">
+    <value>177, 21</value>
+  </data>
+  <data name="comboLabelType.TabIndex" type="System.Int32, mscorlib">
+    <value>8</value>
+  </data>
+  <data name="comboLabelType.ToolTip" xml:space="preserve">
+    <value>The currently active isotope label type for which isotope
+modifications are being chosen.</value>
+  </data>
+  <data name="&gt;&gt;comboLabelType.Name" xml:space="preserve">
+    <value>comboLabelType</value>
+  </data>
+  <data name="&gt;&gt;comboLabelType.Type" xml:space="preserve">
+    <value>System.Windows.Forms.ComboBox, System.Windows.Forms, Version=4.0.0.0, Culture=neutral, PublicKeyToken=b77a5c561934e089</value>
+  </data>
+  <data name="&gt;&gt;comboLabelType.Parent" xml:space="preserve">
+    <value>tabModifications</value>
+  </data>
+  <data name="&gt;&gt;comboLabelType.ZOrder" xml:space="preserve">
+    <value>7</value>
+  </data>
+  <data name="listHeavyMods.Location" type="System.Drawing.Point, System.Drawing">
+    <value>28, 269</value>
+  </data>
+  <data name="listHeavyMods.Size" type="System.Drawing.Size, System.Drawing">
+    <value>177, 94</value>
+  </data>
+  <data name="listHeavyMods.TabIndex" type="System.Int32, mscorlib">
+    <value>10</value>
+  </data>
+  <data name="listHeavyMods.ToolTip" xml:space="preserve">
+    <value>Modifications applied to any of the heavy forms of the peptides,
+which are typically changes to the isotopic make-up of the
+molecules, with no impact on structure.</value>
+  </data>
+  <data name="&gt;&gt;listHeavyMods.Name" xml:space="preserve">
+    <value>listHeavyMods</value>
+  </data>
+  <data name="&gt;&gt;listHeavyMods.Type" xml:space="preserve">
+    <value>System.Windows.Forms.CheckedListBox, System.Windows.Forms, Version=4.0.0.0, Culture=neutral, PublicKeyToken=b77a5c561934e089</value>
+  </data>
+  <data name="&gt;&gt;listHeavyMods.Parent" xml:space="preserve">
+    <value>tabModifications</value>
+  </data>
+  <data name="&gt;&gt;listHeavyMods.ZOrder" xml:space="preserve">
+    <value>10</value>
+  </data>
+  <data name="listStaticMods.Location" type="System.Drawing.Point, System.Drawing">
+    <value>28, 36</value>
+  </data>
+  <data name="listStaticMods.Size" type="System.Drawing.Size, System.Drawing">
+    <value>177, 94</value>
+  </data>
+  <data name="listStaticMods.TabIndex" type="System.Int32, mscorlib">
+    <value>1</value>
+  </data>
+  <data name="listStaticMods.ToolTip" xml:space="preserve">
+    <value>Modifications applied to the light form of the peptides
+which are typically due to changes in the molecular
+structure of the peptide.</value>
+  </data>
+  <data name="&gt;&gt;listStaticMods.Name" xml:space="preserve">
+    <value>listStaticMods</value>
+  </data>
+  <data name="&gt;&gt;listStaticMods.Type" xml:space="preserve">
+    <value>System.Windows.Forms.CheckedListBox, System.Windows.Forms, Version=4.0.0.0, Culture=neutral, PublicKeyToken=b77a5c561934e089</value>
+  </data>
+  <data name="&gt;&gt;listStaticMods.Parent" xml:space="preserve">
+    <value>tabModifications</value>
+  </data>
+  <data name="&gt;&gt;listStaticMods.ZOrder" xml:space="preserve">
+    <value>13</value>
+  </data>
+  <data name="listStandardTypes.Location" type="System.Drawing.Point, System.Drawing">
+    <value>28, 395</value>
+  </data>
+  <data name="listStandardTypes.Size" type="System.Drawing.Size, System.Drawing">
+    <value>177, 49</value>
+  </data>
+  <data name="listStandardTypes.TabIndex" type="System.Int32, mscorlib">
+    <value>14</value>
+  </data>
+  <data name="listStandardTypes.ToolTip" xml:space="preserve">
+    <value>The types to use as internal standards, or the denominators
+in peak area ratios calculated for other types.</value>
+  </data>
+  <data name="&gt;&gt;listStandardTypes.Name" xml:space="preserve">
+    <value>listStandardTypes</value>
+  </data>
+  <data name="&gt;&gt;listStandardTypes.Type" xml:space="preserve">
+    <value>System.Windows.Forms.CheckedListBox, System.Windows.Forms, Version=4.0.0.0, Culture=neutral, PublicKeyToken=b77a5c561934e089</value>
+  </data>
+  <data name="&gt;&gt;listStandardTypes.Parent" xml:space="preserve">
+    <value>tabModifications</value>
+  </data>
+  <data name="&gt;&gt;listStandardTypes.ZOrder" xml:space="preserve">
+    <value>14</value>
+  </data>
+  <data name="textMaxVariableMods.Location" type="System.Drawing.Point, System.Drawing">
+    <value>28, 163</value>
+  </data>
+  <data name="textMaxVariableMods.Size" type="System.Drawing.Size, System.Drawing">
+    <value>90, 20</value>
+  </data>
+  <data name="textMaxVariableMods.TabIndex" type="System.Int32, mscorlib">
+    <value>4</value>
+  </data>
+  <data name="textMaxVariableMods.ToolTip" xml:space="preserve">
+    <value>The maximum number of variable modifications allowed
+to occur in combination on any peptide instance.</value>
+  </data>
+  <data name="&gt;&gt;textMaxVariableMods.Name" xml:space="preserve">
+    <value>textMaxVariableMods</value>
+  </data>
+  <data name="&gt;&gt;textMaxVariableMods.Type" xml:space="preserve">
+    <value>System.Windows.Forms.TextBox, System.Windows.Forms, Version=4.0.0.0, Culture=neutral, PublicKeyToken=b77a5c561934e089</value>
+  </data>
+  <data name="&gt;&gt;textMaxVariableMods.Parent" xml:space="preserve">
+    <value>tabModifications</value>
+  </data>
+  <data name="&gt;&gt;textMaxVariableMods.ZOrder" xml:space="preserve">
+    <value>3</value>
+  </data>
+  <data name="textMaxNeutralLosses.Location" type="System.Drawing.Point, System.Drawing">
+    <value>155, 163</value>
+  </data>
+  <data name="textMaxNeutralLosses.Size" type="System.Drawing.Size, System.Drawing">
+    <value>90, 20</value>
+  </data>
+  <data name="textMaxNeutralLosses.TabIndex" type="System.Int32, mscorlib">
+    <value>6</value>
+  </data>
+  <data name="textMaxNeutralLosses.ToolTip" xml:space="preserve">
+    <value>The maximum number of neutral loss events allowed
+to occur in combination on any fragment instance.</value>
+  </data>
+  <data name="&gt;&gt;textMaxNeutralLosses.Name" xml:space="preserve">
+    <value>textMaxNeutralLosses</value>
+  </data>
+  <data name="&gt;&gt;textMaxNeutralLosses.Type" xml:space="preserve">
+    <value>System.Windows.Forms.TextBox, System.Windows.Forms, Version=4.0.0.0, Culture=neutral, PublicKeyToken=b77a5c561934e089</value>
+  </data>
+  <data name="&gt;&gt;textMaxNeutralLosses.Parent" xml:space="preserve">
+    <value>tabModifications</value>
+  </data>
+  <data name="&gt;&gt;textMaxNeutralLosses.ZOrder" xml:space="preserve">
+    <value>1</value>
+  </data>
+  <data name="comboMissedCleavages.Location" type="System.Drawing.Point, System.Drawing">
+    <value>28, 87</value>
+  </data>
+  <data name="comboMissedCleavages.Size" type="System.Drawing.Size, System.Drawing">
+    <value>44, 21</value>
+  </data>
+  <data name="comboMissedCleavages.TabIndex" type="System.Int32, mscorlib">
+    <value>3</value>
+  </data>
+  <data name="comboMissedCleavages.ToolTip" xml:space="preserve">
+    <value>The maximum number of missed cleavages allowed in a peptide when
+considering protein digestion.</value>
+  </data>
+  <data name="&gt;&gt;comboMissedCleavages.Name" xml:space="preserve">
+    <value>comboMissedCleavages</value>
+  </data>
+  <data name="&gt;&gt;comboMissedCleavages.Type" xml:space="preserve">
+    <value>System.Windows.Forms.ComboBox, System.Windows.Forms, Version=4.0.0.0, Culture=neutral, PublicKeyToken=b77a5c561934e089</value>
+  </data>
+  <data name="&gt;&gt;comboMissedCleavages.Parent" xml:space="preserve">
+    <value>tabDigestion</value>
+  </data>
+  <data name="&gt;&gt;comboMissedCleavages.ZOrder" xml:space="preserve">
+    <value>3</value>
+  </data>
+  <data name="comboEnzyme.Location" type="System.Drawing.Point, System.Drawing">
+    <value>28, 36</value>
+  </data>
+  <data name="comboEnzyme.Size" type="System.Drawing.Size, System.Drawing">
+    <value>169, 21</value>
+  </data>
+  <data name="comboEnzyme.TabIndex" type="System.Int32, mscorlib">
+    <value>1</value>
+  </data>
+  <data name="comboEnzyme.ToolTip" xml:space="preserve">
+    <value>The protease enzyme used for digesting proteins into peptides prior
+to injection into the mass spectrometer
+</value>
+  </data>
+  <data name="&gt;&gt;comboEnzyme.Name" xml:space="preserve">
+    <value>comboEnzyme</value>
+  </data>
+  <data name="&gt;&gt;comboEnzyme.Type" xml:space="preserve">
+    <value>System.Windows.Forms.ComboBox, System.Windows.Forms, Version=4.0.0.0, Culture=neutral, PublicKeyToken=b77a5c561934e089</value>
+  </data>
+  <data name="&gt;&gt;comboEnzyme.Parent" xml:space="preserve">
+    <value>tabDigestion</value>
+  </data>
+  <data name="&gt;&gt;comboEnzyme.ZOrder" xml:space="preserve">
+    <value>5</value>
+  </data>
+  <data name="comboBackgroundProteome.Location" type="System.Drawing.Point, System.Drawing">
+    <value>28, 188</value>
+  </data>
+  <data name="comboBackgroundProteome.Size" type="System.Drawing.Size, System.Drawing">
+    <value>169, 21</value>
+  </data>
+  <data name="comboBackgroundProteome.TabIndex" type="System.Int32, mscorlib">
+    <value>5</value>
+  </data>
+  <data name="comboBackgroundProteome.ToolTip" xml:space="preserve">
+    <value>Processed FASTA sequence information specifying the full
+set of proteins that may be present in the sample matrix to be
+injected into the mass spectrometer.</value>
+  </data>
+  <data name="&gt;&gt;comboBackgroundProteome.Name" xml:space="preserve">
+    <value>comboBackgroundProteome</value>
+  </data>
+  <data name="&gt;&gt;comboBackgroundProteome.Type" xml:space="preserve">
+    <value>System.Windows.Forms.ComboBox, System.Windows.Forms, Version=4.0.0.0, Culture=neutral, PublicKeyToken=b77a5c561934e089</value>
+  </data>
+  <data name="&gt;&gt;comboBackgroundProteome.Parent" xml:space="preserve">
+    <value>tabDigestion</value>
+  </data>
+  <data name="&gt;&gt;comboBackgroundProteome.ZOrder" xml:space="preserve">
+    <value>7</value>
+  </data>
+  <data name="textMeasureRTWindow.Location" type="System.Drawing.Point, System.Drawing">
+    <value>28, 133</value>
+  </data>
+  <data name="textMeasureRTWindow.Size" type="System.Drawing.Size, System.Drawing">
+    <value>100, 20</value>
+  </data>
+  <data name="textMeasureRTWindow.TabIndex" type="System.Int32, mscorlib">
+    <value>5</value>
+  </data>
+  <data name="textMeasureRTWindow.ToolTip" xml:space="preserve">
+    <value>Time window in minutes around a measured peak center (i.e. (start + end)/2)
+used in scheduling future peptide measurements.</value>
+  </data>
+  <data name="&gt;&gt;textMeasureRTWindow.Name" xml:space="preserve">
+    <value>textMeasureRTWindow</value>
+  </data>
+  <data name="&gt;&gt;textMeasureRTWindow.Type" xml:space="preserve">
+    <value>System.Windows.Forms.TextBox, System.Windows.Forms, Version=4.0.0.0, Culture=neutral, PublicKeyToken=b77a5c561934e089</value>
+  </data>
+  <data name="&gt;&gt;textMeasureRTWindow.Parent" xml:space="preserve">
+    <value>tabPrediction</value>
+  </data>
+  <data name="&gt;&gt;textMeasureRTWindow.ZOrder" xml:space="preserve">
+    <value>13</value>
+  </data>
+  <data name="cbUseMeasuredRT.AutoSize" type="System.Boolean, mscorlib">
+    <value>True</value>
+  </data>
+  <data name="cbUseMeasuredRT.Location" type="System.Drawing.Point, System.Drawing">
+    <value>31, 86</value>
+  </data>
+  <data name="cbUseMeasuredRT.Size" type="System.Drawing.Size, System.Drawing">
+    <value>232, 17</value>
+  </data>
+  <data name="cbUseMeasuredRT.TabIndex" type="System.Int32, mscorlib">
+    <value>3</value>
+  </data>
+  <data name="cbUseMeasuredRT.Text" xml:space="preserve">
+    <value>&amp;Use measured retention times when present</value>
+  </data>
+  <data name="cbUseMeasuredRT.ToolTip" xml:space="preserve">
+    <value>If checked, then previously measured retention times will be used
+to predict retention times for scheduling of future peptide measurements.</value>
+  </data>
+  <data name="&gt;&gt;cbUseMeasuredRT.Name" xml:space="preserve">
+    <value>cbUseMeasuredRT</value>
+  </data>
+  <data name="&gt;&gt;cbUseMeasuredRT.Type" xml:space="preserve">
+    <value>System.Windows.Forms.CheckBox, System.Windows.Forms, Version=4.0.0.0, Culture=neutral, PublicKeyToken=b77a5c561934e089</value>
+  </data>
+  <data name="&gt;&gt;cbUseMeasuredRT.Parent" xml:space="preserve">
+    <value>tabPrediction</value>
+  </data>
+  <data name="&gt;&gt;cbUseMeasuredRT.ZOrder" xml:space="preserve">
+    <value>14</value>
+  </data>
+  <data name="comboRetentionTime.Location" type="System.Drawing.Point, System.Drawing">
+    <value>28, 36</value>
+  </data>
+  <data name="comboRetentionTime.Size" type="System.Drawing.Size, System.Drawing">
+    <value>169, 21</value>
+  </data>
+  <data name="comboRetentionTime.TabIndex" type="System.Int32, mscorlib">
+    <value>1</value>
+  </data>
+  <data name="comboRetentionTime.ToolTip" xml:space="preserve">
+    <value>Specifies a linear equation that may be used to predict retention
+times from a peptide specific hydrophobicity score.</value>
+  </data>
+  <data name="&gt;&gt;comboRetentionTime.Name" xml:space="preserve">
+    <value>comboRetentionTime</value>
+  </data>
+  <data name="&gt;&gt;comboRetentionTime.Type" xml:space="preserve">
+    <value>System.Windows.Forms.ComboBox, System.Windows.Forms, Version=4.0.0.0, Culture=neutral, PublicKeyToken=b77a5c561934e089</value>
+  </data>
+  <data name="&gt;&gt;comboRetentionTime.Parent" xml:space="preserve">
+    <value>tabPrediction</value>
+  </data>
+  <data name="&gt;&gt;comboRetentionTime.ZOrder" xml:space="preserve">
+    <value>16</value>
+  </data>
+  <data name="cbAutoSelect.AutoSize" type="System.Boolean, mscorlib">
+    <value>True</value>
+  </data>
+  <data name="cbAutoSelect.Location" type="System.Drawing.Point, System.Drawing">
+    <value>28, 323</value>
+  </data>
+  <data name="cbAutoSelect.Size" type="System.Drawing.Size, System.Drawing">
+    <value>181, 17</value>
+  </data>
+  <data name="cbAutoSelect.TabIndex" type="System.Int32, mscorlib">
+    <value>12</value>
+  </data>
+  <data name="cbAutoSelect.Text" xml:space="preserve">
+    <value>&amp;Auto-select all matching peptides</value>
+  </data>
+  <data name="cbAutoSelect.ToolTip" xml:space="preserve">
+    <value>If checked, peptides are automatically chosen from proteins
+using specified filter and library settings. Otherwise, all peptide
+selection must be done by manual document editing.</value>
+  </data>
+  <data name="&gt;&gt;cbAutoSelect.Name" xml:space="preserve">
+    <value>cbAutoSelect</value>
+  </data>
+  <data name="&gt;&gt;cbAutoSelect.Type" xml:space="preserve">
+    <value>System.Windows.Forms.CheckBox, System.Windows.Forms, Version=4.0.0.0, Culture=neutral, PublicKeyToken=b77a5c561934e089</value>
+  </data>
+  <data name="&gt;&gt;cbAutoSelect.Parent" xml:space="preserve">
+    <value>tabFilter</value>
+  </data>
+  <data name="&gt;&gt;cbAutoSelect.ZOrder" xml:space="preserve">
+    <value>0</value>
+  </data>
+  <data name="textExcludeAAs.Location" type="System.Drawing.Point, System.Drawing">
+    <value>29, 86</value>
+  </data>
+  <data name="textExcludeAAs.Size" type="System.Drawing.Size, System.Drawing">
+    <value>44, 20</value>
+  </data>
+  <data name="textExcludeAAs.TabIndex" type="System.Int32, mscorlib">
+    <value>7</value>
+  </data>
+  <data name="textExcludeAAs.ToolTip" xml:space="preserve">
+    <value>Exclude all peptides starting before this amino acid position
+in each protein</value>
+  </data>
+  <data name="&gt;&gt;textExcludeAAs.Name" xml:space="preserve">
+    <value>textExcludeAAs</value>
+  </data>
+  <data name="&gt;&gt;textExcludeAAs.Type" xml:space="preserve">
+    <value>System.Windows.Forms.TextBox, System.Windows.Forms, Version=4.0.0.0, Culture=neutral, PublicKeyToken=b77a5c561934e089</value>
+  </data>
+  <data name="&gt;&gt;textExcludeAAs.Parent" xml:space="preserve">
+    <value>tabFilter</value>
+  </data>
+  <data name="&gt;&gt;textExcludeAAs.ZOrder" xml:space="preserve">
+    <value>2</value>
+  </data>
+  <data name="cbRaggedEnds.AutoSize" type="System.Boolean, mscorlib">
+    <value>True</value>
+  </data>
+  <data name="cbRaggedEnds.Location" type="System.Drawing.Point, System.Drawing">
+    <value>29, 123</value>
+  </data>
+  <data name="cbRaggedEnds.Size" type="System.Drawing.Size, System.Drawing">
+    <value>169, 17</value>
+  </data>
+  <data name="cbRaggedEnds.TabIndex" type="System.Int32, mscorlib">
+    <value>8</value>
+  </data>
+  <data name="cbRaggedEnds.Text" xml:space="preserve">
+    <value>Exclude potential &amp;ragged ends</value>
+  </data>
+  <data name="cbRaggedEnds.ToolTip" xml:space="preserve">
+    <value>Exclude peptides resulting from cleavage sites with immediate
+preceding or following cleavage sites. e.g. RR, KK, RK, KR for trypsin</value>
+  </data>
+  <data name="&gt;&gt;cbRaggedEnds.Name" xml:space="preserve">
+    <value>cbRaggedEnds</value>
+  </data>
+  <data name="&gt;&gt;cbRaggedEnds.Type" xml:space="preserve">
+    <value>System.Windows.Forms.CheckBox, System.Windows.Forms, Version=4.0.0.0, Culture=neutral, PublicKeyToken=b77a5c561934e089</value>
+  </data>
+  <data name="&gt;&gt;cbRaggedEnds.Parent" xml:space="preserve">
+    <value>tabFilter</value>
+  </data>
+  <data name="&gt;&gt;cbRaggedEnds.ZOrder" xml:space="preserve">
+    <value>3</value>
+  </data>
+  <data name="btnEditExlusions.Location" type="System.Drawing.Point, System.Drawing">
+    <value>211, 176</value>
+  </data>
+  <data name="btnEditExlusions.Size" type="System.Drawing.Size, System.Drawing">
+    <value>75, 23</value>
+  </data>
+  <data name="btnEditExlusions.TabIndex" type="System.Int32, mscorlib">
+    <value>11</value>
+  </data>
+  <data name="btnEditExlusions.Text" xml:space="preserve">
+    <value>E&amp;dit list...</value>
+  </data>
+  <data name="btnEditExlusions.ToolTip" xml:space="preserve">
+    <value>Edit the list of available peptide exclusions</value>
+  </data>
+  <data name="&gt;&gt;btnEditExlusions.Name" xml:space="preserve">
+    <value>btnEditExlusions</value>
+  </data>
+  <data name="&gt;&gt;btnEditExlusions.Type" xml:space="preserve">
+    <value>System.Windows.Forms.Button, System.Windows.Forms, Version=4.0.0.0, Culture=neutral, PublicKeyToken=b77a5c561934e089</value>
+  </data>
+  <data name="&gt;&gt;btnEditExlusions.Parent" xml:space="preserve">
+    <value>tabFilter</value>
+  </data>
+  <data name="&gt;&gt;btnEditExlusions.ZOrder" xml:space="preserve">
+    <value>4</value>
+  </data>
+  <data name="listboxExclusions.Location" type="System.Drawing.Point, System.Drawing">
+    <value>28, 176</value>
+  </data>
+  <data name="listboxExclusions.Size" type="System.Drawing.Size, System.Drawing">
+    <value>171, 124</value>
+  </data>
+  <data name="listboxExclusions.TabIndex" type="System.Int32, mscorlib">
+    <value>10</value>
+  </data>
+  <data name="listboxExclusions.ToolTip" xml:space="preserve">
+    <value>Regular expression patterns that may be used to exclude certain peptides</value>
+  </data>
+  <data name="&gt;&gt;listboxExclusions.Name" xml:space="preserve">
+    <value>listboxExclusions</value>
+  </data>
+  <data name="&gt;&gt;listboxExclusions.Type" xml:space="preserve">
+    <value>System.Windows.Forms.CheckedListBox, System.Windows.Forms, Version=4.0.0.0, Culture=neutral, PublicKeyToken=b77a5c561934e089</value>
+  </data>
+  <data name="&gt;&gt;listboxExclusions.Parent" xml:space="preserve">
+    <value>tabFilter</value>
+  </data>
+  <data name="&gt;&gt;listboxExclusions.ZOrder" xml:space="preserve">
+    <value>5</value>
+  </data>
+  <data name="textMaxLength.Location" type="System.Drawing.Point, System.Drawing">
+    <value>115, 36</value>
+  </data>
+  <data name="textMaxLength.Size" type="System.Drawing.Size, System.Drawing">
+    <value>45, 20</value>
+  </data>
+  <data name="textMaxLength.TabIndex" type="System.Int32, mscorlib">
+    <value>3</value>
+  </data>
+  <data name="textMaxLength.ToolTip" xml:space="preserve">
+    <value>Maximum number of amino acids allowed in peptides matching
+this filter</value>
+  </data>
+  <data name="&gt;&gt;textMaxLength.Name" xml:space="preserve">
+    <value>textMaxLength</value>
+  </data>
+  <data name="&gt;&gt;textMaxLength.Type" xml:space="preserve">
+    <value>System.Windows.Forms.TextBox, System.Windows.Forms, Version=4.0.0.0, Culture=neutral, PublicKeyToken=b77a5c561934e089</value>
+  </data>
+  <data name="&gt;&gt;textMaxLength.Parent" xml:space="preserve">
+    <value>tabFilter</value>
+  </data>
+  <data name="&gt;&gt;textMaxLength.ZOrder" xml:space="preserve">
+    <value>9</value>
+  </data>
+  <data name="textMinLength.Location" type="System.Drawing.Point, System.Drawing">
+    <value>29, 36</value>
+  </data>
+  <data name="textMinLength.Size" type="System.Drawing.Size, System.Drawing">
+    <value>45, 20</value>
+  </data>
+  <data name="textMinLength.TabIndex" type="System.Int32, mscorlib">
+    <value>1</value>
+  </data>
+  <data name="textMinLength.ToolTip" xml:space="preserve">
+    <value>Minimum number of amino acids allowed in peptides matching
+this filter</value>
+  </data>
+  <data name="&gt;&gt;textMinLength.Name" xml:space="preserve">
+    <value>textMinLength</value>
+  </data>
+  <data name="&gt;&gt;textMinLength.Type" xml:space="preserve">
+    <value>System.Windows.Forms.TextBox, System.Windows.Forms, Version=4.0.0.0, Culture=neutral, PublicKeyToken=b77a5c561934e089</value>
+  </data>
+  <data name="&gt;&gt;textMinLength.Parent" xml:space="preserve">
+    <value>tabFilter</value>
+  </data>
+  <data name="&gt;&gt;textMinLength.ZOrder" xml:space="preserve">
+    <value>10</value>
+  </data>
+  <data name="btnExplore.Location" type="System.Drawing.Point, System.Drawing">
+    <value>272, 126</value>
+  </data>
+  <data name="btnExplore.Size" type="System.Drawing.Size, System.Drawing">
+    <value>75, 23</value>
+  </data>
+  <data name="btnExplore.TabIndex" type="System.Int32, mscorlib">
+    <value>5</value>
+  </data>
+  <data name="btnExplore.Text" xml:space="preserve">
+    <value>E&amp;xplore...</value>
+  </data>
+  <data name="btnExplore.ToolTip" xml:space="preserve">
+    <value>Open the MS/MS spectral library explorer</value>
+  </data>
+  <data name="&gt;&gt;btnExplore.Name" xml:space="preserve">
+    <value>btnExplore</value>
+  </data>
+  <data name="&gt;&gt;btnExplore.Type" xml:space="preserve">
+    <value>System.Windows.Forms.Button, System.Windows.Forms, Version=4.0.0.0, Culture=neutral, PublicKeyToken=b77a5c561934e089</value>
+  </data>
+  <data name="&gt;&gt;btnExplore.Parent" xml:space="preserve">
+    <value>tabLibrary</value>
+  </data>
+  <data name="&gt;&gt;btnExplore.ZOrder" xml:space="preserve">
+    <value>1</value>
+  </data>
+  <data name="btnBuildLibrary.Location" type="System.Drawing.Point, System.Drawing">
+    <value>272, 66</value>
+  </data>
+  <data name="btnBuildLibrary.Size" type="System.Drawing.Size, System.Drawing">
+    <value>75, 23</value>
+  </data>
+  <data name="btnBuildLibrary.TabIndex" type="System.Int32, mscorlib">
+    <value>3</value>
+  </data>
+  <data name="btnBuildLibrary.Text" xml:space="preserve">
+    <value>&amp;Build...</value>
+  </data>
+  <data name="btnBuildLibrary.ToolTip" xml:space="preserve">
+    <value>Build a MS/MS spectral library from peptide search results
+from various peptide search engines.</value>
+  </data>
+  <data name="&gt;&gt;btnBuildLibrary.Name" xml:space="preserve">
+    <value>btnBuildLibrary</value>
+  </data>
+  <data name="&gt;&gt;btnBuildLibrary.Type" xml:space="preserve">
+    <value>System.Windows.Forms.Button, System.Windows.Forms, Version=4.0.0.0, Culture=neutral, PublicKeyToken=b77a5c561934e089</value>
+  </data>
+  <data name="&gt;&gt;btnBuildLibrary.Parent" xml:space="preserve">
+    <value>tabLibrary</value>
+  </data>
+  <data name="&gt;&gt;btnBuildLibrary.ZOrder" xml:space="preserve">
+    <value>2</value>
+  </data>
+  <data name="comboRank.Location" type="System.Drawing.Point, System.Drawing">
+    <value>25, 87</value>
+  </data>
+  <data name="comboRank.Size" type="System.Drawing.Size, System.Drawing">
+    <value>143, 21</value>
+  </data>
+  <data name="comboRank.TabIndex" type="System.Int32, mscorlib">
+    <value>3</value>
+  </data>
+  <data name="comboRank.ToolTip" xml:space="preserve">
+    <value>Specifies a value associated with each spectrum in a library that may
+be used to rank matching peptides. Not all library formats provide the
+same values for ranking.</value>
+  </data>
+  <data name="&gt;&gt;comboRank.Name" xml:space="preserve">
+    <value>comboRank</value>
+  </data>
+  <data name="&gt;&gt;comboRank.Type" xml:space="preserve">
+    <value>System.Windows.Forms.ComboBox, System.Windows.Forms, Version=4.0.0.0, Culture=neutral, PublicKeyToken=b77a5c561934e089</value>
+  </data>
+  <data name="&gt;&gt;comboRank.Parent" xml:space="preserve">
+    <value>panelPick</value>
+  </data>
+  <data name="&gt;&gt;comboRank.ZOrder" xml:space="preserve">
+    <value>0</value>
+  </data>
+  <data name="textPeptideCount.Location" type="System.Drawing.Point, System.Drawing">
+    <value>25, 156</value>
+  </data>
+  <data name="textPeptideCount.Size" type="System.Drawing.Size, System.Drawing">
+    <value>68, 20</value>
+  </data>
+  <data name="textPeptideCount.TabIndex" type="System.Int32, mscorlib">
+    <value>5</value>
+  </data>
+  <data name="textPeptideCount.ToolTip" xml:space="preserve">
+    <value>The number of top ranking peptides to choose for each protein</value>
+  </data>
+  <data name="&gt;&gt;textPeptideCount.Name" xml:space="preserve">
+    <value>textPeptideCount</value>
+  </data>
+  <data name="&gt;&gt;textPeptideCount.Type" xml:space="preserve">
+    <value>System.Windows.Forms.TextBox, System.Windows.Forms, Version=4.0.0.0, Culture=neutral, PublicKeyToken=b77a5c561934e089</value>
+  </data>
+  <data name="&gt;&gt;textPeptideCount.Parent" xml:space="preserve">
+    <value>panelPick</value>
+  </data>
+  <data name="&gt;&gt;textPeptideCount.ZOrder" xml:space="preserve">
+    <value>3</value>
+  </data>
+  <data name="comboMatching.Items" xml:space="preserve">
+    <value>Library</value>
+  </data>
+  <data name="comboMatching.Items1" xml:space="preserve">
+    <value>Filter</value>
+  </data>
+  <data name="comboMatching.Items2" xml:space="preserve">
+    <value>Library and Filter</value>
+  </data>
+  <data name="comboMatching.Items3" xml:space="preserve">
+    <value>Library or Filter</value>
+  </data>
+  <data name="comboMatching.Location" type="System.Drawing.Point, System.Drawing">
+    <value>25, 30</value>
+  </data>
+  <data name="comboMatching.Size" type="System.Drawing.Size, System.Drawing">
+    <value>143, 21</value>
+  </data>
+  <data name="comboMatching.TabIndex" type="System.Int32, mscorlib">
+    <value>1</value>
+  </data>
+  <data name="comboMatching.ToolTip" xml:space="preserve">
+    <value>Specifies the peptide picking strategy:
+Library - picks only peptides that match a library spectrum
+Filter - ignores library contents for picking and uses the settings on the Filter tab instead
+Library and Filter - picks peptides that match both a library spectrum and the filter
+Library or Filter - picks peptides that match either a library spectrum or the filter</value>
+  </data>
+  <data name="&gt;&gt;comboMatching.Name" xml:space="preserve">
+    <value>comboMatching</value>
+  </data>
+  <data name="&gt;&gt;comboMatching.Type" xml:space="preserve">
+    <value>System.Windows.Forms.ComboBox, System.Windows.Forms, Version=4.0.0.0, Culture=neutral, PublicKeyToken=b77a5c561934e089</value>
+  </data>
+  <data name="&gt;&gt;comboMatching.Parent" xml:space="preserve">
+    <value>panelPick</value>
+  </data>
+  <data name="&gt;&gt;comboMatching.ZOrder" xml:space="preserve">
+    <value>4</value>
+  </data>
+  <data name="cbLimitPeptides.AutoSize" type="System.Boolean, mscorlib">
+    <value>True</value>
+  </data>
+  <data name="cbLimitPeptides.Location" type="System.Drawing.Point, System.Drawing">
+    <value>25, 132</value>
+  </data>
+  <data name="cbLimitPeptides.Size" type="System.Drawing.Size, System.Drawing">
+    <value>143, 17</value>
+  </data>
+  <data name="cbLimitPeptides.TabIndex" type="System.Int32, mscorlib">
+    <value>4</value>
+  </data>
+  <data name="cbLimitPeptides.Text" xml:space="preserve">
+    <value>&amp;Limit peptides per protein</value>
+  </data>
+  <data name="cbLimitPeptides.ToolTip" xml:space="preserve">
+    <value>If checked, only a specified number of top ranking peptides are
+picked for each protein.</value>
+  </data>
+  <data name="&gt;&gt;cbLimitPeptides.Name" xml:space="preserve">
+    <value>cbLimitPeptides</value>
+  </data>
+  <data name="&gt;&gt;cbLimitPeptides.Type" xml:space="preserve">
+    <value>System.Windows.Forms.CheckBox, System.Windows.Forms, Version=4.0.0.0, Culture=neutral, PublicKeyToken=b77a5c561934e089</value>
+  </data>
+  <data name="&gt;&gt;cbLimitPeptides.Parent" xml:space="preserve">
+    <value>panelPick</value>
+  </data>
+  <data name="&gt;&gt;cbLimitPeptides.ZOrder" xml:space="preserve">
+    <value>5</value>
+  </data>
+  <data name="editLibraries.Location" type="System.Drawing.Point, System.Drawing">
+    <value>272, 36</value>
+  </data>
+  <data name="editLibraries.Size" type="System.Drawing.Size, System.Drawing">
+    <value>75, 23</value>
+  </data>
+  <data name="editLibraries.TabIndex" type="System.Int32, mscorlib">
+    <value>2</value>
+  </data>
+  <data name="editLibraries.Text" xml:space="preserve">
+    <value>&amp;Edit list...</value>
+  </data>
+  <data name="editLibraries.ToolTip" xml:space="preserve">
+    <value>Edit the list of available MS/MS spectral libraries.</value>
+  </data>
+  <data name="&gt;&gt;editLibraries.Name" xml:space="preserve">
+    <value>editLibraries</value>
+  </data>
+  <data name="&gt;&gt;editLibraries.Type" xml:space="preserve">
+    <value>System.Windows.Forms.Button, System.Windows.Forms, Version=4.0.0.0, Culture=neutral, PublicKeyToken=b77a5c561934e089</value>
+  </data>
+  <data name="&gt;&gt;editLibraries.Parent" xml:space="preserve">
+    <value>tabLibrary</value>
+  </data>
+  <data name="&gt;&gt;editLibraries.ZOrder" xml:space="preserve">
+    <value>4</value>
+  </data>
+  <data name="listLibraries.Location" type="System.Drawing.Point, System.Drawing">
+    <value>28, 36</value>
+  </data>
+  <data name="listLibraries.Size" type="System.Drawing.Size, System.Drawing">
+    <value>226, 139</value>
+  </data>
+  <data name="listLibraries.TabIndex" type="System.Int32, mscorlib">
+    <value>1</value>
+  </data>
+  <data name="listLibraries.ToolTip" xml:space="preserve">
+    <value>The set of MS/MS spectral libraries matched with the peptides and
+transitions in the current document. These libraries may be used
+to rank and pick both peptides and transitions in the document.
+
+Library spectra are automatically matched in the order they appear
+in this list, with light spectra matched first, followed by isotope
+labeled spectra in the order the label types are listed in the
+modifications tab.</value>
+  </data>
+  <data name="&gt;&gt;listLibraries.Name" xml:space="preserve">
+    <value>listLibraries</value>
+  </data>
+  <data name="&gt;&gt;listLibraries.Type" xml:space="preserve">
+    <value>System.Windows.Forms.CheckedListBox, System.Windows.Forms, Version=4.0.0.0, Culture=neutral, PublicKeyToken=b77a5c561934e089</value>
+  </data>
+  <data name="&gt;&gt;listLibraries.Parent" xml:space="preserve">
+    <value>tabLibrary</value>
+  </data>
+  <data name="&gt;&gt;listLibraries.ZOrder" xml:space="preserve">
+    <value>6</value>
+  </data>
+  <data name="btnUpdateCalculator.Location" type="System.Drawing.Point, System.Drawing">
+    <value>204, 34</value>
+  </data>
+  <data name="btnUpdateCalculator.Size" type="System.Drawing.Size, System.Drawing">
+    <value>25, 24</value>
+  </data>
+  <data name="btnUpdateCalculator.TabIndex" type="System.Int32, mscorlib">
+    <value>2</value>
+  </data>
+  <data name="btnUpdateCalculator.ToolTip" xml:space="preserve">
+    <value>Retention time calculators</value>
+  </data>
+  <data name="&gt;&gt;btnUpdateCalculator.Name" xml:space="preserve">
+    <value>btnUpdateCalculator</value>
+  </data>
+  <data name="&gt;&gt;btnUpdateCalculator.Type" xml:space="preserve">
+    <value>System.Windows.Forms.Button, System.Windows.Forms, Version=4.0.0.0, Culture=neutral, PublicKeyToken=b77a5c561934e089</value>
+  </data>
+  <data name="&gt;&gt;btnUpdateCalculator.Parent" xml:space="preserve">
+    <value>tabPrediction</value>
+  </data>
+  <data name="&gt;&gt;btnUpdateCalculator.ZOrder" xml:space="preserve">
+    <value>11</value>
+  </data>
+  <data name="comboPeakScoringModel.Location" type="System.Drawing.Point, System.Drawing">
+    <value>28, 36</value>
+  </data>
+  <data name="comboPeakScoringModel.Size" type="System.Drawing.Size, System.Drawing">
+    <value>169, 21</value>
+  </data>
+  <data name="comboPeakScoringModel.TabIndex" type="System.Int32, mscorlib">
+    <value>4</value>
+  </data>
+  <data name="comboPeakScoringModel.ToolTip" xml:space="preserve">
+    <value>Specifies a linear equation that may be used to predict retention
+times from a peptide specific hydrophobicity score.</value>
+  </data>
+  <data name="&gt;&gt;comboPeakScoringModel.Name" xml:space="preserve">
+    <value>comboPeakScoringModel</value>
+  </data>
+  <data name="&gt;&gt;comboPeakScoringModel.Type" xml:space="preserve">
+    <value>System.Windows.Forms.ComboBox, System.Windows.Forms, Version=4.0.0.0, Culture=neutral, PublicKeyToken=b77a5c561934e089</value>
+  </data>
+  <data name="&gt;&gt;comboPeakScoringModel.Parent" xml:space="preserve">
+    <value>tabIntegration</value>
+  </data>
+  <data name="&gt;&gt;comboPeakScoringModel.ZOrder" xml:space="preserve">
+    <value>0</value>
+  </data>
+  <data name="btnUpdateIonMobilityLibraries.ImeMode" type="System.Windows.Forms.ImeMode, System.Windows.Forms">
+    <value>NoControl</value>
+  </data>
+  <data name="btnUpdateIonMobilityLibraries.Location" type="System.Drawing.Point, System.Drawing">
+    <value>204, 214</value>
+  </data>
+  <data name="btnUpdateIonMobilityLibraries.Size" type="System.Drawing.Size, System.Drawing">
+    <value>25, 24</value>
+  </data>
+  <data name="btnUpdateIonMobilityLibraries.TabIndex" type="System.Int32, mscorlib">
+    <value>9</value>
+  </data>
+  <data name="btnUpdateIonMobilityLibraries.ToolTip" xml:space="preserve">
+    <value>Ion Mobility Libraries</value>
+  </data>
+  <data name="&gt;&gt;btnUpdateIonMobilityLibraries.Name" xml:space="preserve">
+    <value>btnUpdateIonMobilityLibraries</value>
+  </data>
+  <data name="&gt;&gt;btnUpdateIonMobilityLibraries.Type" xml:space="preserve">
+    <value>System.Windows.Forms.Button, System.Windows.Forms, Version=4.0.0.0, Culture=neutral, PublicKeyToken=b77a5c561934e089</value>
+  </data>
+  <data name="&gt;&gt;btnUpdateIonMobilityLibraries.Parent" xml:space="preserve">
+    <value>tabPrediction</value>
+  </data>
+  <data name="&gt;&gt;btnUpdateIonMobilityLibraries.ZOrder" xml:space="preserve">
+    <value>8</value>
+  </data>
+  <data name="comboDriftTimePredictor.Location" type="System.Drawing.Point, System.Drawing">
+    <value>28, 215</value>
+  </data>
+  <data name="comboDriftTimePredictor.Size" type="System.Drawing.Size, System.Drawing">
+    <value>169, 21</value>
+  </data>
+  <data name="comboDriftTimePredictor.TabIndex" type="System.Int32, mscorlib">
+    <value>8</value>
+  </data>
+  <data name="comboDriftTimePredictor.ToolTip" xml:space="preserve">
+    <value>Specifies a set of linear equations that may be used to predict drift times in conjunction with an ion mobility library</value>
+  </data>
+  <data name="&gt;&gt;comboDriftTimePredictor.Name" xml:space="preserve">
+    <value>comboDriftTimePredictor</value>
+  </data>
+  <data name="&gt;&gt;comboDriftTimePredictor.Type" xml:space="preserve">
+    <value>System.Windows.Forms.ComboBox, System.Windows.Forms, Version=4.0.0.0, Culture=neutral, PublicKeyToken=b77a5c561934e089</value>
+  </data>
+  <data name="&gt;&gt;comboDriftTimePredictor.Parent" xml:space="preserve">
+    <value>tabPrediction</value>
+  </data>
+  <data name="&gt;&gt;comboDriftTimePredictor.ZOrder" xml:space="preserve">
+    <value>9</value>
+  </data>
+  <data name="textSpectralLibraryDriftTimesResolvingPower.Location" type="System.Drawing.Point, System.Drawing">
+    <value>28, 310</value>
+  </data>
+  <data name="textSpectralLibraryDriftTimesResolvingPower.Size" type="System.Drawing.Size, System.Drawing">
+    <value>100, 20</value>
+  </data>
+  <data name="textSpectralLibraryDriftTimesResolvingPower.TabIndex" type="System.Int32, mscorlib">
+    <value>12</value>
+  </data>
+  <data name="textSpectralLibraryDriftTimesResolvingPower.ToolTip" xml:space="preserve">
+    <value>Determines matching tolerance for ion mobility in spectral libraries (for example, drift time): 
+For resolving power "R" at drift time "T", the width "W" of the drift time matching window centered at T is
+W = 2T/R</value>
+  </data>
+  <data name="&gt;&gt;textSpectralLibraryDriftTimesResolvingPower.Name" xml:space="preserve">
+    <value>textSpectralLibraryDriftTimesResolvingPower</value>
+  </data>
+  <data name="&gt;&gt;textSpectralLibraryDriftTimesResolvingPower.Type" xml:space="preserve">
+    <value>System.Windows.Forms.TextBox, System.Windows.Forms, Version=4.0.0.0, Culture=neutral, PublicKeyToken=b77a5c561934e089</value>
+  </data>
+  <data name="&gt;&gt;textSpectralLibraryDriftTimesResolvingPower.Parent" xml:space="preserve">
+    <value>tabPrediction</value>
+  </data>
+  <data name="&gt;&gt;textSpectralLibraryDriftTimesResolvingPower.ZOrder" xml:space="preserve">
+    <value>5</value>
+  </data>
+  <data name="cbUseSpectralLibraryDriftTimes.AutoSize" type="System.Boolean, mscorlib">
+    <value>True</value>
+  </data>
+  <data name="cbUseSpectralLibraryDriftTimes.ImeMode" type="System.Windows.Forms.ImeMode, System.Windows.Forms">
+    <value>NoControl</value>
+  </data>
+  <data name="cbUseSpectralLibraryDriftTimes.Location" type="System.Drawing.Point, System.Drawing">
+    <value>31, 262</value>
+  </data>
+  <data name="cbUseSpectralLibraryDriftTimes.Size" type="System.Drawing.Size, System.Drawing">
+    <value>270, 17</value>
+  </data>
+  <data name="cbUseSpectralLibraryDriftTimes.TabIndex" type="System.Int32, mscorlib">
+    <value>10</value>
+  </data>
+  <data name="cbUseSpectralLibraryDriftTimes.Text" xml:space="preserve">
+    <value>Use &amp;spectral library ion mobility values when present</value>
+  </data>
+  <data name="cbUseSpectralLibraryDriftTimes.ToolTip" xml:space="preserve">
+    <value>If checked, then ion mobility values in any loaded spectral libraries will be used in chromatogram extraction.</value>
+  </data>
+  <data name="&gt;&gt;cbUseSpectralLibraryDriftTimes.Name" xml:space="preserve">
+    <value>cbUseSpectralLibraryDriftTimes</value>
+  </data>
+  <data name="&gt;&gt;cbUseSpectralLibraryDriftTimes.Type" xml:space="preserve">
+    <value>System.Windows.Forms.CheckBox, System.Windows.Forms, Version=4.0.0.0, Culture=neutral, PublicKeyToken=b77a5c561934e089</value>
+  </data>
+  <data name="&gt;&gt;cbUseSpectralLibraryDriftTimes.Parent" xml:space="preserve">
+    <value>tabPrediction</value>
+  </data>
+  <data name="&gt;&gt;cbUseSpectralLibraryDriftTimes.ZOrder" xml:space="preserve">
+    <value>6</value>
+  </data>
+  <data name="comboBoxPeptideUniquenessConstraint.Items" xml:space="preserve">
+    <value>None</value>
+  </data>
+  <data name="comboBoxPeptideUniquenessConstraint.Items1" xml:space="preserve">
+    <value>Proteins</value>
+  </data>
+  <data name="comboBoxPeptideUniquenessConstraint.Items2" xml:space="preserve">
+    <value>Genes</value>
+  </data>
+  <data name="comboBoxPeptideUniquenessConstraint.Items3" xml:space="preserve">
+    <value>Species</value>
+  </data>
+  <data name="comboBoxPeptideUniquenessConstraint.Location" type="System.Drawing.Point, System.Drawing">
+    <value>28, 238</value>
+  </data>
+  <data name="comboBoxPeptideUniquenessConstraint.Size" type="System.Drawing.Size, System.Drawing">
+    <value>87, 21</value>
+  </data>
+  <data name="comboBoxPeptideUniquenessConstraint.TabIndex" type="System.Int32, mscorlib">
+    <value>7</value>
+  </data>
+  <data name="comboBoxPeptideUniquenessConstraint.ToolTip" xml:space="preserve">
+    <value>"Protein" excludes any peptide that appears in more than one protein in the background proteome.  
+"Gene" excludes any peptide that appears in proteins for more than one gene in the background proteome.  
+"Species" excludes any peptide that appears in proteins for more than one species in the background proteome.</value>
+  </data>
+  <data name="&gt;&gt;comboBoxPeptideUniquenessConstraint.Name" xml:space="preserve">
+    <value>comboBoxPeptideUniquenessConstraint</value>
+  </data>
+  <data name="&gt;&gt;comboBoxPeptideUniquenessConstraint.Type" xml:space="preserve">
+    <value>System.Windows.Forms.ComboBox, System.Windows.Forms, Version=4.0.0.0, Culture=neutral, PublicKeyToken=b77a5c561934e089</value>
+  </data>
+  <data name="&gt;&gt;comboBoxPeptideUniquenessConstraint.Parent" xml:space="preserve">
+    <value>tabDigestion</value>
+  </data>
+  <data name="&gt;&gt;comboBoxPeptideUniquenessConstraint.ZOrder" xml:space="preserve">
+    <value>1</value>
+  </data>
+  <data name="textSpectralLibraryDriftTimesWidthAtDtMax.Location" type="System.Drawing.Point, System.Drawing">
+    <value>279, 310</value>
+  </data>
+  <data name="textSpectralLibraryDriftTimesWidthAtDtMax.Size" type="System.Drawing.Size, System.Drawing">
+    <value>100, 20</value>
+  </data>
+  <data name="textSpectralLibraryDriftTimesWidthAtDtMax.TabIndex" type="System.Int32, mscorlib">
+    <value>17</value>
+  </data>
+  <data name="textSpectralLibraryDriftTimesWidthAtDtMax.ToolTip" xml:space="preserve">
+    <value>Determines matching tolerance for ion mobility in spectral libraries, where: 
+imMax = maximum measured ion mobility
+W0 = width at ion mobility zero
+Wmax = width at imMax
+The width "W" of the ion mobility matching window centered at any ion mobility "M" is
+W = (W0 + M*(Wmax-W0)/imMax)
+</value>
+  </data>
+  <data name="&gt;&gt;textSpectralLibraryDriftTimesWidthAtDtMax.Name" xml:space="preserve">
+    <value>textSpectralLibraryDriftTimesWidthAtDtMax</value>
+  </data>
+  <data name="&gt;&gt;textSpectralLibraryDriftTimesWidthAtDtMax.Type" xml:space="preserve">
+    <value>System.Windows.Forms.TextBox, System.Windows.Forms, Version=4.0.0.0, Culture=neutral, PublicKeyToken=b77a5c561934e089</value>
+  </data>
+  <data name="&gt;&gt;textSpectralLibraryDriftTimesWidthAtDtMax.Parent" xml:space="preserve">
+    <value>tabPrediction</value>
+  </data>
+  <data name="&gt;&gt;textSpectralLibraryDriftTimesWidthAtDtMax.ZOrder" xml:space="preserve">
+    <value>0</value>
+  </data>
+  <data name="textSpectralLibraryDriftTimesWidthAtDt0.Location" type="System.Drawing.Point, System.Drawing">
+    <value>137, 310</value>
+  </data>
+  <data name="textSpectralLibraryDriftTimesWidthAtDt0.Size" type="System.Drawing.Size, System.Drawing">
+    <value>100, 20</value>
+  </data>
+  <data name="textSpectralLibraryDriftTimesWidthAtDt0.TabIndex" type="System.Int32, mscorlib">
+    <value>15</value>
+  </data>
+  <data name="textSpectralLibraryDriftTimesWidthAtDt0.ToolTip" xml:space="preserve">
+    <value>Determines matching tolerance for ion mobility in spectral libraries, where: 
+imMax = maximum measured ion mobility
+W0 = width at ion mobility zero
+Wmax = width at imMax
+The width "W" of the ion mobility matching window centered at any ion mobility "M" is
+W = (W0 + M*(Wmax-W0)/imMax)
+</value>
+  </data>
+  <data name="&gt;&gt;textSpectralLibraryDriftTimesWidthAtDt0.Name" xml:space="preserve">
+    <value>textSpectralLibraryDriftTimesWidthAtDt0</value>
+  </data>
+  <data name="&gt;&gt;textSpectralLibraryDriftTimesWidthAtDt0.Type" xml:space="preserve">
+    <value>System.Windows.Forms.TextBox, System.Windows.Forms, Version=4.0.0.0, Culture=neutral, PublicKeyToken=b77a5c561934e089</value>
+  </data>
+  <data name="&gt;&gt;textSpectralLibraryDriftTimesWidthAtDt0.Parent" xml:space="preserve">
+    <value>tabPrediction</value>
+  </data>
+  <data name="&gt;&gt;textSpectralLibraryDriftTimesWidthAtDt0.ZOrder" xml:space="preserve">
+    <value>1</value>
+  </data>
+  <data name="btnFilter.ImeMode" type="System.Windows.Forms.ImeMode, System.Windows.Forms">
+    <value>NoControl</value>
+  </data>
+  <data name="btnFilter.Location" type="System.Drawing.Point, System.Drawing">
+    <value>272, 96</value>
+  </data>
+  <data name="btnFilter.Size" type="System.Drawing.Size, System.Drawing">
+    <value>75, 23</value>
+  </data>
+  <data name="btnFilter.TabIndex" type="System.Int32, mscorlib">
+    <value>4</value>
+  </data>
+  <data name="btnFilter.Text" xml:space="preserve">
+    <value>&amp;Filter...</value>
+  </data>
+  <data name="btnFilter.ToolTip" xml:space="preserve">
+    <value>Filter a MS/MS spectral library from a MIDAS library</value>
+  </data>
+  <data name="&gt;&gt;btnFilter.Name" xml:space="preserve">
+    <value>btnFilter</value>
+  </data>
+  <data name="&gt;&gt;btnFilter.Type" xml:space="preserve">
+    <value>System.Windows.Forms.Button, System.Windows.Forms, Version=4.0.0.0, Culture=neutral, PublicKeyToken=b77a5c561934e089</value>
+  </data>
+  <data name="&gt;&gt;btnFilter.Parent" xml:space="preserve">
+    <value>tabLibrary</value>
+  </data>
+  <data name="&gt;&gt;btnFilter.ZOrder" xml:space="preserve">
+    <value>0</value>
+  </data>
+  <data name="tbxMaxLoqBias.Location" type="System.Drawing.Point, System.Drawing">
+    <value>12, 45</value>
+  </data>
+  <data name="tbxMaxLoqBias.Size" type="System.Drawing.Size, System.Drawing">
+    <value>100, 20</value>
+  </data>
+  <data name="tbxMaxLoqBias.TabIndex" type="System.Int32, mscorlib">
+    <value>1</value>
+  </data>
+  <data name="tbxMaxLoqBias.ToolTip" xml:space="preserve">
+    <value>Maximum bias or difference from the known concentration allowed for the model
+estimate based on measured area of the concentration designated as the lower limit
+of quantification (LOQ)</value>
+  </data>
+  <data name="&gt;&gt;tbxMaxLoqBias.Name" xml:space="preserve">
+    <value>tbxMaxLoqBias</value>
+  </data>
+  <data name="&gt;&gt;tbxMaxLoqBias.Type" xml:space="preserve">
+    <value>System.Windows.Forms.TextBox, System.Windows.Forms, Version=4.0.0.0, Culture=neutral, PublicKeyToken=b77a5c561934e089</value>
+  </data>
+  <data name="&gt;&gt;tbxMaxLoqBias.Parent" xml:space="preserve">
+    <value>groupBoxFiguresOfMerit</value>
+  </data>
+  <data name="&gt;&gt;tbxMaxLoqBias.ZOrder" xml:space="preserve">
+    <value>0</value>
+  </data>
+  <data name="comboLodMethod.Location" type="System.Drawing.Point, System.Drawing">
+    <value>12, 95</value>
+  </data>
+  <data name="comboLodMethod.Size" type="System.Drawing.Size, System.Drawing">
+    <value>133, 21</value>
+  </data>
+  <data name="comboLodMethod.TabIndex" type="System.Int32, mscorlib">
+    <value>7</value>
+  </data>
+  <data name="comboLodMethod.ToolTip" xml:space="preserve">
+    <value>Method of determining the lower limit of detection (LOD)</value>
+  </data>
+  <data name="&gt;&gt;comboLodMethod.Name" xml:space="preserve">
+    <value>comboLodMethod</value>
+  </data>
+  <data name="&gt;&gt;comboLodMethod.Type" xml:space="preserve">
+    <value>System.Windows.Forms.ComboBox, System.Windows.Forms, Version=4.0.0.0, Culture=neutral, PublicKeyToken=b77a5c561934e089</value>
+  </data>
+  <data name="&gt;&gt;comboLodMethod.Parent" xml:space="preserve">
+    <value>groupBoxFiguresOfMerit</value>
+  </data>
+  <data name="&gt;&gt;comboLodMethod.ZOrder" xml:space="preserve">
+    <value>1</value>
+  </data>
+  <data name="tbxMaxLoqCv.Location" type="System.Drawing.Point, System.Drawing">
+    <value>155, 45</value>
+  </data>
+  <data name="tbxMaxLoqCv.Size" type="System.Drawing.Size, System.Drawing">
+    <value>100, 20</value>
+  </data>
+  <data name="tbxMaxLoqCv.TabIndex" type="System.Int32, mscorlib">
+    <value>4</value>
+  </data>
+  <data name="tbxMaxLoqCv.ToolTip" xml:space="preserve">
+    <value>Maximum CV allowed among multiple meassurements of the concentration designated as
+the lower limit of quantification (LOQ)</value>
+  </data>
+  <data name="&gt;&gt;tbxMaxLoqCv.Name" xml:space="preserve">
+    <value>tbxMaxLoqCv</value>
+  </data>
+  <data name="&gt;&gt;tbxMaxLoqCv.Type" xml:space="preserve">
+    <value>System.Windows.Forms.TextBox, System.Windows.Forms, Version=4.0.0.0, Culture=neutral, PublicKeyToken=b77a5c561934e089</value>
+  </data>
+  <data name="&gt;&gt;tbxMaxLoqCv.Parent" xml:space="preserve">
+    <value>groupBoxFiguresOfMerit</value>
+  </data>
+  <data name="&gt;&gt;tbxMaxLoqCv.ZOrder" xml:space="preserve">
+    <value>6</value>
+  </data>
+  <data name="tbxQuantUnits.Location" type="System.Drawing.Point, System.Drawing">
+    <value>28, 224</value>
+  </data>
+  <data name="tbxQuantUnits.Size" type="System.Drawing.Size, System.Drawing">
+    <value>100, 20</value>
+  </data>
+  <data name="tbxQuantUnits.TabIndex" type="System.Int32, mscorlib">
+    <value>9</value>
+  </data>
+  <data name="tbxQuantUnits.ToolTip" xml:space="preserve">
+    <value>Units to be applied to calibrated quantities</value>
+  </data>
+  <data name="&gt;&gt;tbxQuantUnits.Name" xml:space="preserve">
+    <value>tbxQuantUnits</value>
+  </data>
+  <data name="&gt;&gt;tbxQuantUnits.Type" xml:space="preserve">
+    <value>System.Windows.Forms.TextBox, System.Windows.Forms, Version=4.0.0.0, Culture=neutral, PublicKeyToken=b77a5c561934e089</value>
+  </data>
+  <data name="&gt;&gt;tbxQuantUnits.Parent" xml:space="preserve">
+    <value>tabQuantification</value>
+  </data>
+  <data name="&gt;&gt;tbxQuantUnits.ZOrder" xml:space="preserve">
+    <value>1</value>
+  </data>
+  <data name="comboQuantMsLevel.Items" xml:space="preserve">
+    <value>All</value>
+  </data>
+  <data name="comboQuantMsLevel.Items1" xml:space="preserve">
+    <value>1</value>
+  </data>
+  <data name="comboQuantMsLevel.Items2" xml:space="preserve">
+    <value>2</value>
+  </data>
+  <data name="comboQuantMsLevel.Location" type="System.Drawing.Point, System.Drawing">
+    <value>28, 177</value>
+  </data>
+  <data name="comboQuantMsLevel.Size" type="System.Drawing.Size, System.Drawing">
+    <value>127, 21</value>
+  </data>
+  <data name="comboQuantMsLevel.TabIndex" type="System.Int32, mscorlib">
+    <value>7</value>
+  </data>
+  <data name="comboQuantMsLevel.ToolTip" xml:space="preserve">
+    <value>Mass spectrum level (1, 2 or both) used to quantify</value>
+  </data>
+  <data name="&gt;&gt;comboQuantMsLevel.Name" xml:space="preserve">
+    <value>comboQuantMsLevel</value>
+  </data>
+  <data name="&gt;&gt;comboQuantMsLevel.Type" xml:space="preserve">
+    <value>System.Windows.Forms.ComboBox, System.Windows.Forms, Version=4.0.0.0, Culture=neutral, PublicKeyToken=b77a5c561934e089</value>
+  </data>
+  <data name="&gt;&gt;comboQuantMsLevel.Parent" xml:space="preserve">
+    <value>tabQuantification</value>
+  </data>
+  <data name="&gt;&gt;comboQuantMsLevel.ZOrder" xml:space="preserve">
+    <value>3</value>
+  </data>
+  <data name="comboNormalizationMethod.Location" type="System.Drawing.Point, System.Drawing">
+    <value>28, 83</value>
+  </data>
+  <data name="comboNormalizationMethod.Size" type="System.Drawing.Size, System.Drawing">
+    <value>239, 21</value>
+  </data>
+  <data name="comboNormalizationMethod.TabIndex" type="System.Int32, mscorlib">
+    <value>3</value>
+  </data>
+  <data name="comboNormalizationMethod.ToolTip" xml:space="preserve">
+    <value>Method used to normalize peak areas across runs</value>
+  </data>
+  <data name="&gt;&gt;comboNormalizationMethod.Name" xml:space="preserve">
+    <value>comboNormalizationMethod</value>
+  </data>
+  <data name="&gt;&gt;comboNormalizationMethod.Type" xml:space="preserve">
+    <value>System.Windows.Forms.ComboBox, System.Windows.Forms, Version=4.0.0.0, Culture=neutral, PublicKeyToken=b77a5c561934e089</value>
+  </data>
+  <data name="&gt;&gt;comboNormalizationMethod.Parent" xml:space="preserve">
+    <value>tabQuantification</value>
+  </data>
+  <data name="&gt;&gt;comboNormalizationMethod.ZOrder" xml:space="preserve">
+    <value>5</value>
+  </data>
+  <data name="comboRegressionFit.Location" type="System.Drawing.Point, System.Drawing">
+    <value>28, 36</value>
+  </data>
+  <data name="comboRegressionFit.Size" type="System.Drawing.Size, System.Drawing">
+    <value>127, 21</value>
+  </data>
+  <data name="comboRegressionFit.TabIndex" type="System.Int32, mscorlib">
+    <value>1</value>
+  </data>
+  <data name="comboRegressionFit.ToolTip" xml:space="preserve">
+    <value>Regression model used to estimate the relationship between peak area and quantitative values</value>
+  </data>
+  <data name="&gt;&gt;comboRegressionFit.Name" xml:space="preserve">
+    <value>comboRegressionFit</value>
+  </data>
+  <data name="&gt;&gt;comboRegressionFit.Type" xml:space="preserve">
+    <value>System.Windows.Forms.ComboBox, System.Windows.Forms, Version=4.0.0.0, Culture=neutral, PublicKeyToken=b77a5c561934e089</value>
+  </data>
+  <data name="&gt;&gt;comboRegressionFit.Parent" xml:space="preserve">
+    <value>tabQuantification</value>
+  </data>
+  <data name="&gt;&gt;comboRegressionFit.ZOrder" xml:space="preserve">
+    <value>7</value>
+  </data>
+  <data name="comboWeighting.Location" type="System.Drawing.Point, System.Drawing">
+    <value>28, 130</value>
+  </data>
+  <data name="comboWeighting.Size" type="System.Drawing.Size, System.Drawing">
+    <value>127, 21</value>
+  </data>
+  <data name="comboWeighting.TabIndex" type="System.Int32, mscorlib">
+    <value>5</value>
+  </data>
+  <data name="comboWeighting.ToolTip" xml:space="preserve">
+    <value>The equation used to weight the impact of points in calculating the regression</value>
+  </data>
+  <data name="&gt;&gt;comboWeighting.Name" xml:space="preserve">
+    <value>comboWeighting</value>
+  </data>
+  <data name="&gt;&gt;comboWeighting.Type" xml:space="preserve">
+    <value>System.Windows.Forms.ComboBox, System.Windows.Forms, Version=4.0.0.0, Culture=neutral, PublicKeyToken=b77a5c561934e089</value>
+  </data>
+  <data name="&gt;&gt;comboWeighting.Parent" xml:space="preserve">
+    <value>tabQuantification</value>
+  </data>
+  <data name="&gt;&gt;comboWeighting.ZOrder" xml:space="preserve">
+    <value>9</value>
+  </data>
+  <data name="tabControl1.Anchor" type="System.Windows.Forms.AnchorStyles, System.Windows.Forms">
+    <value>Top, Bottom, Left, Right</value>
+  </data>
+  <data name="labelPeptideUniquenessConstraint.AutoSize" type="System.Boolean, mscorlib">
+    <value>True</value>
+  </data>
+  <data name="labelPeptideUniquenessConstraint.ImeMode" type="System.Windows.Forms.ImeMode, System.Windows.Forms">
+    <value>NoControl</value>
+  </data>
+  <data name="labelPeptideUniquenessConstraint.Location" type="System.Drawing.Point, System.Drawing">
+    <value>25, 222</value>
+  </data>
+  <data name="labelPeptideUniquenessConstraint.Size" type="System.Drawing.Size, System.Drawing">
+    <value>156, 13</value>
+  </data>
+  <data name="labelPeptideUniquenessConstraint.TabIndex" type="System.Int32, mscorlib">
+    <value>6</value>
+  </data>
+  <data name="labelPeptideUniquenessConstraint.Text" xml:space="preserve">
+    <value>Enforce peptide &amp;uniqueness by:</value>
+  </data>
+  <data name="&gt;&gt;labelPeptideUniquenessConstraint.Name" xml:space="preserve">
+    <value>labelPeptideUniquenessConstraint</value>
+  </data>
+  <data name="&gt;&gt;labelPeptideUniquenessConstraint.Type" xml:space="preserve">
+    <value>System.Windows.Forms.Label, System.Windows.Forms, Version=4.0.0.0, Culture=neutral, PublicKeyToken=b77a5c561934e089</value>
+  </data>
+  <data name="&gt;&gt;labelPeptideUniquenessConstraint.Parent" xml:space="preserve">
+    <value>tabDigestion</value>
+  </data>
+  <data name="&gt;&gt;labelPeptideUniquenessConstraint.ZOrder" xml:space="preserve">
+    <value>0</value>
+  </data>
+  <data name="label2.AutoSize" type="System.Boolean, mscorlib">
+    <value>True</value>
+  </data>
+  <data name="label2.Location" type="System.Drawing.Point, System.Drawing">
+    <value>25, 71</value>
+  </data>
+  <data name="label2.Size" type="System.Drawing.Size, System.Drawing">
+    <value>117, 13</value>
+  </data>
+  <data name="label2.TabIndex" type="System.Int32, mscorlib">
+    <value>2</value>
+  </data>
+  <data name="label2.Text" xml:space="preserve">
+    <value>&amp;Max missed cleavages:</value>
+  </data>
+  <data name="&gt;&gt;label2.Name" xml:space="preserve">
+    <value>label2</value>
+  </data>
+  <data name="&gt;&gt;label2.Type" xml:space="preserve">
+    <value>System.Windows.Forms.Label, System.Windows.Forms, Version=4.0.0.0, Culture=neutral, PublicKeyToken=b77a5c561934e089</value>
+  </data>
+  <data name="&gt;&gt;label2.Parent" xml:space="preserve">
+    <value>tabDigestion</value>
+  </data>
+  <data name="&gt;&gt;label2.ZOrder" xml:space="preserve">
+    <value>2</value>
+  </data>
+  <data name="label1.AutoSize" type="System.Boolean, mscorlib">
+    <value>True</value>
+  </data>
+  <data name="label1.Location" type="System.Drawing.Point, System.Drawing">
+    <value>25, 20</value>
+  </data>
+  <data name="label1.Size" type="System.Drawing.Size, System.Drawing">
+    <value>47, 13</value>
+  </data>
+  <data name="label1.TabIndex" type="System.Int32, mscorlib">
+    <value>0</value>
+  </data>
+  <data name="label1.Text" xml:space="preserve">
+    <value>&amp;Enzyme:</value>
+  </data>
+  <data name="&gt;&gt;label1.Name" xml:space="preserve">
+    <value>label1</value>
+  </data>
+  <data name="&gt;&gt;label1.Type" xml:space="preserve">
+    <value>System.Windows.Forms.Label, System.Windows.Forms, Version=4.0.0.0, Culture=neutral, PublicKeyToken=b77a5c561934e089</value>
+  </data>
+  <data name="&gt;&gt;label1.Parent" xml:space="preserve">
+    <value>tabDigestion</value>
+  </data>
+  <data name="&gt;&gt;label1.ZOrder" xml:space="preserve">
+    <value>4</value>
+  </data>
+  <data name="label15.AutoSize" type="System.Boolean, mscorlib">
+    <value>True</value>
+  </data>
+  <data name="label15.Location" type="System.Drawing.Point, System.Drawing">
+    <value>25, 172</value>
+  </data>
+  <data name="label15.Size" type="System.Drawing.Size, System.Drawing">
+    <value>115, 13</value>
+  </data>
+  <data name="label15.TabIndex" type="System.Int32, mscorlib">
+    <value>4</value>
+  </data>
+  <data name="label15.Text" xml:space="preserve">
+    <value>&amp;Background proteome:</value>
+  </data>
+  <data name="&gt;&gt;label15.Name" xml:space="preserve">
+    <value>label15</value>
+  </data>
+  <data name="&gt;&gt;label15.Type" xml:space="preserve">
+    <value>System.Windows.Forms.Label, System.Windows.Forms, Version=4.0.0.0, Culture=neutral, PublicKeyToken=b77a5c561934e089</value>
+  </data>
+  <data name="&gt;&gt;label15.Parent" xml:space="preserve">
+    <value>tabDigestion</value>
+  </data>
+  <data name="&gt;&gt;label15.ZOrder" xml:space="preserve">
+    <value>6</value>
+  </data>
+  <data name="tabDigestion.Location" type="System.Drawing.Point, System.Drawing">
+    <value>4, 22</value>
+  </data>
+  <data name="tabDigestion.Padding" type="System.Windows.Forms.Padding, System.Windows.Forms">
+    <value>3, 3, 3, 3</value>
+  </data>
+  <data name="tabDigestion.Size" type="System.Drawing.Size, System.Drawing">
+    <value>363, 460</value>
+  </data>
+  <data name="tabDigestion.TabIndex" type="System.Int32, mscorlib">
+    <value>0</value>
+  </data>
+  <data name="tabDigestion.Text" xml:space="preserve">
+    <value>Digestion</value>
+  </data>
+  <data name="&gt;&gt;tabDigestion.Name" xml:space="preserve">
+    <value>tabDigestion</value>
+  </data>
+  <data name="&gt;&gt;tabDigestion.Type" xml:space="preserve">
+    <value>System.Windows.Forms.TabPage, System.Windows.Forms, Version=4.0.0.0, Culture=neutral, PublicKeyToken=b77a5c561934e089</value>
+  </data>
+  <data name="&gt;&gt;tabDigestion.Parent" xml:space="preserve">
+    <value>tabControl1</value>
+  </data>
+  <data name="&gt;&gt;tabDigestion.ZOrder" xml:space="preserve">
+    <value>0</value>
+  </data>
+  <data name="labelWidthDtMax.AutoSize" type="System.Boolean, mscorlib">
+    <value>True</value>
+  </data>
+  <data name="labelWidthDtMax.ImeMode" type="System.Windows.Forms.ImeMode, System.Windows.Forms">
+    <value>NoControl</value>
+  </data>
+  <data name="labelWidthDtMax.Location" type="System.Drawing.Point, System.Drawing">
+    <value>276, 294</value>
+  </data>
+  <data name="labelWidthDtMax.Size" type="System.Drawing.Size, System.Drawing">
+    <value>83, 13</value>
+  </data>
+  <data name="labelWidthDtMax.TabIndex" type="System.Int32, mscorlib">
+    <value>16</value>
+  </data>
+  <data name="labelWidthDtMax.Text" xml:space="preserve">
+    <value>Width at imMa&amp;x:</value>
+  </data>
+  <data name="&gt;&gt;labelWidthDtMax.Name" xml:space="preserve">
+    <value>labelWidthDtMax</value>
+  </data>
+  <data name="&gt;&gt;labelWidthDtMax.Type" xml:space="preserve">
+    <value>System.Windows.Forms.Label, System.Windows.Forms, Version=4.0.0.0, Culture=neutral, PublicKeyToken=b77a5c561934e089</value>
+  </data>
+  <data name="&gt;&gt;labelWidthDtMax.Parent" xml:space="preserve">
+    <value>tabPrediction</value>
+  </data>
+  <data name="&gt;&gt;labelWidthDtMax.ZOrder" xml:space="preserve">
+    <value>2</value>
+  </data>
+  <data name="labelWidthDtZero.AutoSize" type="System.Boolean, mscorlib">
+    <value>True</value>
+  </data>
+  <data name="labelWidthDtZero.ImeMode" type="System.Windows.Forms.ImeMode, System.Windows.Forms">
+    <value>NoControl</value>
+  </data>
+  <data name="labelWidthDtZero.Location" type="System.Drawing.Point, System.Drawing">
+    <value>134, 294</value>
+  </data>
+  <data name="labelWidthDtZero.Size" type="System.Drawing.Size, System.Drawing">
+    <value>69, 13</value>
+  </data>
+  <data name="labelWidthDtZero.TabIndex" type="System.Int32, mscorlib">
+    <value>14</value>
+  </data>
+  <data name="labelWidthDtZero.Text" xml:space="preserve">
+    <value>Width at im&amp;0:</value>
+  </data>
+  <data name="&gt;&gt;labelWidthDtZero.Name" xml:space="preserve">
+    <value>labelWidthDtZero</value>
+  </data>
+  <data name="&gt;&gt;labelWidthDtZero.Type" xml:space="preserve">
+    <value>System.Windows.Forms.Label, System.Windows.Forms, Version=4.0.0.0, Culture=neutral, PublicKeyToken=b77a5c561934e089</value>
+  </data>
+  <data name="&gt;&gt;labelWidthDtZero.Parent" xml:space="preserve">
+    <value>tabPrediction</value>
+  </data>
+  <data name="&gt;&gt;labelWidthDtZero.ZOrder" xml:space="preserve">
+    <value>3</value>
+  </data>
+  <data name="cbLinear.AutoSize" type="System.Boolean, mscorlib">
+    <value>True</value>
+  </data>
+  <data name="cbLinear.ImeMode" type="System.Windows.Forms.ImeMode, System.Windows.Forms">
+    <value>NoControl</value>
+  </data>
+  <data name="cbLinear.Location" type="System.Drawing.Point, System.Drawing">
+    <value>28, 337</value>
+  </data>
+  <data name="cbLinear.Size" type="System.Drawing.Size, System.Drawing">
+    <value>110, 17</value>
+  </data>
+  <data name="cbLinear.TabIndex" type="System.Int32, mscorlib">
+    <value>13</value>
+  </data>
+  <data name="cbLinear.Text" xml:space="preserve">
+    <value>&amp;Linear peak width</value>
+  </data>
+  <data name="&gt;&gt;cbLinear.Name" xml:space="preserve">
+    <value>cbLinear</value>
+  </data>
+  <data name="&gt;&gt;cbLinear.Type" xml:space="preserve">
+    <value>System.Windows.Forms.CheckBox, System.Windows.Forms, Version=4.0.0.0, Culture=neutral, PublicKeyToken=b77a5c561934e089</value>
+  </data>
+  <data name="&gt;&gt;cbLinear.Parent" xml:space="preserve">
+    <value>tabPrediction</value>
+  </data>
+  <data name="&gt;&gt;cbLinear.ZOrder" xml:space="preserve">
+    <value>4</value>
+  </data>
+  <data name="labelResolvingPower.AutoSize" type="System.Boolean, mscorlib">
+    <value>True</value>
+  </data>
+  <data name="labelResolvingPower.ImeMode" type="System.Windows.Forms.ImeMode, System.Windows.Forms">
+    <value>NoControl</value>
+  </data>
+  <data name="labelResolvingPower.Location" type="System.Drawing.Point, System.Drawing">
+    <value>28, 292</value>
+  </data>
+  <data name="labelResolvingPower.Size" type="System.Drawing.Size, System.Drawing">
+    <value>89, 13</value>
+  </data>
+  <data name="labelResolvingPower.TabIndex" type="System.Int32, mscorlib">
+    <value>11</value>
+  </data>
+  <data name="labelResolvingPower.Text" xml:space="preserve">
+    <value>Resolving &amp;power:</value>
+  </data>
+  <data name="&gt;&gt;labelResolvingPower.Name" xml:space="preserve">
+    <value>labelResolvingPower</value>
+  </data>
+  <data name="&gt;&gt;labelResolvingPower.Type" xml:space="preserve">
+    <value>System.Windows.Forms.Label, System.Windows.Forms, Version=4.0.0.0, Culture=neutral, PublicKeyToken=b77a5c561934e089</value>
+  </data>
+  <data name="&gt;&gt;labelResolvingPower.Parent" xml:space="preserve">
+    <value>tabPrediction</value>
+  </data>
+  <data name="&gt;&gt;labelResolvingPower.ZOrder" xml:space="preserve">
+    <value>7</value>
+  </data>
+  <data name="label19.AutoSize" type="System.Boolean, mscorlib">
+    <value>True</value>
+  </data>
+  <data name="label19.ImeMode" type="System.Windows.Forms.ImeMode, System.Windows.Forms">
+    <value>NoControl</value>
+  </data>
+  <data name="label19.Location" type="System.Drawing.Point, System.Drawing">
+    <value>25, 200</value>
+  </data>
+  <data name="label19.Size" type="System.Drawing.Size, System.Drawing">
+    <value>106, 13</value>
+  </data>
+  <data name="label19.TabIndex" type="System.Int32, mscorlib">
+    <value>7</value>
+  </data>
+  <data name="label19.Text" xml:space="preserve">
+    <value>&amp;Ion mobility predictor:</value>
+  </data>
+  <data name="&gt;&gt;label19.Name" xml:space="preserve">
+    <value>label19</value>
+  </data>
+  <data name="&gt;&gt;label19.Type" xml:space="preserve">
+    <value>System.Windows.Forms.Label, System.Windows.Forms, Version=4.0.0.0, Culture=neutral, PublicKeyToken=b77a5c561934e089</value>
+  </data>
+  <data name="&gt;&gt;label19.Parent" xml:space="preserve">
+    <value>tabPrediction</value>
+  </data>
+  <data name="&gt;&gt;label19.ZOrder" xml:space="preserve">
+    <value>10</value>
+  </data>
+  <data name="label14.AutoSize" type="System.Boolean, mscorlib">
+    <value>True</value>
+  </data>
+  <data name="label14.Location" type="System.Drawing.Point, System.Drawing">
+    <value>134, 136</value>
+  </data>
+  <data name="label14.Size" type="System.Drawing.Size, System.Drawing">
+    <value>23, 13</value>
+  </data>
+  <data name="label14.TabIndex" type="System.Int32, mscorlib">
+    <value>6</value>
+  </data>
+  <data name="label14.Text" xml:space="preserve">
+    <value>min</value>
+  </data>
+  <data name="&gt;&gt;label14.Name" xml:space="preserve">
+    <value>label14</value>
+  </data>
+  <data name="&gt;&gt;label14.Type" xml:space="preserve">
+    <value>System.Windows.Forms.Label, System.Windows.Forms, Version=4.0.0.0, Culture=neutral, PublicKeyToken=b77a5c561934e089</value>
+  </data>
+  <data name="&gt;&gt;label14.Parent" xml:space="preserve">
+    <value>tabPrediction</value>
+  </data>
+  <data name="&gt;&gt;label14.ZOrder" xml:space="preserve">
+    <value>12</value>
+  </data>
+  <data name="label13.AutoSize" type="System.Boolean, mscorlib">
+    <value>True</value>
+  </data>
+  <data name="label13.Location" type="System.Drawing.Point, System.Drawing">
+    <value>28, 116</value>
+  </data>
+  <data name="label13.Size" type="System.Drawing.Size, System.Drawing">
+    <value>72, 13</value>
+  </data>
+  <data name="label13.TabIndex" type="System.Int32, mscorlib">
+    <value>4</value>
+  </data>
+  <data name="label13.Text" xml:space="preserve">
+    <value>Time &amp;window:</value>
+  </data>
+  <data name="&gt;&gt;label13.Name" xml:space="preserve">
+    <value>label13</value>
+  </data>
+  <data name="&gt;&gt;label13.Type" xml:space="preserve">
+    <value>System.Windows.Forms.Label, System.Windows.Forms, Version=4.0.0.0, Culture=neutral, PublicKeyToken=b77a5c561934e089</value>
+  </data>
+  <data name="&gt;&gt;label13.Parent" xml:space="preserve">
+    <value>tabPrediction</value>
+  </data>
+  <data name="&gt;&gt;label13.ZOrder" xml:space="preserve">
+    <value>15</value>
+  </data>
+  <data name="label9.AutoSize" type="System.Boolean, mscorlib">
+    <value>True</value>
+  </data>
+  <data name="label9.Location" type="System.Drawing.Point, System.Drawing">
+    <value>25, 20</value>
+  </data>
+  <data name="label9.Size" type="System.Drawing.Size, System.Drawing">
+    <value>122, 13</value>
+  </data>
+  <data name="label9.TabIndex" type="System.Int32, mscorlib">
+    <value>0</value>
+  </data>
+  <data name="label9.Text" xml:space="preserve">
+    <value>&amp;Retention time predictor:</value>
+  </data>
+  <data name="&gt;&gt;label9.Name" xml:space="preserve">
+    <value>label9</value>
+  </data>
+  <data name="&gt;&gt;label9.Type" xml:space="preserve">
+    <value>System.Windows.Forms.Label, System.Windows.Forms, Version=4.0.0.0, Culture=neutral, PublicKeyToken=b77a5c561934e089</value>
+  </data>
+  <data name="&gt;&gt;label9.Parent" xml:space="preserve">
+    <value>tabPrediction</value>
+  </data>
+  <data name="&gt;&gt;label9.ZOrder" xml:space="preserve">
+    <value>17</value>
+  </data>
+  <data name="tabPrediction.Location" type="System.Drawing.Point, System.Drawing">
+    <value>4, 22</value>
+  </data>
+  <data name="tabPrediction.Size" type="System.Drawing.Size, System.Drawing">
+    <value>363, 460</value>
+  </data>
+  <data name="tabPrediction.TabIndex" type="System.Int32, mscorlib">
+    <value>3</value>
+  </data>
+  <data name="tabPrediction.Text" xml:space="preserve">
+    <value>Prediction</value>
+  </data>
+  <data name="&gt;&gt;tabPrediction.Name" xml:space="preserve">
+    <value>tabPrediction</value>
+  </data>
+  <data name="&gt;&gt;tabPrediction.Type" xml:space="preserve">
+    <value>System.Windows.Forms.TabPage, System.Windows.Forms, Version=4.0.0.0, Culture=neutral, PublicKeyToken=b77a5c561934e089</value>
+  </data>
+  <data name="&gt;&gt;tabPrediction.Parent" xml:space="preserve">
+    <value>tabControl1</value>
+  </data>
+  <data name="&gt;&gt;tabPrediction.ZOrder" xml:space="preserve">
+    <value>1</value>
+  </data>
+  <data name="label3.AutoSize" type="System.Boolean, mscorlib">
+    <value>True</value>
+  </data>
+  <data name="label3.Location" type="System.Drawing.Point, System.Drawing">
+    <value>25, 70</value>
+  </data>
+  <data name="label3.Size" type="System.Drawing.Size, System.Drawing">
+    <value>120, 13</value>
+  </data>
+  <data name="label3.TabIndex" type="System.Int32, mscorlib">
+    <value>6</value>
+  </data>
+  <data name="label3.Text" xml:space="preserve">
+    <value>Exclude &amp;N-terminal AAs:</value>
+  </data>
+  <data name="&gt;&gt;label3.Name" xml:space="preserve">
+    <value>label3</value>
+  </data>
+  <data name="&gt;&gt;label3.Type" xml:space="preserve">
+    <value>System.Windows.Forms.Label, System.Windows.Forms, Version=4.0.0.0, Culture=neutral, PublicKeyToken=b77a5c561934e089</value>
+  </data>
+  <data name="&gt;&gt;label3.Parent" xml:space="preserve">
+    <value>tabFilter</value>
+  </data>
+  <data name="&gt;&gt;label3.ZOrder" xml:space="preserve">
+    <value>1</value>
+  </data>
+  <data name="label6.AutoSize" type="System.Boolean, mscorlib">
+    <value>True</value>
+  </data>
+  <data name="label6.Location" type="System.Drawing.Point, System.Drawing">
+    <value>25, 160</value>
+  </data>
+  <data name="label6.Size" type="System.Drawing.Size, System.Drawing">
+    <value>143, 13</value>
+  </data>
+  <data name="label6.TabIndex" type="System.Int32, mscorlib">
+    <value>9</value>
+  </data>
+  <data name="label6.Text" xml:space="preserve">
+    <value>&amp;Exclude peptides containing:</value>
+  </data>
+  <data name="&gt;&gt;label6.Name" xml:space="preserve">
+    <value>label6</value>
+  </data>
+  <data name="&gt;&gt;label6.Type" xml:space="preserve">
+    <value>System.Windows.Forms.Label, System.Windows.Forms, Version=4.0.0.0, Culture=neutral, PublicKeyToken=b77a5c561934e089</value>
+  </data>
+  <data name="&gt;&gt;label6.Parent" xml:space="preserve">
+    <value>tabFilter</value>
+  </data>
+  <data name="&gt;&gt;label6.ZOrder" xml:space="preserve">
+    <value>6</value>
+  </data>
+  <data name="label5.AutoSize" type="System.Boolean, mscorlib">
+    <value>True</value>
+  </data>
+  <data name="label5.Location" type="System.Drawing.Point, System.Drawing">
+    <value>112, 20</value>
+  </data>
+  <data name="label5.Size" type="System.Drawing.Size, System.Drawing">
+    <value>62, 13</value>
+  </data>
+  <data name="label5.TabIndex" type="System.Int32, mscorlib">
+    <value>2</value>
+  </data>
+  <data name="label5.Text" xml:space="preserve">
+    <value>Ma&amp;x length:</value>
+  </data>
+  <data name="&gt;&gt;label5.Name" xml:space="preserve">
+    <value>label5</value>
+  </data>
+  <data name="&gt;&gt;label5.Type" xml:space="preserve">
+    <value>System.Windows.Forms.Label, System.Windows.Forms, Version=4.0.0.0, Culture=neutral, PublicKeyToken=b77a5c561934e089</value>
+  </data>
+  <data name="&gt;&gt;label5.Parent" xml:space="preserve">
+    <value>tabFilter</value>
+  </data>
+  <data name="&gt;&gt;label5.ZOrder" xml:space="preserve">
+    <value>7</value>
+  </data>
+  <data name="label4.AutoSize" type="System.Boolean, mscorlib">
+    <value>True</value>
+  </data>
+  <data name="label4.Location" type="System.Drawing.Point, System.Drawing">
+    <value>25, 20</value>
+  </data>
+  <data name="label4.Size" type="System.Drawing.Size, System.Drawing">
+    <value>59, 13</value>
+  </data>
+  <data name="label4.TabIndex" type="System.Int32, mscorlib">
+    <value>0</value>
+  </data>
+  <data name="label4.Text" xml:space="preserve">
+    <value>&amp;Min length:</value>
+  </data>
+  <data name="&gt;&gt;label4.Name" xml:space="preserve">
+    <value>label4</value>
+  </data>
+  <data name="&gt;&gt;label4.Type" xml:space="preserve">
+    <value>System.Windows.Forms.Label, System.Windows.Forms, Version=4.0.0.0, Culture=neutral, PublicKeyToken=b77a5c561934e089</value>
+  </data>
+  <data name="&gt;&gt;label4.Parent" xml:space="preserve">
+    <value>tabFilter</value>
+  </data>
+  <data name="&gt;&gt;label4.ZOrder" xml:space="preserve">
+    <value>8</value>
+  </data>
+  <data name="tabFilter.Location" type="System.Drawing.Point, System.Drawing">
+    <value>4, 22</value>
+  </data>
+  <data name="tabFilter.Padding" type="System.Windows.Forms.Padding, System.Windows.Forms">
+    <value>3, 3, 3, 3</value>
+  </data>
+  <data name="tabFilter.Size" type="System.Drawing.Size, System.Drawing">
+    <value>363, 460</value>
+  </data>
+  <data name="tabFilter.TabIndex" type="System.Int32, mscorlib">
+    <value>1</value>
+  </data>
+  <data name="tabFilter.Text" xml:space="preserve">
+    <value>Filter</value>
+  </data>
+  <data name="&gt;&gt;tabFilter.Name" xml:space="preserve">
+    <value>tabFilter</value>
+  </data>
+  <data name="&gt;&gt;tabFilter.Type" xml:space="preserve">
+    <value>System.Windows.Forms.TabPage, System.Windows.Forms, Version=4.0.0.0, Culture=neutral, PublicKeyToken=b77a5c561934e089</value>
+  </data>
+  <data name="&gt;&gt;tabFilter.Parent" xml:space="preserve">
+    <value>tabControl1</value>
+  </data>
+  <data name="&gt;&gt;tabFilter.ZOrder" xml:space="preserve">
+    <value>2</value>
+  </data>
+  <data name="labelPeptides.AutoSize" type="System.Boolean, mscorlib">
+    <value>True</value>
+  </data>
+  <data name="labelPeptides.Location" type="System.Drawing.Point, System.Drawing">
+    <value>99, 159</value>
+  </data>
+  <data name="labelPeptides.Size" type="System.Drawing.Size, System.Drawing">
+    <value>48, 13</value>
+  </data>
+  <data name="labelPeptides.TabIndex" type="System.Int32, mscorlib">
+    <value>6</value>
+  </data>
+  <data name="labelPeptides.Text" xml:space="preserve">
+    <value>Peptides</value>
+  </data>
+  <data name="&gt;&gt;labelPeptides.Name" xml:space="preserve">
+    <value>labelPeptides</value>
+  </data>
+  <data name="&gt;&gt;labelPeptides.Type" xml:space="preserve">
+    <value>System.Windows.Forms.Label, System.Windows.Forms, Version=4.0.0.0, Culture=neutral, PublicKeyToken=b77a5c561934e089</value>
+  </data>
+  <data name="&gt;&gt;labelPeptides.Parent" xml:space="preserve">
+    <value>panelPick</value>
+  </data>
+  <data name="&gt;&gt;labelPeptides.ZOrder" xml:space="preserve">
+    <value>1</value>
+  </data>
+  <data name="label12.AutoSize" type="System.Boolean, mscorlib">
+    <value>True</value>
+  </data>
+  <data name="label12.Location" type="System.Drawing.Point, System.Drawing">
+    <value>22, 14</value>
+  </data>
+  <data name="label12.Size" type="System.Drawing.Size, System.Drawing">
+    <value>120, 13</value>
+  </data>
+  <data name="label12.TabIndex" type="System.Int32, mscorlib">
+    <value>0</value>
+  </data>
+  <data name="label12.Text" xml:space="preserve">
+    <value>&amp;Pick peptides matching:</value>
+  </data>
+  <data name="&gt;&gt;label12.Name" xml:space="preserve">
+    <value>label12</value>
+  </data>
+  <data name="&gt;&gt;label12.Type" xml:space="preserve">
+    <value>System.Windows.Forms.Label, System.Windows.Forms, Version=4.0.0.0, Culture=neutral, PublicKeyToken=b77a5c561934e089</value>
+  </data>
+  <data name="&gt;&gt;label12.Parent" xml:space="preserve">
+    <value>panelPick</value>
+  </data>
+  <data name="&gt;&gt;label12.ZOrder" xml:space="preserve">
+    <value>2</value>
+  </data>
+  <data name="label7.AutoSize" type="System.Boolean, mscorlib">
+    <value>True</value>
+  </data>
+  <data name="label7.Location" type="System.Drawing.Point, System.Drawing">
+    <value>22, 71</value>
+  </data>
+  <data name="label7.Size" type="System.Drawing.Size, System.Drawing">
+    <value>93, 13</value>
+  </data>
+  <data name="label7.TabIndex" type="System.Int32, mscorlib">
+    <value>2</value>
+  </data>
+  <data name="label7.Text" xml:space="preserve">
+    <value>&amp;Rank peptides by:</value>
+  </data>
+  <data name="&gt;&gt;label7.Name" xml:space="preserve">
+    <value>label7</value>
+  </data>
+  <data name="&gt;&gt;label7.Type" xml:space="preserve">
+    <value>System.Windows.Forms.Label, System.Windows.Forms, Version=4.0.0.0, Culture=neutral, PublicKeyToken=b77a5c561934e089</value>
+  </data>
+  <data name="&gt;&gt;label7.Parent" xml:space="preserve">
+    <value>panelPick</value>
+  </data>
+  <data name="&gt;&gt;label7.ZOrder" xml:space="preserve">
+    <value>6</value>
+  </data>
+  <data name="panelPick.Location" type="System.Drawing.Point, System.Drawing">
+    <value>3, 181</value>
+  </data>
+  <data name="panelPick.Size" type="System.Drawing.Size, System.Drawing">
+    <value>357, 190</value>
+  </data>
+  <data name="panelPick.TabIndex" type="System.Int32, mscorlib">
+    <value>6</value>
+  </data>
+  <data name="&gt;&gt;panelPick.Name" xml:space="preserve">
+    <value>panelPick</value>
+  </data>
+  <data name="&gt;&gt;panelPick.Type" xml:space="preserve">
+    <value>System.Windows.Forms.Panel, System.Windows.Forms, Version=4.0.0.0, Culture=neutral, PublicKeyToken=b77a5c561934e089</value>
+  </data>
+  <data name="&gt;&gt;panelPick.Parent" xml:space="preserve">
+    <value>tabLibrary</value>
+  </data>
+  <data name="&gt;&gt;panelPick.ZOrder" xml:space="preserve">
+    <value>3</value>
+  </data>
+  <data name="label11.AutoSize" type="System.Boolean, mscorlib">
+    <value>True</value>
+  </data>
+  <data name="label11.Location" type="System.Drawing.Point, System.Drawing">
+    <value>25, 20</value>
+  </data>
+  <data name="label11.Size" type="System.Drawing.Size, System.Drawing">
+    <value>49, 13</value>
+  </data>
+  <data name="label11.TabIndex" type="System.Int32, mscorlib">
+    <value>0</value>
+  </data>
+  <data name="label11.Text" xml:space="preserve">
+    <value>&amp;Libraries:</value>
+  </data>
+  <data name="&gt;&gt;label11.Name" xml:space="preserve">
+    <value>label11</value>
+  </data>
+  <data name="&gt;&gt;label11.Type" xml:space="preserve">
+    <value>System.Windows.Forms.Label, System.Windows.Forms, Version=4.0.0.0, Culture=neutral, PublicKeyToken=b77a5c561934e089</value>
+  </data>
+  <data name="&gt;&gt;label11.Parent" xml:space="preserve">
+    <value>tabLibrary</value>
+  </data>
+  <data name="&gt;&gt;label11.ZOrder" xml:space="preserve">
+    <value>5</value>
+  </data>
+  <data name="tabLibrary.Location" type="System.Drawing.Point, System.Drawing">
+    <value>4, 22</value>
+  </data>
+  <data name="tabLibrary.Size" type="System.Drawing.Size, System.Drawing">
+    <value>363, 460</value>
+  </data>
+  <data name="tabLibrary.TabIndex" type="System.Int32, mscorlib">
+    <value>4</value>
+  </data>
+  <data name="tabLibrary.Text" xml:space="preserve">
+    <value>Library</value>
+  </data>
+  <data name="&gt;&gt;tabLibrary.Name" xml:space="preserve">
+    <value>tabLibrary</value>
+  </data>
+  <data name="&gt;&gt;tabLibrary.Type" xml:space="preserve">
+    <value>System.Windows.Forms.TabPage, System.Windows.Forms, Version=4.0.0.0, Culture=neutral, PublicKeyToken=b77a5c561934e089</value>
+  </data>
+  <data name="&gt;&gt;tabLibrary.Parent" xml:space="preserve">
+    <value>tabControl1</value>
+  </data>
+  <data name="&gt;&gt;tabLibrary.ZOrder" xml:space="preserve">
+    <value>3</value>
+  </data>
+  <data name="label18.AutoSize" type="System.Boolean, mscorlib">
+    <value>True</value>
+  </data>
+  <data name="label18.Location" type="System.Drawing.Point, System.Drawing">
+    <value>152, 145</value>
+  </data>
+  <data name="label18.Size" type="System.Drawing.Size, System.Drawing">
+    <value>62, 13</value>
+  </data>
+  <data name="label18.TabIndex" type="System.Int32, mscorlib">
+    <value>5</value>
+  </data>
+  <data name="label18.Text" xml:space="preserve">
+    <value>Max &amp;losses:</value>
+  </data>
+  <data name="&gt;&gt;label18.Name" xml:space="preserve">
+    <value>label18</value>
+  </data>
+  <data name="&gt;&gt;label18.Type" xml:space="preserve">
+    <value>System.Windows.Forms.Label, System.Windows.Forms, Version=4.0.0.0, Culture=neutral, PublicKeyToken=b77a5c561934e089</value>
+  </data>
+  <data name="&gt;&gt;label18.Parent" xml:space="preserve">
+    <value>tabModifications</value>
+  </data>
+  <data name="&gt;&gt;label18.ZOrder" xml:space="preserve">
+    <value>0</value>
+  </data>
+  <data name="label17.AutoSize" type="System.Boolean, mscorlib">
+    <value>True</value>
+  </data>
+  <data name="label17.Location" type="System.Drawing.Point, System.Drawing">
+    <value>25, 145</value>
+  </data>
+  <data name="label17.Size" type="System.Drawing.Size, System.Drawing">
+    <value>98, 13</value>
+  </data>
+  <data name="label17.TabIndex" type="System.Int32, mscorlib">
+    <value>3</value>
+  </data>
+  <data name="label17.Text" xml:space="preserve">
+    <value>&amp;Max variable mods:</value>
+  </data>
+  <data name="&gt;&gt;label17.Name" xml:space="preserve">
+    <value>label17</value>
+  </data>
+  <data name="&gt;&gt;label17.Type" xml:space="preserve">
+    <value>System.Windows.Forms.Label, System.Windows.Forms, Version=4.0.0.0, Culture=neutral, PublicKeyToken=b77a5c561934e089</value>
+  </data>
+  <data name="&gt;&gt;label17.Parent" xml:space="preserve">
+    <value>tabModifications</value>
+  </data>
+  <data name="&gt;&gt;label17.ZOrder" xml:space="preserve">
+    <value>2</value>
+  </data>
+  <data name="labelStandardType.AutoSize" type="System.Boolean, mscorlib">
+    <value>True</value>
+  </data>
+  <data name="labelStandardType.Location" type="System.Drawing.Point, System.Drawing">
+    <value>25, 379</value>
+  </data>
+  <data name="labelStandardType.Size" type="System.Drawing.Size, System.Drawing">
+    <value>112, 13</value>
+  </data>
+  <data name="labelStandardType.TabIndex" type="System.Int32, mscorlib">
+    <value>12</value>
+  </data>
+  <data name="labelStandardType.Text" xml:space="preserve">
+    <value>I&amp;nternal standard type:</value>
+  </data>
+  <data name="&gt;&gt;labelStandardType.Name" xml:space="preserve">
+    <value>labelStandardType</value>
+  </data>
+  <data name="&gt;&gt;labelStandardType.Type" xml:space="preserve">
+    <value>System.Windows.Forms.Label, System.Windows.Forms, Version=4.0.0.0, Culture=neutral, PublicKeyToken=b77a5c561934e089</value>
+  </data>
+  <data name="&gt;&gt;labelStandardType.Parent" xml:space="preserve">
+    <value>tabModifications</value>
+  </data>
+  <data name="&gt;&gt;labelStandardType.ZOrder" xml:space="preserve">
+    <value>5</value>
+  </data>
+  <data name="label16.AutoSize" type="System.Boolean, mscorlib">
+    <value>True</value>
+  </data>
+  <data name="label16.Location" type="System.Drawing.Point, System.Drawing">
+    <value>25, 207</value>
+  </data>
+  <data name="label16.Size" type="System.Drawing.Size, System.Drawing">
+    <value>93, 13</value>
+  </data>
+  <data name="label16.TabIndex" type="System.Int32, mscorlib">
+    <value>7</value>
+  </data>
+  <data name="label16.Text" xml:space="preserve">
+    <value>Isotope label &amp;type:</value>
+  </data>
+  <data name="&gt;&gt;label16.Name" xml:space="preserve">
+    <value>label16</value>
+  </data>
+  <data name="&gt;&gt;label16.Type" xml:space="preserve">
+    <value>System.Windows.Forms.Label, System.Windows.Forms, Version=4.0.0.0, Culture=neutral, PublicKeyToken=b77a5c561934e089</value>
+  </data>
+  <data name="&gt;&gt;label16.Parent" xml:space="preserve">
+    <value>tabModifications</value>
+  </data>
+  <data name="&gt;&gt;label16.ZOrder" xml:space="preserve">
+    <value>6</value>
+  </data>
+  <data name="btnEditHeavyMods.Location" type="System.Drawing.Point, System.Drawing">
+    <value>211, 269</value>
+  </data>
+  <data name="btnEditHeavyMods.Size" type="System.Drawing.Size, System.Drawing">
+    <value>75, 23</value>
+  </data>
+  <data name="btnEditHeavyMods.TabIndex" type="System.Int32, mscorlib">
+    <value>11</value>
+  </data>
+  <data name="btnEditHeavyMods.Text" xml:space="preserve">
+    <value>E&amp;dit list...</value>
+  </data>
+  <data name="&gt;&gt;btnEditHeavyMods.Name" xml:space="preserve">
+    <value>btnEditHeavyMods</value>
+  </data>
+  <data name="&gt;&gt;btnEditHeavyMods.Type" xml:space="preserve">
+    <value>System.Windows.Forms.Button, System.Windows.Forms, Version=4.0.0.0, Culture=neutral, PublicKeyToken=b77a5c561934e089</value>
+  </data>
+  <data name="&gt;&gt;btnEditHeavyMods.Parent" xml:space="preserve">
+    <value>tabModifications</value>
+  </data>
+  <data name="&gt;&gt;btnEditHeavyMods.ZOrder" xml:space="preserve">
+    <value>8</value>
+  </data>
+  <data name="label10.AutoSize" type="System.Boolean, mscorlib">
+    <value>True</value>
+  </data>
+  <data name="label10.Location" type="System.Drawing.Point, System.Drawing">
+    <value>25, 253</value>
+  </data>
+  <data name="label10.Size" type="System.Drawing.Size, System.Drawing">
+    <value>109, 13</value>
+  </data>
+  <data name="label10.TabIndex" type="System.Int32, mscorlib">
+    <value>9</value>
+  </data>
+  <data name="label10.Text" xml:space="preserve">
+    <value>&amp;Isotope modifications:</value>
+  </data>
+  <data name="&gt;&gt;label10.Name" xml:space="preserve">
+    <value>label10</value>
+  </data>
+  <data name="&gt;&gt;label10.Type" xml:space="preserve">
+    <value>System.Windows.Forms.Label, System.Windows.Forms, Version=4.0.0.0, Culture=neutral, PublicKeyToken=b77a5c561934e089</value>
+  </data>
+  <data name="&gt;&gt;label10.Parent" xml:space="preserve">
+    <value>tabModifications</value>
+  </data>
+  <data name="&gt;&gt;label10.ZOrder" xml:space="preserve">
+    <value>9</value>
+  </data>
+  <data name="btnEditStaticMods.Location" type="System.Drawing.Point, System.Drawing">
+    <value>211, 36</value>
+  </data>
+  <data name="btnEditStaticMods.Size" type="System.Drawing.Size, System.Drawing">
+    <value>75, 23</value>
+  </data>
+  <data name="btnEditStaticMods.TabIndex" type="System.Int32, mscorlib">
+    <value>2</value>
+  </data>
+  <data name="btnEditStaticMods.Text" xml:space="preserve">
+    <value>&amp;Edit list...</value>
+  </data>
+  <data name="&gt;&gt;btnEditStaticMods.Name" xml:space="preserve">
+    <value>btnEditStaticMods</value>
+  </data>
+  <data name="&gt;&gt;btnEditStaticMods.Type" xml:space="preserve">
+    <value>System.Windows.Forms.Button, System.Windows.Forms, Version=4.0.0.0, Culture=neutral, PublicKeyToken=b77a5c561934e089</value>
+  </data>
+  <data name="&gt;&gt;btnEditStaticMods.Parent" xml:space="preserve">
+    <value>tabModifications</value>
+  </data>
+  <data name="&gt;&gt;btnEditStaticMods.ZOrder" xml:space="preserve">
+    <value>11</value>
+  </data>
+  <data name="label8.AutoSize" type="System.Boolean, mscorlib">
+    <value>True</value>
+  </data>
+  <data name="label8.Location" type="System.Drawing.Point, System.Drawing">
+    <value>25, 20</value>
+  </data>
+  <data name="label8.Size" type="System.Drawing.Size, System.Drawing">
+    <value>119, 13</value>
+  </data>
+  <data name="label8.TabIndex" type="System.Int32, mscorlib">
+    <value>0</value>
+  </data>
+  <data name="label8.Text" xml:space="preserve">
+    <value>&amp;Structural modifications:</value>
+  </data>
+  <data name="&gt;&gt;label8.Name" xml:space="preserve">
+    <value>label8</value>
+  </data>
+  <data name="&gt;&gt;label8.Type" xml:space="preserve">
+    <value>System.Windows.Forms.Label, System.Windows.Forms, Version=4.0.0.0, Culture=neutral, PublicKeyToken=b77a5c561934e089</value>
+  </data>
+  <data name="&gt;&gt;label8.Parent" xml:space="preserve">
+    <value>tabModifications</value>
+  </data>
+  <data name="&gt;&gt;label8.ZOrder" xml:space="preserve">
+    <value>12</value>
+  </data>
+  <data name="tabModifications.Location" type="System.Drawing.Point, System.Drawing">
+    <value>4, 22</value>
+  </data>
+  <data name="tabModifications.Size" type="System.Drawing.Size, System.Drawing">
+    <value>363, 460</value>
+  </data>
+  <data name="tabModifications.TabIndex" type="System.Int32, mscorlib">
+    <value>2</value>
+  </data>
+  <data name="tabModifications.Text" xml:space="preserve">
+    <value>Modifications</value>
+  </data>
+  <data name="&gt;&gt;tabModifications.Name" xml:space="preserve">
+    <value>tabModifications</value>
+  </data>
+  <data name="&gt;&gt;tabModifications.Type" xml:space="preserve">
+    <value>System.Windows.Forms.TabPage, System.Windows.Forms, Version=4.0.0.0, Culture=neutral, PublicKeyToken=b77a5c561934e089</value>
+  </data>
+  <data name="&gt;&gt;tabModifications.Parent" xml:space="preserve">
+    <value>tabControl1</value>
+  </data>
+  <data name="&gt;&gt;tabModifications.ZOrder" xml:space="preserve">
+    <value>4</value>
+  </data>
+  <data name="buttonEditListSmallMolInternalStandardTypes.ImeMode" type="System.Windows.Forms.ImeMode, System.Windows.Forms">
+    <value>NoControl</value>
+  </data>
+  <data name="buttonEditListSmallMolInternalStandardTypes.Location" type="System.Drawing.Point, System.Drawing">
+    <value>211, 39</value>
+  </data>
+  <data name="buttonEditListSmallMolInternalStandardTypes.Size" type="System.Drawing.Size, System.Drawing">
+    <value>75, 23</value>
+  </data>
+  <data name="buttonEditListSmallMolInternalStandardTypes.TabIndex" type="System.Int32, mscorlib">
+    <value>5</value>
+  </data>
+  <data name="buttonEditListSmallMolInternalStandardTypes.Text" xml:space="preserve">
+    <value>&amp;Edit list...</value>
+  </data>
+  <data name="&gt;&gt;buttonEditListSmallMolInternalStandardTypes.Name" xml:space="preserve">
+    <value>buttonEditListSmallMolInternalStandardTypes</value>
+  </data>
+  <data name="&gt;&gt;buttonEditListSmallMolInternalStandardTypes.Type" xml:space="preserve">
+    <value>System.Windows.Forms.Button, System.Windows.Forms, Version=4.0.0.0, Culture=neutral, PublicKeyToken=b77a5c561934e089</value>
+  </data>
+  <data name="&gt;&gt;buttonEditListSmallMolInternalStandardTypes.Parent" xml:space="preserve">
+    <value>tabLabels</value>
+  </data>
+  <data name="&gt;&gt;buttonEditListSmallMolInternalStandardTypes.ZOrder" xml:space="preserve">
+    <value>0</value>
+  </data>
+  <data name="labelSmallMolInternalStandardTypes.AutoSize" type="System.Boolean, mscorlib">
+    <value>True</value>
+  </data>
+  <data name="labelSmallMolInternalStandardTypes.ImeMode" type="System.Windows.Forms.ImeMode, System.Windows.Forms">
+    <value>NoControl</value>
+  </data>
+  <data name="labelSmallMolInternalStandardTypes.Location" type="System.Drawing.Point, System.Drawing">
+    <value>25, 23</value>
+  </data>
+  <data name="labelSmallMolInternalStandardTypes.Size" type="System.Drawing.Size, System.Drawing">
+    <value>117, 13</value>
+  </data>
+  <data name="labelSmallMolInternalStandardTypes.TabIndex" type="System.Int32, mscorlib">
+    <value>3</value>
+  </data>
+  <data name="labelSmallMolInternalStandardTypes.Text" xml:space="preserve">
+    <value>&amp;Internal standard types:</value>
+  </data>
+  <data name="&gt;&gt;labelSmallMolInternalStandardTypes.Name" xml:space="preserve">
+    <value>labelSmallMolInternalStandardTypes</value>
+  </data>
+  <data name="&gt;&gt;labelSmallMolInternalStandardTypes.Type" xml:space="preserve">
+    <value>System.Windows.Forms.Label, System.Windows.Forms, Version=4.0.0.0, Culture=neutral, PublicKeyToken=b77a5c561934e089</value>
+  </data>
+  <data name="&gt;&gt;labelSmallMolInternalStandardTypes.Parent" xml:space="preserve">
+    <value>tabLabels</value>
+  </data>
+  <data name="&gt;&gt;labelSmallMolInternalStandardTypes.ZOrder" xml:space="preserve">
+    <value>1</value>
+  </data>
+  <data name="listBoxSmallMolInternalStandardTypes.Location" type="System.Drawing.Point, System.Drawing">
+    <value>28, 39</value>
+  </data>
+  <data name="listBoxSmallMolInternalStandardTypes.Size" type="System.Drawing.Size, System.Drawing">
+    <value>177, 154</value>
+  </data>
+  <data name="listBoxSmallMolInternalStandardTypes.TabIndex" type="System.Int32, mscorlib">
+    <value>6</value>
+  </data>
+  <data name="&gt;&gt;listBoxSmallMolInternalStandardTypes.Name" xml:space="preserve">
+    <value>listBoxSmallMolInternalStandardTypes</value>
+  </data>
+  <data name="&gt;&gt;listBoxSmallMolInternalStandardTypes.Type" xml:space="preserve">
+    <value>System.Windows.Forms.CheckedListBox, System.Windows.Forms, Version=4.0.0.0, Culture=neutral, PublicKeyToken=b77a5c561934e089</value>
+  </data>
+  <data name="&gt;&gt;listBoxSmallMolInternalStandardTypes.Parent" xml:space="preserve">
+    <value>tabLabels</value>
+  </data>
+  <data name="&gt;&gt;listBoxSmallMolInternalStandardTypes.ZOrder" xml:space="preserve">
+    <value>2</value>
+  </data>
+  <data name="tabLabels.Location" type="System.Drawing.Point, System.Drawing">
+    <value>4, 22</value>
+  </data>
+  <data name="tabLabels.Size" type="System.Drawing.Size, System.Drawing">
+    <value>363, 460</value>
+  </data>
+  <data name="tabLabels.TabIndex" type="System.Int32, mscorlib">
+    <value>5</value>
+  </data>
+  <data name="tabLabels.Text" xml:space="preserve">
+    <value>Labels</value>
+  </data>
+  <data name="&gt;&gt;tabLabels.Name" xml:space="preserve">
+    <value>tabLabels</value>
+  </data>
+  <data name="&gt;&gt;tabLabels.Type" xml:space="preserve">
+    <value>System.Windows.Forms.TabPage, System.Windows.Forms, Version=4.0.0.0, Culture=neutral, PublicKeyToken=b77a5c561934e089</value>
+  </data>
+  <data name="&gt;&gt;tabLabels.Parent" xml:space="preserve">
+    <value>tabControl1</value>
+  </data>
+  <data name="&gt;&gt;tabLabels.ZOrder" xml:space="preserve">
+    <value>5</value>
+  </data>
+  <data name="label36.AutoSize" type="System.Boolean, mscorlib">
+    <value>True</value>
+  </data>
+  <data name="label36.ImeMode" type="System.Windows.Forms.ImeMode, System.Windows.Forms">
+    <value>NoControl</value>
+  </data>
+  <data name="label36.Location" type="System.Drawing.Point, System.Drawing">
+    <value>25, 20</value>
+  </data>
+  <data name="label36.Size" type="System.Drawing.Size, System.Drawing">
+    <value>103, 13</value>
+  </data>
+  <data name="label36.TabIndex" type="System.Int32, mscorlib">
+    <value>3</value>
+  </data>
+  <data name="label36.Text" xml:space="preserve">
+    <value>&amp;Peak scoring model:</value>
+  </data>
+  <data name="&gt;&gt;label36.Name" xml:space="preserve">
+    <value>label36</value>
+  </data>
+  <data name="&gt;&gt;label36.Type" xml:space="preserve">
+    <value>System.Windows.Forms.Label, System.Windows.Forms, Version=4.0.0.0, Culture=neutral, PublicKeyToken=b77a5c561934e089</value>
+  </data>
+  <data name="&gt;&gt;label36.Parent" xml:space="preserve">
+    <value>tabIntegration</value>
+  </data>
+  <data name="&gt;&gt;label36.ZOrder" xml:space="preserve">
+    <value>1</value>
+  </data>
+  <data name="tabIntegration.Location" type="System.Drawing.Point, System.Drawing">
+    <value>4, 22</value>
+  </data>
+  <data name="tabIntegration.Padding" type="System.Windows.Forms.Padding, System.Windows.Forms">
+    <value>3, 3, 3, 3</value>
+  </data>
+  <data name="tabIntegration.Size" type="System.Drawing.Size, System.Drawing">
+    <value>363, 460</value>
+  </data>
+  <data name="tabIntegration.TabIndex" type="System.Int32, mscorlib">
+    <value>5</value>
+  </data>
+  <data name="tabIntegration.Text" xml:space="preserve">
+    <value>Integration</value>
+  </data>
+  <data name="&gt;&gt;tabIntegration.Name" xml:space="preserve">
+    <value>tabIntegration</value>
+  </data>
+  <data name="&gt;&gt;tabIntegration.Type" xml:space="preserve">
+    <value>System.Windows.Forms.TabPage, System.Windows.Forms, Version=4.0.0.0, Culture=neutral, PublicKeyToken=b77a5c561934e089</value>
+  </data>
+  <data name="&gt;&gt;tabIntegration.Parent" xml:space="preserve">
+    <value>tabControl1</value>
+  </data>
+  <data name="&gt;&gt;tabIntegration.ZOrder" xml:space="preserve">
+    <value>6</value>
+  </data>
+  <data name="groupBoxFiguresOfMerit.Anchor" type="System.Windows.Forms.AnchorStyles, System.Windows.Forms">
+    <value>Top, Left, Right</value>
+  </data>
+  <data name="cbxBilinearLoq.AutoSize" type="System.Boolean, mscorlib">
+    <value>True</value>
+  </data>
+  <data name="cbxBilinearLoq.Location" type="System.Drawing.Point, System.Drawing">
+    <value>12, 81</value>
+  </data>
+  <data name="cbxBilinearLoq.Size" type="System.Drawing.Size, System.Drawing">
+    <value>209, 17</value>
+  </data>
+  <data name="cbxBilinearLoq.TabIndex" type="System.Int32, mscorlib">
+    <value>8</value>
+  </data>
+  <data name="cbxBilinearLoq.Text" xml:space="preserve">
+    <value>Use turning point upper bound for LOQ</value>
+  </data>
+  <data name="&gt;&gt;cbxBilinearLoq.Name" xml:space="preserve">
+    <value>cbxBilinearLoq</value>
+  </data>
+  <data name="&gt;&gt;cbxBilinearLoq.Type" xml:space="preserve">
+    <value>System.Windows.Forms.CheckBox, System.Windows.Forms, Version=4.0.0.0, Culture=neutral, PublicKeyToken=b77a5c561934e089</value>
+  </data>
+  <data name="&gt;&gt;cbxBilinearLoq.Parent" xml:space="preserve">
+    <value>groupBoxFiguresOfMerit</value>
+  </data>
+  <data name="&gt;&gt;cbxBilinearLoq.ZOrder" xml:space="preserve">
+    <value>0</value>
+  </data>
+  <data name="tbxMaxLoqBias.Location" type="System.Drawing.Point, System.Drawing">
+    <value>12, 45</value>
+  </data>
+  <data name="tbxMaxLoqBias.Size" type="System.Drawing.Size, System.Drawing">
+    <value>100, 20</value>
+  </data>
+  <data name="tbxMaxLoqBias.TabIndex" type="System.Int32, mscorlib">
+    <value>1</value>
+  </data>
+  <data name="&gt;&gt;tbxMaxLoqBias.Name" xml:space="preserve">
+    <value>tbxMaxLoqBias</value>
+  </data>
+  <data name="&gt;&gt;tbxMaxLoqBias.Type" xml:space="preserve">
+    <value>System.Windows.Forms.TextBox, System.Windows.Forms, Version=4.0.0.0, Culture=neutral, PublicKeyToken=b77a5c561934e089</value>
+  </data>
+  <data name="&gt;&gt;tbxMaxLoqBias.Parent" xml:space="preserve">
+    <value>groupBoxFiguresOfMerit</value>
+  </data>
+  <data name="&gt;&gt;tbxMaxLoqBias.ZOrder" xml:space="preserve">
+    <value>1</value>
+  </data>
+  <data name="comboLodMethod.Location" type="System.Drawing.Point, System.Drawing">
+    <value>12, 126</value>
+  </data>
+  <data name="comboLodMethod.Size" type="System.Drawing.Size, System.Drawing">
+    <value>133, 21</value>
+  </data>
+  <data name="comboLodMethod.TabIndex" type="System.Int32, mscorlib">
+    <value>7</value>
+  </data>
+  <data name="&gt;&gt;comboLodMethod.Name" xml:space="preserve">
+    <value>comboLodMethod</value>
+  </data>
+  <data name="&gt;&gt;comboLodMethod.Type" xml:space="preserve">
+    <value>System.Windows.Forms.ComboBox, System.Windows.Forms, Version=4.0.0.0, Culture=neutral, PublicKeyToken=b77a5c561934e089</value>
+  </data>
+  <data name="&gt;&gt;comboLodMethod.Parent" xml:space="preserve">
+    <value>groupBoxFiguresOfMerit</value>
+  </data>
+  <data name="&gt;&gt;comboLodMethod.ZOrder" xml:space="preserve">
+    <value>2</value>
+  </data>
+  <data name="lblCaclulateLodBy.AutoSize" type="System.Boolean, mscorlib">
+    <value>True</value>
+  </data>
+  <data name="lblCaclulateLodBy.Location" type="System.Drawing.Point, System.Drawing">
+    <value>9, 79</value>
+  </data>
+  <data name="lblCaclulateLodBy.Size" type="System.Drawing.Size, System.Drawing">
+    <value>93, 13</value>
+  </data>
+  <data name="lblCaclulateLodBy.TabIndex" type="System.Int32, mscorlib">
+    <value>6</value>
+  </data>
+  <data name="lblCaclulateLodBy.Text" xml:space="preserve">
+    <value>&amp;Calculate LOD by:</value>
+  </data>
+  <data name="&gt;&gt;lblCaclulateLodBy.Name" xml:space="preserve">
+    <value>lblCaclulateLodBy</value>
+  </data>
+  <data name="&gt;&gt;lblCaclulateLodBy.Type" xml:space="preserve">
+    <value>System.Windows.Forms.Label, System.Windows.Forms, Version=4.0.0.0, Culture=neutral, PublicKeyToken=b77a5c561934e089</value>
+  </data>
+  <data name="&gt;&gt;lblCaclulateLodBy.Parent" xml:space="preserve">
+    <value>groupBoxFiguresOfMerit</value>
+  </data>
+  <data name="&gt;&gt;lblCaclulateLodBy.ZOrder" xml:space="preserve">
+    <value>3</value>
+  </data>
+  <data name="lblMaxLoqBias.AutoSize" type="System.Boolean, mscorlib">
+    <value>True</value>
+  </data>
+  <data name="lblMaxLoqBias.Location" type="System.Drawing.Point, System.Drawing">
+    <value>9, 27</value>
+  </data>
+  <data name="lblMaxLoqBias.Size" type="System.Drawing.Size, System.Drawing">
+    <value>77, 13</value>
+  </data>
+  <data name="lblMaxLoqBias.TabIndex" type="System.Int32, mscorlib">
+    <value>0</value>
+  </data>
+  <data name="lblMaxLoqBias.Text" xml:space="preserve">
+    <value>Max LOQ &amp;bias:</value>
+  </data>
+  <data name="&gt;&gt;lblMaxLoqBias.Name" xml:space="preserve">
+    <value>lblMaxLoqBias</value>
+  </data>
+  <data name="&gt;&gt;lblMaxLoqBias.Type" xml:space="preserve">
+    <value>System.Windows.Forms.Label, System.Windows.Forms, Version=4.0.0.0, Culture=neutral, PublicKeyToken=b77a5c561934e089</value>
+  </data>
+  <data name="&gt;&gt;lblMaxLoqBias.Parent" xml:space="preserve">
+    <value>groupBoxFiguresOfMerit</value>
+  </data>
+  <data name="&gt;&gt;lblMaxLoqBias.ZOrder" xml:space="preserve">
+    <value>4</value>
+  </data>
+  <data name="lblMaxLoqBiasPct.AutoSize" type="System.Boolean, mscorlib">
+    <value>True</value>
+  </data>
+  <data name="lblMaxLoqBiasPct.Location" type="System.Drawing.Point, System.Drawing">
+    <value>112, 48</value>
+  </data>
+  <data name="lblMaxLoqBiasPct.Size" type="System.Drawing.Size, System.Drawing">
+    <value>15, 13</value>
+  </data>
+  <data name="lblMaxLoqBiasPct.TabIndex" type="System.Int32, mscorlib">
+    <value>2</value>
+  </data>
+  <data name="lblMaxLoqBiasPct.Text" xml:space="preserve">
+    <value>%</value>
+  </data>
+  <data name="&gt;&gt;lblMaxLoqBiasPct.Name" xml:space="preserve">
+    <value>lblMaxLoqBiasPct</value>
+  </data>
+  <data name="&gt;&gt;lblMaxLoqBiasPct.Type" xml:space="preserve">
+    <value>System.Windows.Forms.Label, System.Windows.Forms, Version=4.0.0.0, Culture=neutral, PublicKeyToken=b77a5c561934e089</value>
+  </data>
+  <data name="&gt;&gt;lblMaxLoqBiasPct.Parent" xml:space="preserve">
+    <value>groupBoxFiguresOfMerit</value>
+  </data>
+  <data name="&gt;&gt;lblMaxLoqBiasPct.ZOrder" xml:space="preserve">
+    <value>5</value>
+  </data>
+  <data name="lblMaxLoqCvPct.AutoSize" type="System.Boolean, mscorlib">
+    <value>True</value>
+  </data>
+  <data name="lblMaxLoqCvPct.ImeMode" type="System.Windows.Forms.ImeMode, System.Windows.Forms">
+    <value>NoControl</value>
+  </data>
+  <data name="lblMaxLoqCvPct.Location" type="System.Drawing.Point, System.Drawing">
+    <value>256, 47</value>
+  </data>
+  <data name="lblMaxLoqCvPct.Size" type="System.Drawing.Size, System.Drawing">
+    <value>15, 13</value>
+  </data>
+  <data name="lblMaxLoqCvPct.TabIndex" type="System.Int32, mscorlib">
+    <value>5</value>
+  </data>
+  <data name="lblMaxLoqCvPct.Text" xml:space="preserve">
+    <value>%</value>
+  </data>
+  <data name="&gt;&gt;lblMaxLoqCvPct.Name" xml:space="preserve">
+    <value>lblMaxLoqCvPct</value>
+  </data>
+  <data name="&gt;&gt;lblMaxLoqCvPct.Type" xml:space="preserve">
+    <value>System.Windows.Forms.Label, System.Windows.Forms, Version=4.0.0.0, Culture=neutral, PublicKeyToken=b77a5c561934e089</value>
+  </data>
+  <data name="&gt;&gt;lblMaxLoqCvPct.Parent" xml:space="preserve">
+    <value>groupBoxFiguresOfMerit</value>
+  </data>
+  <data name="&gt;&gt;lblMaxLoqCvPct.ZOrder" xml:space="preserve">
+    <value>6</value>
+  </data>
+  <data name="tbxMaxLoqCv.Location" type="System.Drawing.Point, System.Drawing">
+    <value>155, 45</value>
+  </data>
+  <data name="tbxMaxLoqCv.Size" type="System.Drawing.Size, System.Drawing">
+    <value>100, 20</value>
+  </data>
+  <data name="tbxMaxLoqCv.TabIndex" type="System.Int32, mscorlib">
+    <value>4</value>
+  </data>
+  <data name="&gt;&gt;tbxMaxLoqCv.Name" xml:space="preserve">
+    <value>tbxMaxLoqCv</value>
+  </data>
+  <data name="&gt;&gt;tbxMaxLoqCv.Type" xml:space="preserve">
+    <value>System.Windows.Forms.TextBox, System.Windows.Forms, Version=4.0.0.0, Culture=neutral, PublicKeyToken=b77a5c561934e089</value>
+  </data>
+  <data name="&gt;&gt;tbxMaxLoqCv.Parent" xml:space="preserve">
+    <value>groupBoxFiguresOfMerit</value>
+  </data>
+  <data name="&gt;&gt;tbxMaxLoqCv.ZOrder" xml:space="preserve">
+    <value>7</value>
+  </data>
+  <data name="lblMaxLoqCv.AutoSize" type="System.Boolean, mscorlib">
+    <value>True</value>
+  </data>
+  <data name="lblMaxLoqCv.Location" type="System.Drawing.Point, System.Drawing">
+    <value>152, 27</value>
+  </data>
+  <data name="lblMaxLoqCv.Size" type="System.Drawing.Size, System.Drawing">
+    <value>72, 13</value>
+  </data>
+  <data name="lblMaxLoqCv.TabIndex" type="System.Int32, mscorlib">
+    <value>3</value>
+  </data>
+  <data name="lblMaxLoqCv.Text" xml:space="preserve">
+    <value>Max LOQ C&amp;V:</value>
+  </data>
+  <data name="&gt;&gt;lblMaxLoqCv.Name" xml:space="preserve">
+    <value>lblMaxLoqCv</value>
+  </data>
+  <data name="&gt;&gt;lblMaxLoqCv.Type" xml:space="preserve">
+    <value>System.Windows.Forms.Label, System.Windows.Forms, Version=4.0.0.0, Culture=neutral, PublicKeyToken=b77a5c561934e089</value>
+  </data>
+  <data name="&gt;&gt;lblMaxLoqCv.Parent" xml:space="preserve">
+    <value>groupBoxFiguresOfMerit</value>
+  </data>
+  <data name="&gt;&gt;lblMaxLoqCv.ZOrder" xml:space="preserve">
+    <value>8</value>
+  </data>
+  <data name="groupBoxFiguresOfMerit.Location" type="System.Drawing.Point, System.Drawing">
+    <value>16, 265</value>
+  </data>
+  <data name="groupBoxFiguresOfMerit.Size" type="System.Drawing.Size, System.Drawing">
+    <value>327, 153</value>
+  </data>
+  <data name="groupBoxFiguresOfMerit.Margin" type="System.Windows.Forms.Padding, System.Windows.Forms">
+    <value>4, 4, 4, 4</value>
+  </data>
+  <data name="groupBoxFiguresOfMerit.Padding" type="System.Windows.Forms.Padding, System.Windows.Forms">
+    <value>4, 4, 4, 4</value>
+  </data>
+  <data name="groupBoxFiguresOfMerit.Size" type="System.Drawing.Size, System.Drawing">
+    <value>327, 137</value>
+  </data>
+  <data name="groupBoxFiguresOfMerit.TabIndex" type="System.Int32, mscorlib">
+    <value>10</value>
+  </data>
+  <data name="groupBoxFiguresOfMerit.Text" xml:space="preserve">
+    <value>Figures of merit</value>
+  </data>
+  <data name="&gt;&gt;groupBoxFiguresOfMerit.Name" xml:space="preserve">
+    <value>groupBoxFiguresOfMerit</value>
+  </data>
+  <data name="&gt;&gt;groupBoxFiguresOfMerit.Type" xml:space="preserve">
+    <value>System.Windows.Forms.GroupBox, System.Windows.Forms, Version=4.0.0.0, Culture=neutral, PublicKeyToken=b77a5c561934e089</value>
+  </data>
+  <data name="&gt;&gt;groupBoxFiguresOfMerit.Parent" xml:space="preserve">
+    <value>tabQuantification</value>
+  </data>
+  <data name="&gt;&gt;groupBoxFiguresOfMerit.ZOrder" xml:space="preserve">
+    <value>0</value>
+  </data>
+  <data name="lblQuantUnits.AutoSize" type="System.Boolean, mscorlib">
+    <value>True</value>
+  </data>
+  <data name="lblQuantUnits.ImeMode" type="System.Windows.Forms.ImeMode, System.Windows.Forms">
+    <value>NoControl</value>
+  </data>
+  <data name="lblQuantUnits.Location" type="System.Drawing.Point, System.Drawing">
+    <value>25, 209</value>
+  </data>
+  <data name="lblQuantUnits.Size" type="System.Drawing.Size, System.Drawing">
+    <value>31, 13</value>
+  </data>
+  <data name="lblQuantUnits.TabIndex" type="System.Int32, mscorlib">
+    <value>8</value>
+  </data>
+  <data name="lblQuantUnits.Text" xml:space="preserve">
+    <value>&amp;Units</value>
+  </data>
+  <data name="&gt;&gt;lblQuantUnits.Name" xml:space="preserve">
+    <value>lblQuantUnits</value>
+  </data>
+  <data name="&gt;&gt;lblQuantUnits.Type" xml:space="preserve">
+    <value>System.Windows.Forms.Label, System.Windows.Forms, Version=4.0.0.0, Culture=neutral, PublicKeyToken=b77a5c561934e089</value>
+  </data>
+  <data name="&gt;&gt;lblQuantUnits.Parent" xml:space="preserve">
+    <value>tabQuantification</value>
+  </data>
+  <data name="&gt;&gt;lblQuantUnits.ZOrder" xml:space="preserve">
+    <value>2</value>
+  </data>
+  <data name="lblMsLevel.AutoSize" type="System.Boolean, mscorlib">
+    <value>True</value>
+  </data>
+  <data name="lblMsLevel.Location" type="System.Drawing.Point, System.Drawing">
+    <value>25, 162</value>
+  </data>
+  <data name="lblMsLevel.Size" type="System.Drawing.Size, System.Drawing">
+    <value>48, 13</value>
+  </data>
+  <data name="lblMsLevel.TabIndex" type="System.Int32, mscorlib">
+    <value>6</value>
+  </data>
+  <data name="lblMsLevel.Text" xml:space="preserve">
+    <value>MS &amp;level</value>
+  </data>
+  <data name="&gt;&gt;lblMsLevel.Name" xml:space="preserve">
+    <value>lblMsLevel</value>
+  </data>
+  <data name="&gt;&gt;lblMsLevel.Type" xml:space="preserve">
+    <value>System.Windows.Forms.Label, System.Windows.Forms, Version=4.0.0.0, Culture=neutral, PublicKeyToken=b77a5c561934e089</value>
+  </data>
+  <data name="&gt;&gt;lblMsLevel.Parent" xml:space="preserve">
+    <value>tabQuantification</value>
+  </data>
+  <data name="&gt;&gt;lblMsLevel.ZOrder" xml:space="preserve">
+    <value>4</value>
+  </data>
+  <data name="lblNormalizationMethod.AutoSize" type="System.Boolean, mscorlib">
+    <value>True</value>
+  </data>
+  <data name="lblNormalizationMethod.Location" type="System.Drawing.Point, System.Drawing">
+    <value>25, 67</value>
+  </data>
+  <data name="lblNormalizationMethod.Size" type="System.Drawing.Size, System.Drawing">
+    <value>111, 13</value>
+  </data>
+  <data name="lblNormalizationMethod.TabIndex" type="System.Int32, mscorlib">
+    <value>2</value>
+  </data>
+  <data name="lblNormalizationMethod.Text" xml:space="preserve">
+    <value>&amp;Normalization method:</value>
+  </data>
+  <data name="&gt;&gt;lblNormalizationMethod.Name" xml:space="preserve">
+    <value>lblNormalizationMethod</value>
+  </data>
+  <data name="&gt;&gt;lblNormalizationMethod.Type" xml:space="preserve">
+    <value>System.Windows.Forms.Label, System.Windows.Forms, Version=4.0.0.0, Culture=neutral, PublicKeyToken=b77a5c561934e089</value>
+  </data>
+  <data name="&gt;&gt;lblNormalizationMethod.Parent" xml:space="preserve">
+    <value>tabQuantification</value>
+  </data>
+  <data name="&gt;&gt;lblNormalizationMethod.ZOrder" xml:space="preserve">
+    <value>6</value>
+  </data>
+  <data name="lblRegressionFit.AutoSize" type="System.Boolean, mscorlib">
+    <value>True</value>
+  </data>
+  <data name="lblRegressionFit.Location" type="System.Drawing.Point, System.Drawing">
+    <value>25, 20</value>
+  </data>
+  <data name="lblRegressionFit.Size" type="System.Drawing.Size, System.Drawing">
+    <value>74, 13</value>
+  </data>
+  <data name="lblRegressionFit.TabIndex" type="System.Int32, mscorlib">
+    <value>0</value>
+  </data>
+  <data name="lblRegressionFit.Text" xml:space="preserve">
+    <value>Regression &amp;fit:</value>
+  </data>
+  <data name="&gt;&gt;lblRegressionFit.Name" xml:space="preserve">
+    <value>lblRegressionFit</value>
+  </data>
+  <data name="&gt;&gt;lblRegressionFit.Type" xml:space="preserve">
+    <value>System.Windows.Forms.Label, System.Windows.Forms, Version=4.0.0.0, Culture=neutral, PublicKeyToken=b77a5c561934e089</value>
+  </data>
+  <data name="&gt;&gt;lblRegressionFit.Parent" xml:space="preserve">
+    <value>tabQuantification</value>
+  </data>
+  <data name="&gt;&gt;lblRegressionFit.ZOrder" xml:space="preserve">
+    <value>8</value>
+  </data>
+  <data name="lblRegressionWeighting.AutoSize" type="System.Boolean, mscorlib">
+    <value>True</value>
+  </data>
+  <data name="lblRegressionWeighting.Location" type="System.Drawing.Point, System.Drawing">
+    <value>25, 115</value>
+  </data>
+  <data name="lblRegressionWeighting.Size" type="System.Drawing.Size, System.Drawing">
+    <value>111, 13</value>
+  </data>
+  <data name="lblRegressionWeighting.TabIndex" type="System.Int32, mscorlib">
+    <value>4</value>
+  </data>
+  <data name="lblRegressionWeighting.Text" xml:space="preserve">
+    <value>Regression &amp;weighting:</value>
+  </data>
+  <data name="&gt;&gt;lblRegressionWeighting.Name" xml:space="preserve">
+    <value>lblRegressionWeighting</value>
+  </data>
+  <data name="&gt;&gt;lblRegressionWeighting.Type" xml:space="preserve">
+    <value>System.Windows.Forms.Label, System.Windows.Forms, Version=4.0.0.0, Culture=neutral, PublicKeyToken=b77a5c561934e089</value>
+  </data>
+  <data name="&gt;&gt;lblRegressionWeighting.Parent" xml:space="preserve">
+    <value>tabQuantification</value>
+  </data>
+  <data name="&gt;&gt;lblRegressionWeighting.ZOrder" xml:space="preserve">
+    <value>10</value>
+  </data>
+  <data name="tabQuantification.Location" type="System.Drawing.Point, System.Drawing">
+    <value>4, 22</value>
+  </data>
+  <data name="tabQuantification.Padding" type="System.Windows.Forms.Padding, System.Windows.Forms">
+    <value>3, 3, 3, 3</value>
+  </data>
+  <data name="tabQuantification.Size" type="System.Drawing.Size, System.Drawing">
+    <value>363, 460</value>
+  </data>
+  <data name="tabQuantification.TabIndex" type="System.Int32, mscorlib">
+    <value>6</value>
+  </data>
+  <data name="tabQuantification.Text" xml:space="preserve">
+    <value>Quantification</value>
+  </data>
+  <data name="&gt;&gt;tabQuantification.Name" xml:space="preserve">
+    <value>tabQuantification</value>
+  </data>
+  <data name="&gt;&gt;tabQuantification.Type" xml:space="preserve">
+    <value>System.Windows.Forms.TabPage, System.Windows.Forms, Version=4.0.0.0, Culture=neutral, PublicKeyToken=b77a5c561934e089</value>
+  </data>
+  <data name="&gt;&gt;tabQuantification.Parent" xml:space="preserve">
+    <value>tabControl1</value>
+  </data>
+  <data name="&gt;&gt;tabQuantification.ZOrder" xml:space="preserve">
+    <value>7</value>
+  </data>
+  <data name="tabControl1.Location" type="System.Drawing.Point, System.Drawing">
+    <value>12, 12</value>
+  </data>
+  <data name="tabControl1.Size" type="System.Drawing.Size, System.Drawing">
+    <value>371, 486</value>
+  </data>
+  <data name="tabControl1.TabIndex" type="System.Int32, mscorlib">
+    <value>0</value>
+  </data>
+  <data name="&gt;&gt;tabControl1.Name" xml:space="preserve">
+    <value>tabControl1</value>
+  </data>
+  <data name="&gt;&gt;tabControl1.Type" xml:space="preserve">
+    <value>System.Windows.Forms.TabControl, System.Windows.Forms, Version=4.0.0.0, Culture=neutral, PublicKeyToken=b77a5c561934e089</value>
+  </data>
+  <data name="&gt;&gt;tabControl1.Parent" xml:space="preserve">
+    <value>$this</value>
+  </data>
+  <data name="&gt;&gt;tabControl1.ZOrder" xml:space="preserve">
+    <value>4</value>
+  </data>
+  <metadata name="contextMenuCalculator.TrayLocation" type="System.Drawing.Point, System.Drawing, Version=4.0.0.0, Culture=neutral, PublicKeyToken=b03f5f7f11d50a3a">
+    <value>478, 17</value>
+  </metadata>
+  <data name="addCalculatorContextMenuItem.Size" type="System.Drawing.Size, System.Drawing">
+    <value>146, 22</value>
+  </data>
+  <data name="addCalculatorContextMenuItem.Text" xml:space="preserve">
+    <value>Add...</value>
+  </data>
+  <data name="editCalculatorCurrentContextMenuItem.Size" type="System.Drawing.Size, System.Drawing">
+    <value>146, 22</value>
+  </data>
+  <data name="editCalculatorCurrentContextMenuItem.Text" xml:space="preserve">
+    <value>Edit Current...</value>
+  </data>
+  <data name="editCalculatorListContextMenuItem.Size" type="System.Drawing.Size, System.Drawing">
+    <value>146, 22</value>
+  </data>
+  <data name="editCalculatorListContextMenuItem.Text" xml:space="preserve">
+    <value>Edit List...</value>
+  </data>
+  <data name="contextMenuCalculator.Size" type="System.Drawing.Size, System.Drawing">
+    <value>147, 70</value>
+  </data>
+  <data name="&gt;&gt;contextMenuCalculator.Name" xml:space="preserve">
+    <value>contextMenuCalculator</value>
+  </data>
+  <data name="&gt;&gt;contextMenuCalculator.Type" xml:space="preserve">
+    <value>System.Windows.Forms.ContextMenuStrip, System.Windows.Forms, Version=4.0.0.0, Culture=neutral, PublicKeyToken=b77a5c561934e089</value>
+  </data>
+  <metadata name="contextMenuIonMobilityLibraries.TrayLocation" type="System.Drawing.Point, System.Drawing, Version=4.0.0.0, Culture=neutral, PublicKeyToken=b03f5f7f11d50a3a">
+    <value>155, 17</value>
+  </metadata>
+  <data name="addIonMobilityLibraryContextMenuItem.Size" type="System.Drawing.Size, System.Drawing">
+    <value>146, 22</value>
+  </data>
+  <data name="addIonMobilityLibraryContextMenuItem.Text" xml:space="preserve">
+    <value>Add...</value>
+  </data>
+  <data name="editIonMobilityLibraryCurrentContextMenuItem.Size" type="System.Drawing.Size, System.Drawing">
+    <value>146, 22</value>
+  </data>
+  <data name="editIonMobilityLibraryCurrentContextMenuItem.Text" xml:space="preserve">
+    <value>Edit Current...</value>
+  </data>
+  <data name="editIonMobilityLibraryListContextMenuItem.Size" type="System.Drawing.Size, System.Drawing">
+    <value>146, 22</value>
+  </data>
+  <data name="editIonMobilityLibraryListContextMenuItem.Text" xml:space="preserve">
+    <value>Edit List...</value>
+  </data>
+  <data name="contextMenuIonMobilityLibraries.Size" type="System.Drawing.Size, System.Drawing">
+    <value>147, 70</value>
+  </data>
+  <data name="&gt;&gt;contextMenuIonMobilityLibraries.Name" xml:space="preserve">
+    <value>contextMenuIonMobilityLibraries</value>
+  </data>
+  <data name="&gt;&gt;contextMenuIonMobilityLibraries.Type" xml:space="preserve">
+    <value>System.Windows.Forms.ContextMenuStrip, System.Windows.Forms, Version=4.0.0.0, Culture=neutral, PublicKeyToken=b77a5c561934e089</value>
+  </data>
+  <metadata name="$this.Localizable" type="System.Boolean, mscorlib, Version=4.0.0.0, Culture=neutral, PublicKeyToken=b77a5c561934e089">
+    <value>True</value>
+  </metadata>
+  <data name="$this.AutoScaleDimensions" type="System.Drawing.SizeF, System.Drawing">
+    <value>6, 13</value>
+  </data>
+  <data name="$this.ClientSize" type="System.Drawing.Size, System.Drawing">
+    <value>395, 541</value>
+  </data>
+  <data name="$this.StartPosition" type="System.Windows.Forms.FormStartPosition, System.Windows.Forms">
+    <value>CenterParent</value>
+  </data>
+  <data name="$this.Text" xml:space="preserve">
+    <value>Peptide Settings</value>
+  </data>
+  <data name="&gt;&gt;modeUIHandler.Name" xml:space="preserve">
+    <value>modeUIHandler</value>
+  </data>
+  <data name="&gt;&gt;modeUIHandler.Type" xml:space="preserve">
+    <value>pwiz.Skyline.Util.Helpers+ModeUIExtender, Skyline, Version=19.1.1.299, Culture=neutral, PublicKeyToken=null</value>
+  </data>
+  <data name="&gt;&gt;helpTip.Name" xml:space="preserve">
+    <value>helpTip</value>
+  </data>
+  <data name="&gt;&gt;helpTip.Type" xml:space="preserve">
+    <value>System.Windows.Forms.ToolTip, System.Windows.Forms, Version=4.0.0.0, Culture=neutral, PublicKeyToken=b77a5c561934e089</value>
+  </data>
+  <data name="&gt;&gt;addCalculatorContextMenuItem.Name" xml:space="preserve">
+    <value>addCalculatorContextMenuItem</value>
+  </data>
+  <data name="&gt;&gt;addCalculatorContextMenuItem.Type" xml:space="preserve">
+    <value>System.Windows.Forms.ToolStripMenuItem, System.Windows.Forms, Version=4.0.0.0, Culture=neutral, PublicKeyToken=b77a5c561934e089</value>
+  </data>
+  <data name="&gt;&gt;editCalculatorCurrentContextMenuItem.Name" xml:space="preserve">
+    <value>editCalculatorCurrentContextMenuItem</value>
+  </data>
+  <data name="&gt;&gt;editCalculatorCurrentContextMenuItem.Type" xml:space="preserve">
+    <value>System.Windows.Forms.ToolStripMenuItem, System.Windows.Forms, Version=4.0.0.0, Culture=neutral, PublicKeyToken=b77a5c561934e089</value>
+  </data>
+  <data name="&gt;&gt;editCalculatorListContextMenuItem.Name" xml:space="preserve">
+    <value>editCalculatorListContextMenuItem</value>
+  </data>
+  <data name="&gt;&gt;editCalculatorListContextMenuItem.Type" xml:space="preserve">
+    <value>System.Windows.Forms.ToolStripMenuItem, System.Windows.Forms, Version=4.0.0.0, Culture=neutral, PublicKeyToken=b77a5c561934e089</value>
+  </data>
+  <data name="&gt;&gt;addIonMobilityLibraryContextMenuItem.Name" xml:space="preserve">
+    <value>addIonMobilityLibraryContextMenuItem</value>
+  </data>
+  <data name="&gt;&gt;addIonMobilityLibraryContextMenuItem.Type" xml:space="preserve">
+    <value>System.Windows.Forms.ToolStripMenuItem, System.Windows.Forms, Version=4.0.0.0, Culture=neutral, PublicKeyToken=b77a5c561934e089</value>
+  </data>
+  <data name="&gt;&gt;editIonMobilityLibraryCurrentContextMenuItem.Name" xml:space="preserve">
+    <value>editIonMobilityLibraryCurrentContextMenuItem</value>
+  </data>
+  <data name="&gt;&gt;editIonMobilityLibraryCurrentContextMenuItem.Type" xml:space="preserve">
+    <value>System.Windows.Forms.ToolStripMenuItem, System.Windows.Forms, Version=4.0.0.0, Culture=neutral, PublicKeyToken=b77a5c561934e089</value>
+  </data>
+  <data name="&gt;&gt;editIonMobilityLibraryListContextMenuItem.Name" xml:space="preserve">
+    <value>editIonMobilityLibraryListContextMenuItem</value>
+  </data>
+  <data name="&gt;&gt;editIonMobilityLibraryListContextMenuItem.Type" xml:space="preserve">
+    <value>System.Windows.Forms.ToolStripMenuItem, System.Windows.Forms, Version=4.0.0.0, Culture=neutral, PublicKeyToken=b77a5c561934e089</value>
+  </data>
+  <data name="&gt;&gt;$this.Name" xml:space="preserve">
+    <value>PeptideSettingsUI</value>
+  </data>
+  <data name="&gt;&gt;$this.Type" xml:space="preserve">
+    <value>pwiz.Skyline.Util.FormEx, Skyline, Version=19.1.1.299, Culture=neutral, PublicKeyToken=null</value>
+  </data>
 </root>
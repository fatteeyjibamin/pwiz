﻿/*
 * Original author: Nicholas Shulman <nicksh .at. u.washington.edu>,
 *                  MacCoss Lab, Department of Genome Sciences, UW
 *
 * Copyright 2018 University of Washington - Seattle, WA
 *
 * Licensed under the Apache License, Version 2.0 (the "License");
 * you may not use this file except in compliance with the License.
 * You may obtain a copy of the License at
 *
 *     http://www.apache.org/licenses/LICENSE-2.0
 *
 * Unless required by applicable law or agreed to in writing, software
 * distributed under the License is distributed on an "AS IS" BASIS,
 * WITHOUT WARRANTIES OR CONDITIONS OF ANY KIND, either express or implied.
 * See the License for the specific language governing permissions and
 * limitations under the License.
 */
using System;
using pwiz.Skyline.Model.Results.RemoteApi.Unifi;

namespace pwiz.SkylineTestUtil
{
    /// <summary>
    /// Helper methods for testing the Unifi server.
    /// In order for Unifi tests to be enabled, you must have an environment variable "UNIFI_PASSWORD".
    /// </summary>
    public static class UnifiTestUtil
    {
        public static UnifiAccount GetTestAccount()
        {
            var password = Environment.GetEnvironmentVariable("UNIFI_PASSWORD");
            if (password == null)
            {
                return null;
            }
            return (UnifiAccount)UnifiAccount.DEFAULT.ChangeUsername("chambers")
                .ChangePassword(password);

        }

        public static bool EnableUnifiTests
        {
            get
            {
<<<<<<< HEAD
                return false; // TODO(nicksh): 20180829 Renable when Unifi server is back up
                // return GetTestAccount() != null;
=======
                return GetTestAccount() != null;
>>>>>>> c3755e2c
            }
        }
    }
}<|MERGE_RESOLUTION|>--- conflicted
+++ resolved
@@ -43,12 +43,7 @@
         {
             get
             {
-<<<<<<< HEAD
-                return false; // TODO(nicksh): 20180829 Renable when Unifi server is back up
-                // return GetTestAccount() != null;
-=======
                 return GetTestAccount() != null;
->>>>>>> c3755e2c
             }
         }
     }

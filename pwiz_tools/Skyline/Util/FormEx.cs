--- conflicted
+++ resolved
@@ -19,6 +19,7 @@
 
 using System;
 using System.Collections.Generic;
+using System.ComponentModel;
 using System.Diagnostics;
 using System.Drawing;
 using System.Reflection;
@@ -47,25 +48,6 @@
             return (bool) GetState.Invoke(this, new object[] { STATE_CREATINGHANDLE });
         }
 
-<<<<<<< HEAD
-=======
-        protected override void CreateHandle()
-        {
-            base.CreateHandle();
-
-            // If Control.CreateHandle really throws an unhandleable exception, which could cause the finally
-            // block in Control.CreateHandle to not get executed, this code will not be reachable and the exception
-            // is passed on, and as the stack unwinds this form will get disposed and throw the "Can't dispose
-            // while creating handle exception" since the STATE_CREATINGHANDLE flag is still set
-            if (Program.FunctionalTest && IsCreatingHandle())
-            {
-                const string formatHandleCreateInfo =
-                    "\r\n[WARNING] STATE_CREATINGHANDLE set after handle creation in form of type '{0}'. Stack Trace:\r\n{1}\r\n\r\n";
-                Program.Log?.Invoke(string.Format(formatHandleCreateInfo, GetType(), Environment.StackTrace));
-            }
-        }
-
->>>>>>> 154ae3a4
         /// <summary>
         /// Sealed to keep ReSharper happy, because we set it in constructors
         /// </summary>
@@ -157,6 +139,7 @@
             get { return Program.FunctionalTest || Program.SkylineOffscreen; }
         }
 
+        [Localizable(false)]
         protected override void Dispose(bool disposing)
         {
             if (Program.FunctionalTest && IsCreatingHandle())
@@ -164,24 +147,18 @@
                 // We might be in a stack unwind at this point, so we print out some information
                 // and return so that we don't call base.Dispose and maybe get to find out what
                 // the "current exception" is
-<<<<<<< HEAD
                 Program.Log?.Invoke(string.Format(
-                    "\r\n[WARNING] Attempting to dispose form of type '{0}' during handle creation. StackTrace:\r\n{1}\r\n", // Not L10N
+                    "\r\n[WARNING] Attempting to dispose form of type '{0}' during handle creation. StackTrace:\r\n{1}\r\n",
                     GetType(), Environment.StackTrace));
-=======
-                const string formatDisposeInfo =
-                    "\r\n[WARNING] Attempting to dispose form of type '{0}' during handle creation. StackTrace:\r\n{1}\r\n\r\n";
-                Program.Log?.Invoke(string.Format(formatDisposeInfo, GetType(), Environment.StackTrace));
->>>>>>> 154ae3a4
 
                 var exceptionPtrs = ExceptionPointers.Current;
                 if (exceptionPtrs == null)
                 {
-                    Program.Log?.Invoke("ExceptionPointers is null\r\n\r\n"); // Not L10N
+                    Program.Log?.Invoke("ExceptionPointers is null\r\n\r\n");
                 }
                 else
                 {
-                    Program.Log?.Invoke(string.Format("ExceptionPointers: {0}\r\nModule List:{1}\r\n\r\n", // Not L10N
+                    Program.Log?.Invoke(string.Format("ExceptionPointers: {0}\r\nModule List:{1}\r\n\r\n",
                         exceptionPtrs, ExceptionPointers.GetModuleList()));
                 }
 
@@ -203,9 +180,9 @@
             catch (InvalidOperationException x)
             {
                 var message = TextUtil.LineSeparate(
-                    string.Format(@"Exception thrown attempting to dispose {0}", GetType()),
+                    string.Format("Exception thrown attempting to dispose {0}", GetType()),
                     x.Message,
-                    @"Exception caught at: " + new StackTrace());
+                    "Exception caught at: " + new StackTrace());
                 throw new InvalidOperationException(message, x);
             }
         }
@@ -289,4 +266,4 @@
 
         public virtual string DetailedMessage { get { return null; } }
     }
-}
+}
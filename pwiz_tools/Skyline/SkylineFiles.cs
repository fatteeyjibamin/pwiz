﻿/*
 * Original author: Brendan MacLean <brendanx .at. u.washington.edu>,
 *                  MacCoss Lab, Department of Genome Sciences, UW
 *
 * Copyright 2009 University of Washington - Seattle, WA
 * 
 * Licensed under the Apache License, Version 2.0 (the "License");
 * you may not use this file except in compliance with the License.
 * You may obtain a copy of the License at
 *
 *     http://www.apache.org/licenses/LICENSE-2.0
 *
 * Unless required by applicable law or agreed to in writing, software
 * distributed under the License is distributed on an "AS IS" BASIS,
 * WITHOUT WARRANTIES OR CONDITIONS OF ANY KIND, either express or implied.
 * See the License for the specific language governing permissions and
 * limitations under the License.
 */
using System;
using System.Collections.Generic;
using System.Diagnostics;
using System.IO;
using System.Linq;
using System.Net;
using System.Reflection;
using System.Windows.Forms;
using System.Xml.Serialization;
using Ionic.Zip;
using Newtonsoft.Json.Linq;
using pwiz.Common.Collections;
using pwiz.Common.SystemUtil;
using pwiz.ProteomeDatabase.API;
using pwiz.Skyline.Alerts;
using pwiz.Skyline.Controls;
using pwiz.Skyline.Controls.Databinding;
using pwiz.Skyline.Controls.SeqNode;
using pwiz.Skyline.Controls.Startup;
using pwiz.Skyline.EditUI;
using pwiz.Skyline.FileUI;
using pwiz.Skyline.FileUI.PeptideSearch;
using pwiz.Skyline.Model;
using pwiz.Skyline.Model.AuditLog;
using pwiz.Skyline.Model.DocSettings;
using pwiz.Skyline.Model.DocSettings.Extensions;
using pwiz.Skyline.Model.ElementLocators;
using pwiz.Skyline.Model.Esp;
using pwiz.Skyline.Model.IonMobility;
using pwiz.Skyline.Model.Irt;
using pwiz.Skyline.Model.Lib;
using pwiz.Skyline.Model.Lib.BlibData;
using pwiz.Skyline.Model.Lib.Midas;
using pwiz.Skyline.Model.Optimization;
using pwiz.Skyline.Model.Proteome;
using pwiz.Skyline.Model.Results;
using pwiz.Skyline.Properties;
using pwiz.Skyline.Util;
using pwiz.Skyline.Util.Extensions;
using DatabaseOpeningException = pwiz.Skyline.Model.Irt.DatabaseOpeningException;

namespace pwiz.Skyline
{
    public partial class SkylineWindow
    {
        public static string GetViewFile(string fileName)
        {
            return fileName + ".view"; // Not L10N
        }

        private void fileMenu_DropDownOpening(object sender, EventArgs e)
        {
            ToolStripMenuItem menu = fileToolStripMenuItem;
            List<string> mruList = Settings.Default.MruList;
            string curDir = Settings.Default.ActiveDirectory;

            int start = menu.DropDownItems.IndexOf(mruBeforeToolStripSeparator) + 1;
            while (!ReferenceEquals(menu.DropDownItems[start], mruAfterToolStripSeparator))
                menu.DropDownItems.RemoveAt(start);
            int len = Math.Min(mruList.Count, Settings.Default.MruLength);
            for (int i = 0; i < len; i++)
            {
                MruChosenHandler handler = new MruChosenHandler(this, mruList[i]);
                ToolStripMenuItem item = new ToolStripMenuItem(GetMruName(i, mruList[i], curDir), null,
                    handler.ToolStripMenuItemClick);
                if (!item.Text.EndsWith(mruList[i]))
                {
                    item.ToolTipText = mruList[i];
                }
                menu.DropDownItems.Insert(start + i, item);
            }
            mruAfterToolStripSeparator.Visible = (mruList.Count > 0);
        }

        private static string GetMruName(int index, string path, string curDir)
        {
            string name = path;
            if (curDir == Path.GetDirectoryName(path))
                name = Path.GetFileName(path);
            // Make index 1-based
            index++;
            if (index < 9)
                name = string.Format("&{0} {1}", index, name); // Not L10N
            return name;
        }

        private class MruChosenHandler
        {
            private readonly SkylineWindow _skyline;
            private readonly string _path;

            public MruChosenHandler(SkylineWindow skyline, string path)
            {
                _skyline = skyline;
                _path = path;
            }

            public void ToolStripMenuItemClick(object sender, EventArgs e)
            {
                if (!_skyline.CheckSaveDocument())
                    return;
                _skyline.OpenFile(_path);
            }
        }

        private void startPageMenuItem_Click(object sender, EventArgs e) { OpenStartPage(); }

        private void newMenuItem_Click(object sender, EventArgs e) { NewDocument(); }

        public void OpenStartPage()
        {
            if (!CheckSaveDocument())
                return;

            using (var startupForm = new StartPage())
            {
                if (startupForm.ShowDialog(this) == DialogResult.OK)
                {
                    startupForm.Action(this);
                }
            }
        }

        public void NewDocument()
        {
            NewDocument(false);
        }

        public void NewDocument(bool forced)
        {
            if (!forced && !CheckSaveDocument())
                return;

            // Create a new document with the default settings.
            SrmDocument document = ConnectDocument(this, new SrmDocument(Settings.Default.SrmSettingsList[0]), null) ??
                                   new SrmDocument(SrmSettingsList.GetDefault());

            // Make sure settings lists contain correct values for
            // this document.
            document.Settings.UpdateLists(null);

            // Switch over to the new document
            SwitchDocument(document, null);
        }

        private void openContainingFolderMenuItem_Click(object sender, EventArgs e)
        {
            string args = string.Format(@"/select, ""{0}""", DocumentFilePath); // Not L10N
            Process.Start("explorer.exe", args); // Not L10N
        }

        private void openMenuItem_Click(object sender, EventArgs e)
        {
            if (!CheckSaveDocument())
                return;
            using (OpenFileDialog dlg = new OpenFileDialog
            {
                InitialDirectory = Settings.Default.ActiveDirectory,
                CheckPathExists = true,
                SupportMultiDottedExtensions = true,
                DefaultExt = SrmDocument.EXT,
                Filter = TextUtil.FileDialogFiltersAll(SrmDocument.FILTER_DOC_AND_SKY_ZIP, SrmDocumentSharing.FILTER_SHARING)
            })
            {
                if (dlg.ShowDialog(this) == DialogResult.OK)
                {
                    Settings.Default.ActiveDirectory = Path.GetDirectoryName(dlg.FileName);

                    if (dlg.FileName.EndsWith(SrmDocumentSharing.EXT))
                    {
                        OpenSharedFile(dlg.FileName);
                    }
                    else
                    {
                        OpenFile(dlg.FileName);
                    }
                }
            }
        }

        public bool OpenSharedFile(string zipPath, FormEx parentWindow = null)
        {
            try
            {
                var sharing = new SrmDocumentSharing(zipPath);

                using (var longWaitDlg = new LongWaitDlg
                {
                    Text = Resources.SkylineWindow_OpenSharedFile_Extracting_Files,
                })
                {
                    longWaitDlg.PerformWork(parentWindow ?? this, 1000, sharing.Extract);
                    if (longWaitDlg.IsCanceled)
                        return false;
                }

                // Remember the directory containing the newly extracted file
                // as the active directory for the next open command.
                Settings.Default.ActiveDirectory = Path.GetDirectoryName(sharing.DocumentPath);

                return OpenFile(sharing.DocumentPath, parentWindow);
            }
            catch (ZipException zipException)
            {
                MessageDlg.ShowWithException(parentWindow ?? this, string.Format(Resources.SkylineWindow_OpenSharedFile_The_zip_file__0__cannot_be_read,
                                                    zipPath), zipException);
                return false;
            }
            catch (Exception e)
            {
                var message = TextUtil.LineSeparate(string.Format(
                        Resources.SkylineWindow_OpenSharedFile_Failure_extracting_Skyline_document_from_zip_file__0__,
                        zipPath), e.Message);
                MessageDlg.ShowWithException(parentWindow ?? this, message, e);
                return false;
            }
        }

        public bool OpenFile(string path, FormEx parentWindow = null)
        {
            // Remove any extraneous temporary chromatogram spill files.
            var spillDirectory = Path.Combine(Path.GetDirectoryName(path) ?? "", "xic");    // Not L10N
            if (Directory.Exists(spillDirectory))
                DirectoryEx.SafeDelete(spillDirectory);

            Exception exception = null;
            SrmDocument document = null;

            try
            {
                using (var longWaitDlg = new LongWaitDlg(this)
                {
                    Text = Resources.SkylineWindow_OpenFile_Loading___,
                    Message = Path.GetFileName(path),
                    ProgressValue = 0
                })
                {
                    longWaitDlg.PerformWork(parentWindow ?? this, 500, progressMonitor =>
                    {
                        using (var reader = new StreamReaderWithProgress(path, progressMonitor))
                        {
                            XmlSerializer ser = new XmlSerializer(typeof (SrmDocument));
                            document = (SrmDocument) ser.Deserialize(reader);
                        }
                    });

                    if (longWaitDlg.IsCanceled)
                        document = null;
                }
            }
            catch (Exception x)
            {
                exception = x;
            }

            if (exception == null)
            {
                if (document == null)
                    return false;

                try
                {
                    document = ConnectDocument(parentWindow ?? this, document, path);
                    if (document == null || !CheckResults(document, path, parentWindow))
                        return false;

                    // Make sure settings lists contain correct values for
                    // this document.
                    document.Settings.UpdateLists(path);
                }
                catch (Exception x)
                {
                    exception = x;
                }
            }

            if (exception == null)
            {
                try
                {
                    using (new SequenceTreeForm.LockDoc(_sequenceTreeForm))
                    {
                        // Switch over to the opened document
                        SwitchDocument(document, path);
                    }
                    // Locking the sequenceTree can throw off the node count status
                    UpdateNodeCountStatus();
                }
                catch (Exception x)
                {
                    exception = x;
                }
            }

            if (exception != null)
            {
                new MessageBoxHelper(parentWindow ?? this).ShowXmlParsingError(
                    string.Format(Resources.SkylineWindow_OpenFile_Failure_opening__0__, path), path, exception);
                return false;
            }

            if (SequenceTree != null && SequenceTree.Nodes.Count > 0 && !SequenceTree.RestoredFromPersistentString)
                SequenceTree.SelectedNode = SequenceTree.Nodes[0];

            return true;
        }

        private SrmDocument ConnectDocument(IWin32Window parent, SrmDocument document, string path)
        {
            document = ConnectLibrarySpecs(parent, document, path);
            if (document != null)
                document = ConnectBackgroundProteome(parent, document, path);
            if (document != null)
                document = ConnectIrtDatabase(parent, document, path);
            if (document != null)
                document = ConnectOptimizationDatabase(parent, document, path);
            if (document != null)
                document = ConnectIonMobilityLibrary(parent, document, path);
            return document;
        }

        private SrmDocument ConnectLibrarySpecs(IWin32Window parent, SrmDocument document, string documentPath)
        {
            string docLibFile = null;
            if (!string.IsNullOrEmpty(documentPath) && document.Settings.PeptideSettings.Libraries.HasDocumentLibrary)
            {
                docLibFile = BiblioSpecLiteSpec.GetLibraryFileName(documentPath);
                if (!File.Exists(docLibFile))
                {
                    MessageDlg.Show(parent, string.Format(Resources.SkylineWindow_ConnectLibrarySpecs_Could_not_find_the_spectral_library__0__for_this_document__Without_the_library__no_spectrum_ID_information_will_be_available_, docLibFile));
                }
            }

            var settings = document.Settings.ConnectLibrarySpecs((library, librarySpec) =>
                {
                    string name = library != null ? library.Name : librarySpec.Name;
                    LibrarySpec spec;
                    if (Settings.Default.SpectralLibraryList.TryGetValue(name, out spec))
                    {
                        if (File.Exists(spec.FilePath))
                            return spec;                        
                    }
                    if (documentPath == null)
                        return null;

                    string fileName = library != null ? library.FileNameHint : Path.GetFileName(librarySpec.FilePath);
                    if (fileName != null)
                    {
                        // First look for the file name in the document directory
                        string pathLibrary = PathEx.FindExistingRelativeFile(documentPath, fileName);
                        if (pathLibrary != null)
                            return CreateLibrarySpec(library, librarySpec, pathLibrary, true);
                        // In the user's default library directory
                        pathLibrary = Path.Combine(Settings.Default.LibraryDirectory ?? string.Empty, fileName);
                        if (File.Exists(pathLibrary))
                            return CreateLibrarySpec(library, librarySpec, pathLibrary, false);
                    }

                    using (var dlg = new MissingFileDlg
                                  {
                                      ItemName = name,
                                      ItemType = Resources.SkylineWindow_ConnectLibrarySpecs_Spectral_Library,
                                      Filter = library != null ? library.SpecFilter : librarySpec.Filter,
                                      FileHint = fileName,
                                      FileDlgInitialPath = Path.GetDirectoryName(documentPath),
                                      Title = Resources.SkylineWindow_ConnectLibrarySpecs_Find_Spectral_Library
                                  })
                    {
                        if (dlg.ShowDialog(parent) == DialogResult.OK)
                        {
                            Settings.Default.LibraryDirectory = Path.GetDirectoryName(dlg.FilePath);
                            return CreateLibrarySpec(library, librarySpec, dlg.FilePath, false);
                        }
                    }

                    return null;
                }, docLibFile);

            if (settings == null)
                return null; // User cancelled

            if (ReferenceEquals(settings, document.Settings))
                return document;
            
            // If the libraries were moved to disconnected state, then avoid updating
            // the document tree for this change, or it will strip all the library
            // information off the document nodes.
            if (settings.PeptideSettings.Libraries.DisconnectedLibraries != null)
                return document.ChangeSettingsNoDiff(settings);

            return document.ChangeSettings(settings);
        }

        private static LibrarySpec CreateLibrarySpec(Library library, LibrarySpec librarySpec, string pathLibrary, bool local)
        {
            var newLibrarySpec = library != null
                ? library.CreateSpec(pathLibrary)
                : librarySpec.ChangeFilePath(pathLibrary);
            if (local)
                newLibrarySpec = newLibrarySpec.ChangeDocumentLocal(true);
            return newLibrarySpec;
        }

        private SrmDocument ConnectIrtDatabase(IWin32Window parent, SrmDocument document, string documentPath)
        {
            var settings = document.Settings.ConnectIrtDatabase(calc => FindIrtDatabase(parent, documentPath, calc));
            if (settings == null)
                return null;
            if (ReferenceEquals(settings, document.Settings))
                return document;
            return document.ChangeSettings(settings);
        }


        private RCalcIrt FindIrtDatabase(IWin32Window parent, string documentPath, RCalcIrt irtCalc)
        {

            RetentionScoreCalculatorSpec result;
            if (Settings.Default.RTScoreCalculatorList.TryGetValue(irtCalc.Name, out result))
            {
                var calc = result as RCalcIrt;
                if (calc != null && File.Exists(calc.DatabasePath))
                    return calc;
            }
            if (documentPath == null)
                return null;

            // First look for the file name in the document directory
            string filePath = PathEx.FindExistingRelativeFile(documentPath, irtCalc.DatabasePath);
            if (filePath != null)
            {
                try
                {
                    return irtCalc.ChangeDatabasePath(filePath);
                }
                catch (CalculatorException)
                {
                    //Todo: should this fail silenty or raise another dialog box?
                }
            }

            do
            {
                using (var dlg = new MissingFileDlg
                         {
                             ItemName = irtCalc.Name,
                             ItemType = Resources.SkylineWindow_FindIrtDatabase_iRT_Calculator,
                             Filter = TextUtil.FileDialogFilterAll(Resources.SkylineWindow_FindIrtDatabase_iRT_Database_Files, IrtDb.EXT),
                             FileHint = Path.GetFileName(irtCalc.DatabasePath),
                             FileDlgInitialPath = Path.GetDirectoryName(documentPath),
                             Title = Resources.SkylineWindow_FindIrtDatabase_Find_iRT_Calculator
                         })
                {
                    if (dlg.ShowDialog(parent) == DialogResult.OK)
                    {
                        if (dlg.FilePath == null)
                            return RCalcIrt.NONE;
                        
                        try
                        {
                            return irtCalc.ChangeDatabasePath(dlg.FilePath);
                        }
                        catch (DatabaseOpeningException e)
                        {
                            var message = TextUtil.SpaceSeparate(
                                Resources.SkylineWindow_FindIrtDatabase_The_database_file_specified_could_not_be_opened,
                                e.Message); // Not L10N
                            MessageBox.Show(message);
                        }
                    }
                    else
                    {
                        return null;
                    }
                }
            }
            while (true);
        }

        private SrmDocument ConnectOptimizationDatabase(IWin32Window parent, SrmDocument document, string documentPath)
        {
            var settings = document.Settings.ConnectOptimizationDatabase(lib => FindOptimizationDatabase(parent, documentPath, lib));
            if (settings == null)
                return null;
            if (ReferenceEquals(settings, document.Settings))
                return document;
            return document.ChangeSettings(settings);
        }


        private OptimizationLibrary FindOptimizationDatabase(IWin32Window parent, string documentPath, OptimizationLibrary optLib)
        {
            if (optLib.IsNone)
                return optLib;

            OptimizationLibrary lib;
            if (Settings.Default.OptimizationLibraryList.TryGetValue(optLib.Name, out lib))
            {
                if (lib != null && File.Exists(lib.DatabasePath))
                    return lib;
            }
            if (documentPath == null)
                return null;

            // First look for the file name in the document directory
            string filePath = PathEx.FindExistingRelativeFile(documentPath, optLib.DatabasePath);
            if (filePath != null)
            {
                try
                {
                    return optLib.ChangeDatabasePath(filePath);
                }
                // ReSharper disable once EmptyGeneralCatchClause
                catch (Exception)
                {
                    //Todo: should this fail silenty or raise another dialog box?
                }
            }

            do
            {
                using (var dlg = new MissingFileDlg
                {
                    ItemName = optLib.Name,
                    ItemType = Resources.SkylineWindow_FindOptimizationDatabase_Optimization_Library,
                    Filter = TextUtil.FileDialogFilterAll(Resources.SkylineWindow_FindOptimizationDatabase_Optimization_Library_Files, OptimizationDb.EXT),
                    FileHint = Path.GetFileName(optLib.DatabasePath),
                    FileDlgInitialPath = Path.GetDirectoryName(documentPath),
                    Title = Resources.SkylineWindow_FindOptimizationDatabase_Find_Optimization_Library
                })
                {
                    if (dlg.ShowDialog(parent) == DialogResult.OK)
                    {
                        if (dlg.FilePath == null)
                            return OptimizationLibrary.NONE;

                        try
                        {
                            return optLib.ChangeDatabasePath(dlg.FilePath);
                        }
                        catch (OptimizationsOpeningException e)
                        {
                            var message = TextUtil.SpaceSeparate(
                                Resources.SkylineWindow_FindOptimizationDatabase_The_database_file_specified_could_not_be_opened_,
                                e.Message); // Not L10N
                            MessageBox.Show(message);
                        }
                    }
                    else
                    {
                        return null;
                    }
                }
            }
            while (true);
        }

        private SrmDocument ConnectIonMobilityLibrary(IWin32Window parent, SrmDocument document, string documentPath)
        {
            var settings = document.Settings.ConnectIonMobilityLibrary(imdb => FindIonMobilityLibrary(parent, documentPath, imdb));
            if (settings == null)
                return null;
            if (ReferenceEquals(settings, document.Settings))
                return document;
            return document.ChangeSettings(settings);
        }

        private IonMobilityLibrarySpec FindIonMobilityLibrary(IWin32Window parent, string documentPath, IonMobilityLibrarySpec ionMobilityLibrarySpec)
        {

            IonMobilityLibrarySpec result;
            if (Settings.Default.IonMobilityLibraryList.TryGetValue(ionMobilityLibrarySpec.Name, out result))
            {
                if (result != null && File.Exists(result.PersistencePath))
                    return result;
            }
            if (documentPath == null)
                return null;

            // First look for the file name in the document directory
            string filePath = PathEx.FindExistingRelativeFile(documentPath, ionMobilityLibrarySpec.PersistencePath);
            if (filePath != null)
            {
                try
                {
                    var ionMobilityLib = ionMobilityLibrarySpec as IonMobilityLibrary;
                    if (ionMobilityLib != null)
                        return ionMobilityLib.ChangeDatabasePath(filePath);
                }
                // ReSharper disable once EmptyGeneralCatchClause
                catch 
                {
                    //Todo: should this fail silenty or raise another dialog box?
                }
            }

            do
            {
                using (var dlg = new MissingFileDlg
                {
                    ItemName = ionMobilityLibrarySpec.Name,
                    ItemType = Resources.SkylineWindow_FindIonMobilityLibrary_Ion_Mobility_Library,
                    Filter = TextUtil.FileDialogFilterAll(Resources.SkylineWindow_FindIonMobilityDatabase_ion_mobility_library_files, IonMobilityDb.EXT),
                    FileHint = Path.GetFileName(ionMobilityLibrarySpec.PersistencePath),
                    FileDlgInitialPath = Path.GetDirectoryName(documentPath),
                    Title = Resources.SkylineWindow_FindIonMobilityLibrary_Find_Ion_Mobility_Library
                })
                {
                    if (dlg.ShowDialog(parent) == DialogResult.OK)
                    {
                        if (dlg.FilePath == null)
                            return IonMobilityLibrary.NONE;

                        try
                        {
                            var ionMobilityLib = ionMobilityLibrarySpec as IonMobilityLibrary;
                            if (ionMobilityLib != null)
                                return ionMobilityLib.ChangeDatabasePath(dlg.FilePath);
                        }
                        catch (DatabaseOpeningException e)
                        {
                            var message = TextUtil.SpaceSeparate(
                                Resources.SkylineWindow_FindIonMobilityDatabase_The_ion_mobility_library_specified_could_not_be_opened_,
                                e.Message); 
                            MessageBox.Show(message);
                        }
                    }
                    else
                    {
                        return null;
                    }
                }
            }
            while (true);
        }

        private SrmDocument ConnectBackgroundProteome(IWin32Window parent ,SrmDocument document, string documentPath)
        {
            var settings = document.Settings.ConnectBackgroundProteome(backgroundProteomeSpec =>
                FindBackgroundProteome(parent, documentPath, backgroundProteomeSpec));
            if (settings == null)
                return null;
            if (ReferenceEquals(settings, document.Settings))
                return document;
            return document.ChangeSettings(settings);
        }

        private BackgroundProteomeSpec FindBackgroundProteome(IWin32Window parent, string documentPath, BackgroundProteomeSpec backgroundProteomeSpec)
        {
            var result = Settings.Default.BackgroundProteomeList.GetBackgroundProteomeSpec(backgroundProteomeSpec.Name);
            if (result != null)
            {
                if (File.Exists(result.DatabasePath))
                    return result;
            }
            if (documentPath == null)
                return null;

            // Is the saved path correct?  Then just use that.
            if (File.Exists(backgroundProteomeSpec.DatabasePath))
                return new BackgroundProteomeSpec(backgroundProteomeSpec.Name, backgroundProteomeSpec.DatabasePath);

            // First look for the file name in the document directory
            string pathBackgroundProteome = PathEx.FindExistingRelativeFile(documentPath, backgroundProteomeSpec.DatabasePath);
            if (pathBackgroundProteome != null)
                return new BackgroundProteomeSpec(backgroundProteomeSpec.Name, pathBackgroundProteome);
            // In the user's default library directory
            string fileName = Path.GetFileName(backgroundProteomeSpec.DatabasePath);
            pathBackgroundProteome = Path.Combine(Settings.Default.ProteomeDbDirectory ?? string.Empty, fileName ?? string.Empty);
            if (File.Exists(pathBackgroundProteome))
                return new BackgroundProteomeSpec(backgroundProteomeSpec.Name, pathBackgroundProteome);
            using (var dlg = new MissingFileDlg
                    {
                        FileHint = fileName,
                        ItemName = backgroundProteomeSpec.Name,
                        ItemType = Resources.SkylineWindow_FindBackgroundProteome_Background_Proteome,
                        Filter = TextUtil.FileDialogFilterAll(Resources.SkylineWindow_FindBackgroundProteome_Proteome_File, ProteomeDb.EXT_PROTDB),
                        FileDlgInitialPath = Settings.Default.ProteomeDbDirectory,
                        Title = Resources.SkylineWindow_FindBackgroundProteome_Find_Background_Proteome
                    })
            {
                if (dlg.ShowDialog(parent) == DialogResult.OK)
                {
                    if (dlg.FilePath == null)
                    {
                        return BackgroundProteomeList.GetDefault();
                    }
                    
                    Settings.Default.ProteomeDbDirectory = Path.GetDirectoryName(dlg.FilePath);
                    
                    return new BackgroundProteomeSpec(backgroundProteomeSpec.Name, dlg.FilePath);
                }
            }
            return null;
        }

        private bool CheckResults(SrmDocument document, string path, FormEx parent)
        {
            string pathCache = ChromatogramCache.FinalPathForName(path, null);
            if (!document.Settings.HasResults)
            {
                // On open, make sure a document with no results does not have a
                // data cache file, since one may have been left behind on a Save As.
                FileEx.SafeDelete(pathCache, true);
            }
            else if (!File.Exists(pathCache) &&
                // For backward compatibility, check to see if any per-replicate
                // cache files exist.
                !File.Exists(ChromatogramCache.FinalPathForName(path,
                    document.Settings.MeasuredResults.Chromatograms[0].Name)))
            {
                // It has become clear that showing a message box about rebuilding
                // the cache on open is shocking to people, and they immediately
                // worry that a "rebuild" will cause them to lose work.  So, first
                // figure out if any of the sample files are missing from places
                // Skyline will find them.
                var missingFiles = new List<string>();
                //var foundFiles = new List<string>();
                foreach (var chromSet in document.Settings.MeasuredResults.Chromatograms)
                {
                    foreach (var pathFileSample in chromSet.MSDataFilePaths)
                    {
                        var msDataFilePath = pathFileSample as MsDataFilePath;
                        if (null == msDataFilePath)
                        {
                            continue;
                        }
                        string pathFile = msDataFilePath.FilePath;
                        if (missingFiles.Contains(pathFile))
                            continue;
                        string pathPartCache = ChromatogramCache.PartPathForName(path,  pathFileSample);
                        if (File.Exists(pathFile) ||
                            Directory.Exists(pathFile) || // some sample "files" are actually directories (.d etc)
                            File.Exists(pathPartCache) ||
                            File.Exists(Path.Combine(Path.GetDirectoryName(path) ?? string.Empty, Path.GetFileName(pathFile) ?? string.Empty)))
                        {
                            //foundFiles.Add(pathFile);
                        }
                        else
                        {
                            missingFiles.Add(pathFile);
                        }
                    }
                }
                // If all necessary data is present, just start rebuilding without asking
                // to avoid shocking the user.
                if (missingFiles.Count == 0)
                    return true;

                // TODO: Ask the user to locate the missing data files
                string missingFilesString = TextUtil.LineSeparate(missingFiles);
                string message = TextUtil.LineSeparate(string.Format(
                                    Resources.SkylineWindow_CheckResults_The_data_file___0___is_missing__and_the_following_original_instrument_output_could_not_be_found_,
                                    ChromatogramCache.FinalPathForName(path, null)),
                                    string.Empty,
                                    missingFilesString,
                                    string.Empty,
                                    Resources.SkylineWindow_CheckResults_Click_OK_to_open_the_document_anyway);

                if (MultiButtonMsgDlg.Show(parent ?? this, message, MultiButtonMsgDlg.BUTTON_OK) == DialogResult.Cancel)
                {
                    return false;
                }                    
            }

            return true;
        }

        private void saveMenuItem_Click(object sender, EventArgs e)
        {
            SaveDocument();
        }

        private void saveAsMenuItem_Click(object sender, EventArgs e)
        {
            SaveDocumentAs();
        }

        private bool CheckSaveDocument()
        {
            if (Dirty)
            {
                var result = MultiButtonMsgDlg.Show(this,
                    Resources.SkylineWindow_CheckSaveDocument_Do_you_want_to_save_changes,
                    Resources.SkylineWindow_CheckSaveDocument_Yes, Resources.SkylineWindow_CheckSaveDocument_No, true);
                    switch (result)
                {
                    case DialogResult.Yes:
                        return SaveDocument();
                    case DialogResult.Cancel:
                        return false;
                }
            }
            return true;
        }

        public bool SaveDocument()
        {
            string fileName = DocumentFilePath;
            if (string.IsNullOrEmpty(fileName))
                return SaveDocumentAs();
            
            return SaveDocument(fileName);
        }

        private bool SaveDocumentAs()
        {
            // Make sure results are loaded before performaing a Save As,
            // since the results cache must be copied to the new location.
            if (!DocumentUI.IsSavable)
            {
                MessageDlg.Show(this, Resources.SkylineWindow_SaveDocumentAs_The_document_must_be_fully_loaded_before_it_can_be_saved_to_a_new_name);
                return false;
            }

            using (var dlg = new SaveFileDialog
            {
                InitialDirectory = Settings.Default.ActiveDirectory,
                OverwritePrompt = true,
                DefaultExt = SrmDocument.EXT,
                Filter = TextUtil.FileDialogFiltersAll(SrmDocument.FILTER_DOC)
            })
            {
                if (!string.IsNullOrEmpty(DocumentFilePath))
                    dlg.FileName = Path.GetFileName(DocumentFilePath);

                if (dlg.ShowDialog(this) == DialogResult.OK)
                {
                    if (SaveDocument(dlg.FileName))
                        return true;
                }
            }
            return false;
        }

        public bool SaveDocument(String fileName, bool includingCacheFile = true)
        {
            if (string.IsNullOrEmpty(DocumentUI.Settings.DataSettings.DocumentGuid) ||
                !Equals(DocumentFilePath, fileName))
            {
                SrmDocument docOriginal;
                SrmDocument docNew;
                do
                {
                    docOriginal = Document;
                    docNew =
                        docOriginal.ChangeSettings(
                            docOriginal.Settings.ChangeDataSettings(
                                docOriginal.Settings.DataSettings.ChangeDocumentGuid()));
                } while (!SetDocument(docNew, docOriginal));
            }

            SrmDocument document = Document;

            try
            {
                using (var saver = new FileSaver(fileName))
                {
                    saver.CheckException();

                    using (var longWaitDlg = new LongWaitDlg(this)
                        {
                            Text = Resources.SkylineWindow_SaveDocument_Saving___,
                            Message = Path.GetFileName(fileName)
                        })
                    {
                        longWaitDlg.PerformWork(this, 800, progressMonitor =>
                        {
                            document.SerializeToFile(saver.SafeName, fileName, SkylineVersion.CURRENT, progressMonitor);
                            // If the user has chosen "Save As", and the document has a
                            // document specific spectral library, copy this library to 
                            // the new name.
                            if (!Equals(DocumentFilePath, fileName))
                                SaveDocumentLibraryAs(fileName);

                            saver.Commit();
                        });

                        // Sometimes this catches a cancellation that doesn't throw an OperationCanceledException.
                        if (longWaitDlg.IsCanceled)
                            return false;
                    }
                }
            }
            catch (OperationCanceledException)
            {
                return false;
            }
            catch (Exception ex) 
            {
                var message = TextUtil.LineSeparate(string.Format(Resources.SkylineWindow_SaveDocument_Failed_writing_to__0__, fileName), ex.Message);
                MessageDlg.ShowWithException(this, message, ex);
                return false;
            }

            DocumentFilePath = fileName;
            _savedVersion = document.UserRevisionIndex;
            SetActiveFile(fileName);

            // Make sure settings lists contain correct values for this document.
            document.Settings.UpdateLists(DocumentFilePath);

            try
            {
                SaveLayout(fileName);

                // CONSIDER: Is this really optional?
                if (includingCacheFile)
                {
                    using (var longWaitDlg = new LongWaitDlg(this)
                    {
                        Text = Resources.SkylineWindow_SaveDocument_Optimizing_data_file___,
                        Message = Path.GetFileName(fileName)
                    })
                    {
                        longWaitDlg.PerformWork(this, 800, () =>
                            OptimizeCache(fileName, longWaitDlg));
                    }
                }
            }

            // We allow silent failures because it is OK for the cache to remain unoptimized
            // or the layout to not be saved.  These aren't critical as long as the document
            // was saved correctly.
            catch (UnauthorizedAccessException) {}
            catch (IOException) {}
            catch (OperationCanceledException) {}
            catch (TargetInvocationException) {}

            return true;
        }

        private void OptimizeCache(string fileName, ILongWaitBroker progress)
        {
            // Optimize the results cache to get rid of any unnecessary
            // chromatogram data.
            var settings = Document.Settings;
            if (settings.HasResults)
            {
                var results = settings.MeasuredResults;
                if (results.IsLoaded)
                {
                    var resultsNew = results.OptimizeCache(fileName, _chromatogramManager.StreamManager, progress);
                    if (!ReferenceEquals(resultsNew, results))
                    {
                        SrmDocument docNew, docCurrent;
                        do
                        {
                            docCurrent = Document;
                            docNew = docCurrent.ChangeMeasuredResults(resultsNew);
                        }
                        while (!SetDocument(docNew, docCurrent));
                    }
                }
            }
            else
            {
                string cachePath = ChromatogramCache.FinalPathForName(DocumentFilePath, null);
                FileEx.SafeDelete(cachePath, true);
            }
        }

        private void SaveDocumentLibraryAs(string newDocFilePath)
        {
            string oldDocLibFile = BiblioSpecLiteSpec.GetLibraryFileName(DocumentFilePath);
            string oldRedundantDocLibFile = BiblioSpecLiteSpec.GetRedundantName(oldDocLibFile);
            // If the document has a document-specific library, and the files for it
            // exist on disk, and it's not stale due to conversion of document to small molecule representation
            var document = Document;
            string newDocLibFile = BiblioSpecLiteSpec.GetLibraryFileName(newDocFilePath);
            if (document.Settings.PeptideSettings.Libraries.HasDocumentLibrary
                && File.Exists(oldDocLibFile)
                && !Equals(newDocLibFile.Replace(BiblioSpecLiteSpec.DotConvertedToSmallMolecules, string.Empty), oldDocLibFile))
            {
                using (var saverLib = new FileSaver(newDocLibFile))
                {
                    FileSaver saverRedundant = null;
                    if (File.Exists(oldRedundantDocLibFile))
                    {
                        string newRedundantDocLibFile = BiblioSpecLiteSpec.GetRedundantName(newDocFilePath);
                        saverRedundant = new FileSaver(newRedundantDocLibFile);
                    }
                    using (saverRedundant)
                    {
                        saverLib.CopyFile(oldDocLibFile);
                        if (saverRedundant != null)
                        {
                            saverRedundant.CopyFile(oldRedundantDocLibFile);
                        }
                        saverLib.Commit();
                        if (saverRedundant != null)
                        {
                            saverRedundant.Commit();
                        }
                    }
                }

                // Update the document library settings to point to the new library.
                SrmDocument docOriginal, docNew;
                do
                {
                    docOriginal = Document;
                    docNew = docOriginal.ChangeSettingsNoDiff(docOriginal.Settings.ChangePeptideLibraries(libraries =>
                        libraries.ChangeDocumentLibraryPath(newDocFilePath)));                        
                }
                while (!SetDocument(docNew, docOriginal));
            }
        }

        private void SaveLayout(string fileName)
        {
            using (var saverUser = new FileSaver(GetViewFile(fileName)))
            {
                if (saverUser.CanSave())
                {
                    dockPanel.SaveAsXml(saverUser.SafeName);
                    saverUser.Commit();
                }
            }
        }

        private void SetActiveFile(string path)
        {
            if (!string.IsNullOrEmpty(path))
            {
                // Remember the active directory.
                Settings.Default.ActiveDirectory = Path.GetDirectoryName(path);

                // Store the path in the MRU.
                List<string> mruList = Settings.Default.MruList;
                if (mruList.Count == 0 || !Equals(path, mruList[0]))
                {
                    mruList.Remove(path);
                    mruList.Insert(0, path);
                    int len = Settings.Default.MruMemoryLength;
                    if (mruList.Count > len)
                        mruList.RemoveRange(len, mruList.Count - len);
                }
            }

            UpdateTitle();
        }

        private void shareDocumentMenuItem_Click(object sender, EventArgs e)
        {
            ShareDocument();
        }

        public void ShareDocument()
        {
            var document = DocumentUI;
            if (!document.IsLoaded)
            {
                try
                {
                    // Get the description of what is not loaded into the "More Info" section of the message box
                    // This is helpful for diagnosis, but not yet presented in a form intended for the user
                    throw new IOException(TextUtil.LineSeparate(document.NonLoadedStateDescriptions));
                }
                catch (Exception e)
                {
                    MessageDlg.ShowWithException(this, Resources.SkylineWindow_shareDocumentMenuItem_Click_The_document_must_be_fully_loaded_before_it_can_be_shared, e);
                }
                return;
            }

            bool saved = false;
            string fileName = DocumentFilePath;
            if (string.IsNullOrEmpty(fileName))
            {
                if (MessageBox.Show(this, Resources.SkylineWindow_shareDocumentMenuItem_Click_The_document_must_be_saved_before_it_can_be_shared, 
                    Program.Name, MessageBoxButtons.OKCancel) == DialogResult.Cancel)
                    return;

                if (!SaveDocumentAs())
                    return;

                saved = true;
                fileName = DocumentFilePath;
            }

            
            ShareType shareType;
            using (var dlgType = new ShareTypeDlg(document))
            {
                if (dlgType.ShowDialog(this) == DialogResult.Cancel)
                    return;
                shareType = dlgType.ShareType;
            }

            using (var dlg = new SaveFileDialog
            {
                Title = Resources.SkylineWindow_shareDocumentMenuItem_Click_Share_Document,
                InitialDirectory = Path.GetDirectoryName(fileName),
                FileName = Path.GetFileNameWithoutExtension(fileName) + SrmDocumentSharing.EXT_SKY_ZIP,
                OverwritePrompt = true,
                DefaultExt = SrmDocumentSharing.EXT_SKY_ZIP,
                SupportMultiDottedExtensions = true,
                Filter = TextUtil.FileDialogFilterAll(Resources.SkylineWindow_shareDocumentMenuItem_Click_Skyline_Shared_Documents, SrmDocumentSharing.EXT),
            })
            {
                if (dlg.ShowDialog(this) == DialogResult.Cancel)
                    return;

                // Make sure the document is completely saved before sharing
                if (!saved && !SaveDocument())
                    return;

                ShareDocument(dlg.FileName, shareType);
            }
        }

        public bool ShareDocument(string fileDest, ShareType shareType)
        {
            try
            {
                bool success = false;
                Helpers.TryTwice(() =>
                {
                    using (var longWaitDlg = new LongWaitDlg { Text = Resources.SkylineWindow_ShareDocument_Compressing_Files, })
                    {
                        var sharing = new SrmDocumentSharing(DocumentUI, DocumentFilePath, fileDest, shareType);
                        longWaitDlg.PerformWork(this, 1000, sharing.Share);
                        success = !longWaitDlg.IsCanceled;
                    }
                });
                return success;
            }
            catch (Exception x)
            {
                var message = TextUtil.LineSeparate(string.Format(Resources.SkylineWindow_ShareDocument_Failed_attempting_to_create_sharing_file__0__, fileDest),
                                                    x.Message); 
                MessageDlg.ShowWithException(this, message, x);
            }
            return false;
        }

        private void exportTransitionListMenuItem_Click(object sender, EventArgs e)
        {
            ShowExportMethodDialog(ExportFileType.List);
        }

        private void exportIsolationListMenuItem_Click(object sender, EventArgs e)
        {
            var isolationScheme = DocumentUI.Settings.TransitionSettings.FullScan.IsolationScheme;
            if (Document.MoleculeCount == 0 && (isolationScheme == null || isolationScheme.FromResults))
            {
                MessageDlg.Show(this,
                    Resources.SkylineWindow_exportIsolationListMenuItem_Click_There_is_no_isolation_list_data_to_export);
                return;
            }
            ShowExportMethodDialog(ExportFileType.IsolationList);
        }

        private void exportMethodMenuItem_Click(object sender, EventArgs e)
        {
            ShowExportMethodDialog(ExportFileType.Method);
        }

        public DialogResult ShowExportMethodDialog(ExportFileType fileType)
        {
            using (ExportMethodDlg dlg = new ExportMethodDlg(DocumentUI, fileType))
            {
                return dlg.ShowDialog(this);
            }
        }

        private void exportSpectralLibraryMenuItem_Click(object sender, EventArgs e)
        {
            ShowExportSpectralLibraryDialog();
        }

        public void ShowExportSpectralLibraryDialog()
        {
            if (Document.MoleculeTransitionGroupCount == 0)
            {
                MessageDlg.Show(this, Resources.SkylineWindow_ShowExportSpectralLibraryDialog_The_document_must_contain_at_least_one_peptide_precursor_to_export_a_spectral_library_);
                return;
            }
            else if (!Document.Settings.HasResults)
            {
                MessageDlg.Show(this, Resources.SkylineWindow_ShowExportSpectralLibraryDialog_The_document_must_contain_results_to_export_a_spectral_library_);
                return;
            }

            using (var dlg = new SaveFileDialog
            {
                Title = Resources.SkylineWindow_ShowExportSpectralLibraryDialog_Export_Spectral_Library,
                OverwritePrompt = true,
                DefaultExt = BiblioSpecLiteSpec.EXT,
                Filter = TextUtil.FileDialogFiltersAll(BiblioSpecLiteSpec.FILTER_BLIB)
            })
            {
                if (!string.IsNullOrEmpty(DocumentFilePath))
                    dlg.InitialDirectory = Path.GetDirectoryName(DocumentFilePath);

                if (dlg.ShowDialog(this) == DialogResult.Cancel)
                    return;

                try
                {
                    using (var longWaitDlg = new LongWaitDlg
                    {
                        Text = Resources.SkylineWindow_ShowExportSpectralLibraryDialog_Export_Spectral_Library,
                        Message = string.Format(Resources.SkylineWindow_ShowExportSpectralLibraryDialog_Exporting_spectral_library__0____, Path.GetFileName(dlg.FileName))
                    })
                    {
                        longWaitDlg.PerformWork(this, 800, monitor => ExportSpectralLibrary(DocumentFilePath, Document, dlg.FileName, monitor));
                    }
                }
                catch (Exception x)
                {
                    MessageDlg.ShowWithException(this, TextUtil.LineSeparate(string.Format(Resources.SkylineWindow_ShowExportSpectralLibraryDialog_Failed_exporting_spectral_library_to__0__, dlg.FileName), x.Message), x);
                }
            }
        }

        public static void ExportSpectralLibrary(string sourceFile, SrmDocument document, string path, IProgressMonitor progressMonitor)
        {
            const string name = "exported"; // Not L10N
            var spectra = new Dictionary<LibKey, SpectrumMzInfo>();
            foreach (var nodePepGroup in document.MoleculeGroups)
            {
                foreach (var nodePep in nodePepGroup.Molecules)
                {
                    foreach (var nodeTranGroup in nodePep.TransitionGroups)
                    {
                        for (var i = 0; i < document.Settings.MeasuredResults.Chromatograms.Count; i++)
                        {
                            ProcessTransitionGroup(sourceFile, spectra, document, nodePep, nodeTranGroup, i);
                        }
                    }
                }
            }

            var rCalcIrt = document.Settings.HasRTPrediction
                ? document.Settings.PeptideSettings.Prediction.RetentionTime.Calculator as RCalcIrt
                : null;
            IProgressStatus status = new ProgressStatus();
            if (rCalcIrt != null && progressMonitor != null)
            {
                progressMonitor.UpdateProgress(status = status.ChangeSegments(0, 2));
            }

            using (var blibDb = BlibDb.CreateBlibDb(path))
            {
                var libSpec = new BiblioSpecLiteSpec(name, path);
                blibDb.CreateLibraryFromSpectra(libSpec, spectra.Values.ToList(), name, progressMonitor, ref status);
            }

            if (rCalcIrt != null)
            {
                IrtDb.CreateIrtDb(path).AddPeptides(progressMonitor, rCalcIrt.GetDbIrtPeptides().ToList(), ref status);
            }
        }

        private static void ProcessTransitionGroup(string sourceFile, IDictionary<LibKey, SpectrumMzInfo> spectra,
            SrmDocument document, PeptideDocNode nodePep, TransitionGroupDocNode nodeTranGroup, int replicateIndex)
        {
            LibKey key;
            if (nodePep.IsProteomic)
            {
                var sequence = document.Settings.GetPrecursorCalc(nodeTranGroup.TransitionGroup.LabelType, nodePep.ExplicitMods).GetModifiedSequence(nodePep.Peptide.Target, false);
                key = new LibKey(sequence, nodeTranGroup.PrecursorAdduct.AdductCharge);
            }
            else
            {
                // For small molecules, the "modification" is expressed in the adduct
                key = new LibKey(nodeTranGroup.CustomMolecule.GetSmallMoleculeLibraryAttributes(), nodeTranGroup.PrecursorAdduct);
            }
            var mi = new List<SpectrumPeaksInfo.MI>();
            var rt = 0.0;
            var im = IonMobilityAndCCS.EMPTY;
            var imGroup = TransitionGroupIonMobilityInfo.EMPTY; // CCS may be available only at group level
            var groupChromInfos = nodeTranGroup.GetSafeChromInfo(replicateIndex);
            if (!groupChromInfos.IsEmpty)
            {
                var chromInfo = groupChromInfos.First(info => info.OptimizationStep == 0);
                imGroup = chromInfo.IonMobilityInfo;
            }
            var maxApex = float.MinValue;
            string chromFileName = null;
            foreach (var nodeTran in nodeTranGroup.Transitions)
            {
                if (nodeTran.IsMs1)
                    continue;
                var chromInfos = nodeTran.GetSafeChromInfo(replicateIndex);
                if (chromInfos.IsEmpty)
                    continue;
                var chromInfo = chromInfos.First(info => info.OptimizationStep == 0);
                if (chromInfo.Area == 0)
                    continue;
                if (chromFileName == null)
                {
                    var chromFileInfo = document.Settings.MeasuredResults.Chromatograms[replicateIndex].MSDataFileInfos.FirstOrDefault(file => ReferenceEquals(file.Id, chromInfo.FileId));
                    if (chromFileInfo != null)
                        chromFileName = chromFileInfo.FilePath.GetFileName();
                }
                List<SpectrumPeakAnnotation> annotations = null;
                if (nodeTran.Transition.IsNonReporterCustomIon()) // CONSIDER(bspratt) include annotation for all non-peptide-fragment transitions?
                {
                    var smallMoleculeLibraryAttributes = nodeTran.Transition.CustomIon.GetSmallMoleculeLibraryAttributes();
                    var ion = new CustomIon(smallMoleculeLibraryAttributes, nodeTran.Transition.Adduct, nodeTran.GetMoleculeMass());
                    if (!string.IsNullOrEmpty(nodeTran.Annotations.Note))
                    {
                        annotations = new List<SpectrumPeakAnnotation> { SpectrumPeakAnnotation.Create(ion, nodeTran.Annotations.Note) };
                    }
                }
                mi.Add(new SpectrumPeaksInfo.MI { Mz = nodeTran.Mz, Intensity = chromInfo.Area, Quantitative = nodeTran.Quantitative, Annotations = annotations});
                if (chromInfo.Height > maxApex)
                {
                    maxApex = chromInfo.Height;
                    rt = chromInfo.RetentionTime;
                    im = IonMobilityAndCCS.GetIonMobilityAndCCS(chromInfo.IonMobility.IonMobility, chromInfo.IonMobility.CollisionalCrossSectionSqA ?? imGroup.CollisionalCrossSection, 0);
                }
            }
            if (chromFileName == null)
                return;
            SpectrumMzInfo spectrumMzInfo;
            if (!spectra.TryGetValue(key, out spectrumMzInfo))
            {
                spectrumMzInfo = new SpectrumMzInfo
                {
                    SourceFile = sourceFile,
                    Key = key,
                    PrecursorMz = nodeTranGroup.PrecursorMz,
                    SpectrumPeaks = new SpectrumPeaksInfo(mi.ToArray()),
                    RetentionTimes = new List<SpectrumMzInfo.IonMobilityAndRT>(),
                    IonMobility = im,
                    RetentionTime = rt
                };
                spectra[key] = spectrumMzInfo;
            }
            var isBest = replicateIndex == nodePep.BestResult;
            if (isBest)
            {
                spectrumMzInfo.IonMobility = im;
                spectrumMzInfo.RetentionTime = rt;
            }
            spectrumMzInfo.RetentionTimes.Add(new SpectrumMzInfo.IonMobilityAndRT(chromFileName, im, rt, isBest));
        }

        private void exportReportMenuItem_Click(object sender, EventArgs e)
        {
            ShowExportReportDialog();
        }

        public void ShowExportReportDialog()
        {
            using (var dlg = new ExportLiveReportDlg(this))
            {
                dlg.ShowDialog(this);
            }
        }

        private void espFeaturesMenuItem_Click(object sender, EventArgs e)
        {
            ShowExportEspFeaturesDialog();
        }

        public void ShowExportEspFeaturesDialog()
        {
            if (DocumentUI.MoleculeCount == 0)
            {
                MessageDlg.Show(this, Resources.SkylineWindow_ShowExportEspFeaturesDialog_The_document_must_contain_targets_for_which_to_export_features_);
                return;
            }

            using (var dlg = new SaveFileDialog
            {
                Title = Resources.SkylineWindow_ShowExportEspFeaturesDialog_Export_ESP_Features,
                OverwritePrompt = true,
                DefaultExt = EspFeatureCalc.EXT,
                Filter = TextUtil.FileDialogFilterAll(Resources.SkylineWindow_ShowExportEspFeaturesDialog_ESP_Feature_Files,EspFeatureCalc.EXT),
            })
            {
                if (!string.IsNullOrEmpty(DocumentFilePath))
                {
                    dlg.InitialDirectory = Path.GetDirectoryName(DocumentFilePath);
                    dlg.FileName = Path.GetFileNameWithoutExtension(DocumentFilePath) + EspFeatureCalc.EXT;
                }
                if (dlg.ShowDialog(this) == DialogResult.Cancel)
                    return;

                try
                {
                    EspFeatureCalc.WriteFeatures(dlg.FileName,
                        DocumentUI.Molecules.Select(nodePep => nodePep.Peptide.Target), LocalizationHelper.CurrentCulture);
                }
                catch (IOException x)
                {
                    var message = TextUtil.LineSeparate(string.Format(Resources.SkylineWindow_ShowExportEspFeaturesDialog_Failed_attempting_to_save_ESP_features_to__0__, dlg.FileName),
                                    x.Message);
                    MessageDlg.ShowWithException(this, message, x);
                }
            }
        }


        private void chromatogramsToolStripMenuItem_Click(object sender, EventArgs e)
        {
            ShowChromatogramFeaturesDialog();
        }

        public void ShowChromatogramFeaturesDialog()
        {
            if (!DocumentUI.Settings.HasResults)
            {
                MessageDlg.Show(this, Resources.SkylineWindow_ShowChromatogramFeaturesDialog_The_document_must_have_imported_results_);
                return;
            }
            if (DocumentUI.MoleculeCount == 0)
            {
                MessageDlg.Show(this, Resources.SkylineWindow_ShowChromatogramFeaturesDialog_The_document_must_have_targets_for_which_to_export_chromatograms_);
                return;
            }

            using (var dlg = new ExportChromatogramDlg(DocumentUI, DocumentFilePath))
            {
                dlg.ShowDialog(this);
            }
        }

        private void reintegrateToolStripMenuItem_Click(object sender, EventArgs e)
        {
            ShowReintegrateDialog();
        }
        
        public void ShowReintegrateDialog()
        {
            var documentOrig = DocumentUI;
            if (!documentOrig.Settings.HasResults)
            {
                MessageDlg.Show(this, Resources.SkylineWindow_ShowReintegrateDialog_The_document_must_have_imported_results_);
                return;
            }
            if (documentOrig.MoleculeCount == 0)
            {
                MessageDlg.Show(this, Resources.SkylineWindow_ShowReintegrateDialog_The_document_must_have_targets_in_order_to_reintegrate_chromatograms_);
                return;
            }
            if (!documentOrig.IsLoaded)
            {
                MessageDlg.Show(this, Resources.SkylineWindow_ShowReintegrateDialog_The_document_must_be_fully_loaded_before_it_can_be_re_integrated_);
                return;                
            }
            using (var dlg = new ReintegrateDlg(documentOrig))
            {
                if (dlg.ShowDialog(this) == DialogResult.Cancel)
                    return;
                ModifyDocument(Resources.SkylineWindow_ShowReintegrateDialog_Reintegrate_peaks, doc =>
                {
                    if (!ReferenceEquals(documentOrig, doc))
                        throw new InvalidDataException(
                            Resources.SkylineWindow_ShowReintegrateDialog_Unexpected_document_change_during_operation_);

                    return dlg.Document;
                }, dlg.EntryCreator.Create);
            }
        }

        private void compareModelsToolStripMenuItem_Click(object sender, EventArgs e)
        {
            ShowCompareModelsDlg();
        }

        public void ShowCompareModelsDlg()
        {
            var document = DocumentUI;
            if (!document.Settings.HasResults)
            {
                MessageDlg.Show(this, Resources.SkylineWindow_ShowReintegrateDialog_The_document_must_have_imported_results_);
                return;
            }
            if (document.MoleculeCount == 0)
            {
                MessageDlg.Show(this, Resources.SkylineWindow_ShowCompareModelsDlg_The_document_must_have_targets_in_order_to_compare_model_peak_picking_);
                return;
            }
            if (!document.IsLoaded)
            {
                MessageDlg.Show(this, Resources.SkylineWindow_ShowCompareModelsDlg_The_document_must_be_fully_loaded_in_order_to_compare_model_peak_picking_);
                return;
            }
            var dlg = new ComparePeakPickingDlg(document);
            dlg.Show(this);
        }

        private void mProphetFeaturesMenuItem_Click(object sender, EventArgs e)
        {
            ShowMProphetFeaturesDialog();
        }

        public void ShowMProphetFeaturesDialog()
        {
            if (!DocumentUI.Settings.HasResults)
            {
                MessageDlg.Show(this, Resources.SkylineWindow_ShowMProphetFeaturesDialog_The_document_must_have_imported_results_);
                return;
            }
            if (DocumentUI.MoleculeCount == 0)
            {
                MessageDlg.Show(this, Resources.SkylineWindow_ShowMProphetFeaturesDialog_The_document_must_contain_targets_for_which_to_export_features_);
                return;
            }

            using (var dlg = new MProphetFeaturesDlg(DocumentUI, DocumentFilePath))
            {
                dlg.ShowDialog(this);
            }
        }

        
        private void peakBoundariesToolStripMenuItem_Click(object sender, EventArgs e)
        {
            using (OpenFileDialog dlg = new OpenFileDialog
            {
                Title = Resources.SkylineWindow_ImportPeakBoundaries_Import_PeakBoundaries,
                CheckPathExists = true
            })
            {
                if (dlg.ShowDialog(this) == DialogResult.OK)
                {
                    ImportPeakBoundariesFile(dlg.FileName);
                }
            }
        }

        public void ImportPeakBoundariesFile(string peakBoundariesFile)
        {
            try
            {
                long lineCount = Helpers.CountLinesInFile(peakBoundariesFile);
                ImportPeakBoundaries(peakBoundariesFile, lineCount, Resources.SkylineWindow_ImportPeakBoundaries_Import_PeakBoundaries);
            }
            catch (Exception x)
            {
                MessageDlg.ShowWithException(this,
                                TextUtil.LineSeparate(
                                string.Format(Resources.SkylineWindow_ImportPeakBoundariesFile_Failed_reading_the_file__0__,
                                              peakBoundariesFile), x.Message), x);
            }         
        }

        private static void AddMessageInfo<T>(IList<MessageInfo> messageInfos, MessageType type, IEnumerable<T> items)
        {
            messageInfos.AddRange(items.Select(item => new MessageInfo(type, item)));
        }

        private void ImportPeakBoundaries(string fileName, long lineCount, string description)
        {
            var docCurrent = DocumentUI;
            SrmDocument docNew = null;

            var peakBoundaryImporter = new PeakBoundaryImporter(docCurrent);
            using (var longWaitDlg = new LongWaitDlg(this) { Text = description })
            {       
                longWaitDlg.PerformWork(this, 1000, longWaitBroker =>
                           docNew = peakBoundaryImporter.Import(fileName, longWaitBroker, lineCount));


                if (docNew == null)
                    return;
                if (!peakBoundaryImporter.UnrecognizedPeptidesCancel(this))
                    return;
                if (longWaitDlg.IsDocumentChanged(docCurrent))
                {
                    MessageDlg.Show(this, Resources.SkylineWindow_ImportPeakBoundaries_Unexpected_document_change_during_operation);
                    return;
                }                
            }

            ModifyDocument(description, doc =>
            {
                if (!ReferenceEquals(doc, docCurrent))
                    throw new InvalidDataException(Resources.SkylineWindow_ImportPeakBoundaries_Unexpected_document_change_during_operation);
                return docNew;
            }, docPair =>
            {
                var allInfo = new List<MessageInfo>();
                AddMessageInfo(allInfo, MessageType.removed_unrecognized_peptide, peakBoundaryImporter.UnrecognizedPeptides);
                AddMessageInfo(allInfo, MessageType.removed_unrecognized_file,
                    peakBoundaryImporter.UnrecognizedFiles.Select(AuditLogPath.Create));
                AddMessageInfo(allInfo, MessageType.removed_unrecognized_charge_state, peakBoundaryImporter.UnrecognizedChargeStates);

                return AuditLogEntry.CreateSimpleEntry(docPair.OldDoc, MessageType.imported_peak_boundaries,
                        Path.GetFileName(fileName))
                    .AppendAllInfo(allInfo);
            });
        }

        private void importFASTAMenuItem_Click(object sender, EventArgs e)
        {
            using (OpenFileDialog dlg = new OpenFileDialog
            {
                Title = Resources.SkylineWindow_ImportFastaFile_Import_FASTA,
                InitialDirectory = Settings.Default.FastaDirectory,
                CheckPathExists = true
                // FASTA files often have no extension as well as .fasta and others
            })
            {
                if (dlg.ShowDialog(this) == DialogResult.OK)
                {
                    Settings.Default.FastaDirectory = Path.GetDirectoryName(dlg.FileName);
                    ImportFastaFile(dlg.FileName);
                }
            }
        }

        public void ImportFastaFile(string fastaFile)
        {
            try
            {
                long lineCount = Helpers.CountLinesInFile(fastaFile);
                using (var readerFasta = new StreamReader(fastaFile))
                {
                    ImportFasta(readerFasta, lineCount, false, Resources.SkylineWindow_ImportFastaFile_Import_FASTA, new ImportFastaInfo(true, fastaFile));
                }
            }
            catch (Exception x)
            {
                MessageDlg.ShowWithException(this, string.Format(Resources.SkylineWindow_ImportFastaFile_Failed_reading_the_file__0__1__,
                                                    fastaFile, x.Message), x);
            }
        }


        public class ImportFastaInfo
        {
            public ImportFastaInfo(bool file, string text)
            {
                File = file;
                Text = text;
            }

            public bool File { get; private set; }
            public string Text { get; private set;}
        }

        public void ImportFasta(TextReader reader, long lineCount, bool peptideList, string description, ImportFastaInfo importInfo)
        {
            SrmTreeNode nodePaste = SequenceTree.SelectedNode as SrmTreeNode;
            IdentityPath selectPath = null;
            var to = nodePaste != null ? nodePaste.Path : null;
            
            var docCurrent = DocumentUI;

            ModificationMatcher matcher = null;
            if(peptideList)
            {
                matcher = new ModificationMatcher();
                List<string> sequences = new List<string>();
                string line;
                var header = reader.ReadLine(); // Read past header
                while ((line = reader.ReadLine()) != null)
                {
                    string sequence = FastaSequence.NormalizeNTerminalMod(line.Trim());
                    sequences.Add(sequence);
                }
                try
                {
                    matcher.CreateMatches(docCurrent.Settings, sequences, Settings.Default.StaticModList, Settings.Default.HeavyModList);
                    var strNameMatches = matcher.FoundMatches;
                    if (!string.IsNullOrEmpty(strNameMatches))
                    {
                        var message = TextUtil.LineSeparate(Resources.SkylineWindow_ImportFasta_Would_you_like_to_use_the_Unimod_definitions_for_the_following_modifications,
                                                            string.Empty, strNameMatches);
                        if (DialogResult.Cancel == MultiButtonMsgDlg.Show(
                            this,
                            string.Format(message), Resources.SkylineWindow_ImportFasta_OK))
                        {
                            return;
                        }
                    }
                }
                catch(FormatException x)
                {
                    MessageDlg.ShowException(this, x);
                    return;
                }
                reader = new StringReader(TextUtil.LineSeparate(header, TextUtil.LineSeparate(sequences.ToArray())));
            }

            SrmDocument docNew = null;
            int emptyPeptideGroups = 0;
            using (var longWaitDlg = new LongWaitDlg(this) { Text = description })
            {
                IdentityPath nextAdded;
                longWaitDlg.PerformWork(this, 1000, longWaitBroker =>
                    docNew = docCurrent.ImportFasta(reader, longWaitBroker, lineCount, matcher, to, out selectPath, out nextAdded, out emptyPeptideGroups));

                if (docNew == null)
                    return;

                if (!ReferenceEquals(Document, docCurrent))
                {
                    MessageDlg.ShowWithException(this, Resources.SkylineWindow_ImportFasta_Unexpected_document_change_during_operation, new DocumentChangedException(Document, docCurrent));
                    return;
                }
            }

            var entryCreatorList = new AuditLogEntryCreatorList();
            // If importing the FASTA produced any childless proteins
            docNew = ImportFastaHelper.HandleEmptyPeptideGroups(this, emptyPeptideGroups, docNew, entryCreatorList);
            if (docNew == null || Equals(docCurrent, docNew))
                return;

            selectPath = null;
            using (var enumGroupsCurrent = docCurrent.MoleculeGroups.GetEnumerator())
            {
                foreach (PeptideGroupDocNode nodePepGroup in docNew.MoleculeGroups)
                {
                    if (enumGroupsCurrent.MoveNext() &&
                        !ReferenceEquals(nodePepGroup, enumGroupsCurrent.Current))
                    {
                        selectPath = new IdentityPath(nodePepGroup.Id);
                        break;
                    }
                }
            }

            ModifyDocument(description, doc =>
            {
                if (!ReferenceEquals(doc, docCurrent))
                    throw new InvalidDataException(
                        Resources.SkylineWindow_ImportFasta_Unexpected_document_change_during_operation,
                        new DocumentChangedException(doc, docCurrent));
                if (matcher != null)
                {
                    var pepModsNew = matcher.GetDocModifications(docNew);
                    docNew = docNew.ChangeSettings(docNew.Settings.ChangePeptideModifications(mods => pepModsNew));
                    docNew.Settings.UpdateDefaultModifications(false);
                }

                return docNew;
            }, docPair =>
            {
                if (importInfo == null)
                    return null;

                MessageInfo info;
                string extraInfo = null;
                if (importInfo.File)
                {
                    info = new MessageInfo(MessageType.imported_fasta, importInfo.Text);
                }
                else
                {
                    info = new MessageInfo(peptideList
                        ? MessageType.imported_peptide_list
                        : MessageType.imported_fasta_paste);
                    extraInfo = importInfo.Text;
                }

                return AuditLogEntry.CreateSingleMessageEntry(docPair.OldDoc, info, extraInfo)
                    .Merge(docPair, entryCreatorList);
            });

            if (selectPath != null)
                SequenceTree.SelectedPath = selectPath;
        }

        /// <summary>
        /// More diagnostic information to try to catch cause of failing tests
        /// </summary>
        public class DocumentChangedException : Exception
        {
            public DocumentChangedException(SrmDocument docNow, SrmDocument docOriginal)
                : base(GetMessage(docNow, docOriginal))
            {
            }

            private static string GetMessage(SrmDocument docNow, SrmDocument docOriginal)
            {
                // ReSharper disable NonLocalizedString
                return TextUtil.LineSeparate(string.Format("DocRevision: before = {0}, after = {1}", docOriginal.RevisionIndex, docNow.RevisionIndex),
                    "Loaded before:", TextUtil.LineSeparate(docOriginal.NonLoadedStateDescriptionsFull),
                    "Loaded after:", TextUtil.LineSeparate(docNow.NonLoadedStateDescriptionsFull));
                // ReSharper restore NonLocalizedString
            }
        }

        public void InsertSmallMoleculeTransitionList(string csvText, string description)
        {
            IdentityPath selectPath = null;
            Exception modifyingDocumentException = null;
            var transitionCount = 0;
            ModifyDocument(description, doc =>
            {
                try
                {
                    SrmDocument docNew = null;
                    selectPath = null;
                    using (var longWaitDlg = new LongWaitDlg(this) {Text = description})
                    {
                        var smallMoleculeTransitionListReader = new SmallMoleculeTransitionListCSVReader(csvText);
                        IdentityPath firstAdded;
                        longWaitDlg.PerformWork(this, 1000,
                            () => docNew = smallMoleculeTransitionListReader.CreateTargets(doc, null, out firstAdded));
                            // CONSIDER: cancelable / progress monitor ?  This is normally pretty quick.

                        transitionCount = smallMoleculeTransitionListReader.RowCount - 1;
                        if (docNew == null)
                            return doc;
                    }

                    using (var enumGroupsCurrent = doc.MoleculeGroups.GetEnumerator())
                    {
                        foreach (PeptideGroupDocNode nodePepGroup in docNew.MoleculeGroups)
                        {
                            if (enumGroupsCurrent.MoveNext() &&
                                !ReferenceEquals(nodePepGroup, enumGroupsCurrent.Current))
                            {
                                selectPath = new IdentityPath(nodePepGroup.Id);
                                break;
                            }
                        }
                    }

                    return docNew;
                }
                catch (Exception x)
                {
                    modifyingDocumentException = x;
                    return doc;
                }
            }, docPair => AuditLogEntry.CreateSingleMessageEntry(docPair.OldDoc,
                new MessageInfo(
                    transitionCount == 1
                        ? MessageType.pasted_single_small_molecule_transition
                        : MessageType.pasted_small_molecule_transition_list, transitionCount), csvText));

            if (modifyingDocumentException != null)
            {
                // If the exception is an IOException, we rethrow it in case it has line/col information
                if (modifyingDocumentException is IOException)
                {
                    throw modifyingDocumentException;
                }
                // Otherwise, we wrap the exception to preserve the callstack
                throw new AggregateException(modifyingDocumentException);
            }

            if (selectPath != null)
                SequenceTree.SelectedPath = selectPath;
        }

        private void importAssayLibraryMenuItem_Click(object sender, EventArgs e)
        {
            using (var dlg = new OpenFileDialog
            {
                Title = Resources.SkylineWindow_importAssayLibraryMenuItem_Click_Import_Assay_Library,
                InitialDirectory = Settings.Default.ActiveDirectory,
                CheckPathExists = true,
                SupportMultiDottedExtensions = true,
                DefaultExt = TextUtil.EXT_CSV,
                Filter = TextUtil.FileDialogFiltersAll(TextUtil.FileDialogFilter(
                    Resources.SkylineWindow_importAssayLibraryMenuItem_Click_Assay_Library, TextUtil.EXT_CSV, TextUtil.EXT_TSV))
            })
            {
                if (dlg.ShowDialog(this) == DialogResult.OK)
                {
                    Settings.Default.ActiveDirectory = Path.GetDirectoryName(dlg.FileName);
                    ImportAssayLibrary(dlg.FileName);
                }
            }
        }

        public void ImportAssayLibrary(string fileName)
        {
            try
            {
                ImportAssayLibrary(new MassListInputs(fileName), Resources.SkylineWindow_importAssayLibraryMenuItem_Click_Import_Assay_Library);
            }
            catch (Exception x)
            {
                MessageDlg.ShowWithException(this, string.Format(Resources.SkylineWindow_ImportFastaFile_Failed_reading_the_file__0__1__, fileName, x.Message), x);
            }
        }

        private void ImportAssayLibrary(MassListInputs inputs, string description)
        {
            if (DocumentFilePath == null &&
                (MultiButtonMsgDlg.Show(this,
                     Resources.SkylineWindow_ImportAssayLibrary_You_must_save_the_Skyline_document_in_order_to_import_an_assay_library_, MultiButtonMsgDlg.BUTTON_OK) == DialogResult.Cancel ||
                 !SaveDocumentAs()))
            {
                return;
            }

            if (File.Exists(AssayLibraryFileName) &&
                MultiButtonMsgDlg.Show(this,
                    string.Format(Resources.SkylineWindow_ImportAssayLibrary_There_is_an_existing_library_with_the_same_name__0__as_the_document_library_to_be_created__Overwrite_, AssayLibraryName),
                    MultiButtonMsgDlg.BUTTON_OK) == DialogResult.Cancel)
            {
                return;
            }
            ImportMassList(inputs, description, true);
        }

        private void importMassListMenuItem_Click(object sender, EventArgs e)
        {
            using (OpenFileDialog dlg = new OpenFileDialog
            {
                Title = Resources.SkylineWindow_importMassListMenuItem_Click_Import_Transition_List_title,
                InitialDirectory = Settings.Default.ActiveDirectory,    // TODO: Better value?
                CheckPathExists = true,
                SupportMultiDottedExtensions = true,
                DefaultExt = TextUtil.EXT_CSV,
                Filter = TextUtil.FileDialogFiltersAll(TextUtil.FileDialogFilter(
                    Resources.SkylineWindow_importMassListMenuItem_Click_Transition_List, TextUtil.EXT_CSV, TextUtil.EXT_TSV)),
            })
            {
                if (dlg.ShowDialog(this) == DialogResult.OK)
                {
                    Settings.Default.ActiveDirectory = Path.GetDirectoryName(dlg.FileName);
                    ImportMassList(dlg.FileName);
                }
            }
        }

        public void ImportMassList(string fileName)
        {
            try
            {
                ImportMassList(new MassListInputs(fileName), Resources.SkylineWindow_importMassListMenuItem_Click_Import_transition_list, false);
            }
            catch (Exception x)
            {
                MessageDlg.ShowWithException(this, string.Format(Resources.SkylineWindow_ImportFastaFile_Failed_reading_the_file__0__1__, fileName, x.Message), x);
            }
        }

        private void ImportMassList(MassListInputs inputs, string description, bool assayLibrary)
        {
            SrmTreeNode nodePaste = SequenceTree.SelectedNode as SrmTreeNode;
            IdentityPath insertPath = nodePaste != null ? nodePaste.Path : null;
            IdentityPath selectPath = null;
            List<MeasuredRetentionTime> irtPeptides = null;
            List<SpectrumMzInfo> librarySpectra = null;
            List<TransitionImportErrorInfo> errorList = null;
            List<PeptideGroupDocNode> peptideGroups = null;
            var docCurrent = DocumentUI;
            SrmDocument docNew = null;
            using (var longWaitDlg = new LongWaitDlg(this) {Text = description})
            {
                longWaitDlg.PerformWork(this, 1000, longWaitBroker =>
                {
                    docNew = docCurrent.ImportMassList(inputs, longWaitBroker,
                        insertPath, out selectPath, out irtPeptides, out librarySpectra, out errorList, out peptideGroups);
                });
            }
            if (assayLibrary)
            {
                var missingMessage = new List<string>();
                if (!irtPeptides.Any())
                    missingMessage.Add(TextUtil.LineSeparate(Resources.SkylineWindow_ImportMassList_The_file_does_not_contain_iRTs__Valid_column_names_for_iRTs_are_,
                                                             TextUtil.LineSeparate(MassListImporter.IrtColumnNames)));
                if (!librarySpectra.Any())
                    missingMessage.Add(TextUtil.LineSeparate(Resources.SkylineWindow_ImportMassList_The_file_does_not_contain_intensities__Valid_column_names_for_intensities_are_,
                                                             TextUtil.LineSeparate(MassListImporter.LibraryColumnNames)));
                if (missingMessage.Any())
                {
                    MessageDlg.Show(this, TextUtil.LineSeparate(missingMessage));
                    return;
                }
            }
            bool isDocumentSame = ReferenceEquals(docNew, docCurrent);
            // If nothing was imported (e.g. operation was canceled or zero error-free transitions) and also no errors, just return
            if (isDocumentSame && !errorList.Any())
                return;
            // Show the errors, giving the option to accept the transitions without errors,
            // if there are any
            if (errorList.Any())
            {
                using (var errorDlg = new ImportTransitionListErrorDlg(errorList, isDocumentSame))
                {
                    if (errorDlg.ShowDialog(this) == DialogResult.Cancel || isDocumentSame)
                    {
                        return;
                    }
                }
            }

            RetentionTimeRegression retentionTimeRegressionStore;
            MassListInputs irtInputs;
            if (!ImportMassListIrts(ref docNew, irtPeptides, peptideGroups, librarySpectra, assayLibrary, out irtInputs, out retentionTimeRegressionStore))
                return;

            BiblioSpecLiteSpec docLibrarySpec = null;
            BiblioSpecLiteLibrary docLibrary = null;
            var indexOldLibrary = -1;

            var entryCreators = new AuditLogEntryCreatorList();

            var importIntensities = true;
            if (librarySpectra.Any())
            {
                if (!assayLibrary)
                {
                    var addLibraryMessage = Resources.SkylineWindow_ImportMassList_The_transition_list_appears_to_contain_spectral_library_intensities___Create_a_document_library_from_these_intensities_;
                    var addLibraryResult = MultiButtonMsgDlg.Show(this, addLibraryMessage,
                        Resources.SkylineWindow_ImportMassList__Create___, Resources.SkylineWindow_ImportMassList__Skip, true);
                    if (addLibraryResult == DialogResult.Cancel)
                        return;
                    importIntensities = addLibraryResult == DialogResult.Yes;

                    if(importIntensities)
                        entryCreators.Add(new MessageInfo(MessageType.imported_spectral_library_intensities));

                }
                if (importIntensities && !ImportMassListIntensities(ref docNew, librarySpectra, assayLibrary, out docLibrarySpec, out docLibrary, out indexOldLibrary))
                    return;
            }

            ModifyDocument(description, doc =>
            {
                if (ReferenceEquals(doc, docCurrent))
                    return docNew;
                try
                {
                    // If the document was changed during the operation, try all the changes again
                    // using the information given by the user.
                    docCurrent = DocumentUI;
                    doc = doc.ImportMassList(inputs, insertPath, out selectPath);
                    if (irtInputs != null)
                    {
                        doc = doc.ImportMassList(irtInputs, null, out selectPath);
                    }
                    var newSettings = doc.Settings;
                    if (retentionTimeRegressionStore != null)
                    {
                        newSettings = newSettings.ChangePeptidePrediction(prediction => 
                            prediction.ChangeRetentionTime(retentionTimeRegressionStore));
                    }
                    if (docLibrarySpec != null)
                    {
                        newSettings = newSettings.ChangePeptideLibraries(libs => 
                            libs.ChangeLibrary(docLibrary, docLibrarySpec, indexOldLibrary));
                    }
                    if (!ReferenceEquals(doc.Settings, newSettings))
                        doc = doc.ChangeSettings(newSettings);
                }
                catch (Exception x)
                {
                    throw new InvalidDataException(string.Format(Resources.SkylineWindow_ImportMassList_Unexpected_document_change_during_operation___0_, x.Message, x));
                }
                return doc;
            }, docPair =>
            {
                MessageType msgType;
                object[] args;
                string extraInfo = null;

                // Imported from file
                if (inputs.InputFilename != null)
                {
                    msgType = assayLibrary ? MessageType.imported_assay_library_from_file : MessageType.imported_transition_list_from_file;
                    args = new object[] { AuditLogPath.Create(inputs.InputFilename) };
                }
                else
                {
                    msgType = assayLibrary ? MessageType.imported_assay_library : MessageType.imported_transition_list;
                    args = new object[0];
                    extraInfo = inputs.InputText;
                }

                return AuditLogEntry.CreateSingleMessageEntry(docPair.OldDoc,
                    new MessageInfo(msgType, args), extraInfo).Merge(docPair, entryCreators);
            });

            if (selectPath != null)
                SequenceTree.SelectedPath = selectPath;
            if (retentionTimeRegressionStore != null)
            {
                Settings.Default.RetentionTimeList.Add(retentionTimeRegressionStore);
                Settings.Default.RTScoreCalculatorList.Add(retentionTimeRegressionStore.Calculator);
            }
            if (docLibrarySpec != null)
            {
                Settings.Default.SpectralLibraryList.Insert(0, docLibrarySpec);
            }
        }

        public string AssayLibraryFileName
        {
            get
            {
                var docLib = BiblioSpecLiteSpec.GetLibraryFileName(DocumentFilePath);
                // ReSharper disable once AssignNullToNotNullAttribute
                return Path.Combine(Path.GetDirectoryName(docLib), Path.GetFileNameWithoutExtension(docLib) + BiblioSpecLiteSpec.ASSAY_NAME + BiblioSpecLiteSpec.EXT);
            }
        }

        public string AssayLibraryName
        {
            get { return Path.GetFileNameWithoutExtension(DocumentFilePath) + BiblioSpecLiteSpec.ASSAY_NAME; }
        }

        private bool ImportMassListIrts(ref SrmDocument doc, IEnumerable<MeasuredRetentionTime> irtPeptides,
            IEnumerable<PeptideGroupDocNode> peptideGroups, List<SpectrumMzInfo> librarySpectra, bool assayLibrary,
            out MassListInputs irtInputs, out RetentionTimeRegression retentionTimeRegressionStore)
        {
            irtInputs = null;
            retentionTimeRegressionStore = null;

            var retentionTimeRegression = DocumentUI.Settings.PeptideSettings.Prediction.RetentionTime;
            var calcIrt = retentionTimeRegression != null ? retentionTimeRegression.Calculator as RCalcIrt : null;
            var dbIrtPeptides = irtPeptides.Select(rt => new DbIrtPeptide(rt.PeptideSequence, rt.RetentionTime, false, TimeSource.scan)).ToList();
            if (!assayLibrary)
            {
                dbIrtPeptides = ImportAssayLibraryHelper.GetUnscoredIrtPeptides(dbIrtPeptides, calcIrt);
                // If there are no iRT peptides or none with different values than the database, don't import any iRT's
                if (!dbIrtPeptides.Any())
                    return true;
            }

            IrtDb db;
            if (!assayLibrary)
            {
                // Ask whether or not to include iRT peptides in the paste
                var useIrtMessage = calcIrt == null
                    ? Resources.SkylineWindow_ImportMassList_The_transition_list_appears_to_contain_iRT_values__but_the_document_does_not_have_an_iRT_calculator___Create_a_new_calculator_and_add_these_iRT_values_
                    : Resources.SkylineWindow_ImportMassList_The_transition_list_appears_to_contain_iRT_library_values___Add_these_iRT_values_to_the_iRT_calculator_;
                var yesButton = calcIrt == null
                    ? Resources.SkylineWindow_ImportMassList__Create___
                    : Resources.SkylineWindow_ImportMassList_Add;
                switch (MultiButtonMsgDlg.Show(this, useIrtMessage, yesButton, Resources.SkylineWindow_ImportMassList__Skip, true))
                {
                    case DialogResult.No:
                        return true;
                    case DialogResult.Cancel:
                        return false;
                }
                if (calcIrt == null)
                {
                    // If there is no iRT calculator, ask the user to create one
                    using (var dlg = new CreateIrtCalculatorDlg(doc, DocumentFilePath, Settings.Default.RTScoreCalculatorList, peptideGroups))
                    {
                        if (dlg.ShowDialog(this) != DialogResult.OK)
                            return false;

                        doc = dlg.Document;
                        calcIrt = (RCalcIrt) doc.Settings.PeptideSettings.Prediction.RetentionTime.Calculator;
                        dlg.UpdateLists(librarySpectra, dbIrtPeptides);
                        if (!string.IsNullOrEmpty(dlg.IrtFile))
                            irtInputs = new MassListInputs(dlg.IrtFile);
                    }
                }
                var dbPath = calcIrt.DatabasePath;
                db = File.Exists(dbPath) ? IrtDb.GetIrtDb(dbPath, null) : IrtDb.CreateIrtDb(dbPath);
            }
            else
            {
                db = IrtDb.CreateIrtDb(AssayLibraryFileName);

                // Try to guess iRT standards
                var matchingStandards = IrtStandard.ALL.Where(standard => standard.IsSubset(dbIrtPeptides, null)).ToArray();
                if (matchingStandards.Length == 2 && matchingStandards.Contains(IrtStandard.BIOGNOSYS_10) && matchingStandards.Contains(IrtStandard.BIOGNOSYS_11))
                    matchingStandards = new[] {IrtStandard.BIOGNOSYS_11};
                if (matchingStandards.Length == 1)
                {
                    foreach (var peptide in dbIrtPeptides.Where(peptide => matchingStandards[0].Contains(peptide, null)))
                        peptide.Standard = true;
                }
                else
                {
                    // Ask for standards
                    using (var dlg = new ChooseIrtStandardPeptidesDlg(doc, DocumentFilePath, peptideGroups))
                    {
                        if (dlg.ShowDialog(this) != DialogResult.OK)
                            return false;

                        doc = dlg.Document;
                        dlg.UpdateLists(librarySpectra, dbIrtPeptides);
                        if (!string.IsNullOrEmpty(dlg.IrtFile))
                            irtInputs = new MassListInputs(dlg.IrtFile);
                    }
                }

                var calculator = new RCalcIrt(AssayLibraryName, AssayLibraryFileName);
                // CONSIDER: Probably can't use just a static default like 10 below
                retentionTimeRegression = new RetentionTimeRegression(calculator.Name, calculator, null, null, RetentionTimeRegression.DEFAULT_WINDOW, new List<MeasuredRetentionTime>());
                doc = doc.ChangeSettings(doc.Settings.ChangePeptidePrediction(prediction => prediction.ChangeRetentionTime(retentionTimeRegression)));
            }
            
            var oldPeptides = db.GetPeptides().ToList();
            IList<DbIrtPeptide.Conflict> conflicts;
            dbIrtPeptides = DbIrtPeptide.MakeUnique(dbIrtPeptides);
            DbIrtPeptide.FindNonConflicts(oldPeptides, dbIrtPeptides, null, out conflicts);
            // Ask whether to keep or overwrite peptides that are present in the import and already in the database
            var overwriteExisting = false;
            if (conflicts.Any())
            {
                var messageOverwrite = string.Format(Resources.SkylineWindow_ImportMassList_The_iRT_calculator_already_contains__0__of_the_imported_peptides_, conflicts.Count);
                var overwriteResult = MultiButtonMsgDlg.Show(this,
                    TextUtil.LineSeparate(messageOverwrite, conflicts.Count == 1
                        ? Resources.SkylineWindow_ImportMassList_Keep_the_existing_iRT_value_or_overwrite_with_the_imported_value_
                        : Resources.SkylineWindow_ImportMassList_Keep_the_existing_iRT_values_or_overwrite_with_imported_values_),
                        Resources.SkylineWindow_ImportMassList__Keep, Resources.SkylineWindow_ImportMassList__Overwrite, true);
                if (overwriteResult == DialogResult.Cancel)
                    return false;
                overwriteExisting = overwriteResult == DialogResult.No;
            }
            using (var longWaitDlg = new LongWaitDlg(this) { Text = Resources.SkylineWindow_ImportMassList_Adding_iRT_values_ })
            {
                var newDoc = doc;
                longWaitDlg.PerformWork(this, 100, progressMonitor => newDoc = newDoc.AddIrtPeptides(dbIrtPeptides, overwriteExisting, progressMonitor));
                doc = newDoc;
            }
            if (doc == null)
                return false;
            retentionTimeRegressionStore = doc.Settings.PeptideSettings.Prediction.RetentionTime;
            return true;
        }

        private bool ImportMassListIntensities(ref SrmDocument doc, List<SpectrumMzInfo> librarySpectra, bool assayLibrary,
            out BiblioSpecLiteSpec docLibrarySpec, out BiblioSpecLiteLibrary docLibrary, out int indexOldLibrary)
        {
            docLibrarySpec = null;
            docLibrary = null;
            indexOldLibrary = -1;

            // Can't name a library after the document if the document is unsaved
            // In this case, prompt to save
            if (DocumentFilePath == null &&
                (MultiButtonMsgDlg.Show(this,
                     Resources.SkylineWindow_ImportMassList_You_must_save_the_Skyline_document_in_order_to_create_a_spectral_library_from_a_transition_list_,
                     MultiButtonMsgDlg.BUTTON_OK) == DialogResult.Cancel ||
                 !SaveDocumentAs()))
            {
                return false;
            }

            librarySpectra = SpectrumMzInfo.RemoveDuplicateSpectra(librarySpectra);

            indexOldLibrary = doc.Settings.PeptideSettings.Libraries.LibrarySpecs.IndexOf(spec => spec != null && spec.FilePath == AssayLibraryFileName);
            var libraryLinkedToDoc = indexOldLibrary != -1;
            if (libraryLinkedToDoc)
            {
                var oldName = doc.Settings.PeptideSettings.Libraries.LibrarySpecs[indexOldLibrary].Name;
                var libraryOld = doc.Settings.PeptideSettings.Libraries.GetLibrary(oldName);
                var additionalSpectra = SpectrumMzInfo.GetInfoFromLibrary(libraryOld);
                additionalSpectra = SpectrumMzInfo.RemoveDuplicateSpectra(additionalSpectra);
                librarySpectra = SpectrumMzInfo.MergeWithOverwrite(librarySpectra, additionalSpectra);
                foreach (var stream in libraryOld.ReadStreams)
                    stream.CloseStream();
            }

            var libraryExists = File.Exists(AssayLibraryFileName);
            if (!assayLibrary && libraryExists && !libraryLinkedToDoc)
            {
                var replaceLibraryMessage = string.Format(Resources.SkylineWindow_ImportMassList_There_is_an_existing_library_with_the_same_name__0__as_the_document_library_to_be_created___Overwrite_this_library_or_skip_import_of_library_intensities_, AssayLibraryName);
                // If the document does not have an assay library linked to it, then ask if user wants to delete the one that we have found
                var replaceLibraryResult = MultiButtonMsgDlg.Show(this, replaceLibraryMessage,
                    Resources.SkylineWindow_ImportMassList__Overwrite, Resources.SkylineWindow_ImportMassList__Skip, true);
                if (replaceLibraryResult == DialogResult.Cancel)
                    return false;
                if (replaceLibraryResult == DialogResult.No)
                    librarySpectra.Clear();
            }
            if (!librarySpectra.Any())
                return true;

            // Delete the existing library; either it's not tied to the document or we've already extracted the spectra
            if (!assayLibrary && libraryExists)
            {
                FileEx.SafeDelete(AssayLibraryFileName);
                FileEx.SafeDelete(Path.ChangeExtension(AssayLibraryFileName, BiblioSpecLiteSpec.EXT_REDUNDANT));
            }
            using (var blibDb = BlibDb.CreateBlibDb(AssayLibraryFileName))
            {
                docLibrarySpec = new BiblioSpecLiteSpec(AssayLibraryName, AssayLibraryFileName);
                using (var longWaitDlg = new LongWaitDlg(this) { Text = Resources.SkylineWindow_ImportMassList_Creating_Spectral_Library })
                {
                    var docNew = doc;
                    BiblioSpecLiteLibrary docLibraryNew = null;
                    var docLibrarySpec2 = docLibrarySpec;
                    var indexOldLibrary2 = indexOldLibrary;
                    longWaitDlg.PerformWork(this, 1000, progressMonitor =>
                    {
                        docLibraryNew = blibDb.CreateLibraryFromSpectra(docLibrarySpec2, librarySpectra, AssayLibraryName, progressMonitor);
                        if (docLibraryNew == null)
                            return;
                        var newSettings = docNew.Settings.ChangePeptideLibraries(libs => libs.ChangeLibrary(docLibraryNew, docLibrarySpec2, indexOldLibrary2));
                        var status = new ProgressStatus(Resources.SkylineWindow_ImportMassList_Finishing_up_import);
                        progressMonitor.UpdateProgress(status);
                        progressMonitor.UpdateProgress(status.ChangePercentComplete(100));
                        docNew = docNew.ChangeSettings(newSettings);
                    });
                    doc = docNew;
                    docLibrary = docLibraryNew;
                    if (docLibrary == null)
                        return false;
                }
            }
            return true;
        }

        private void importDocumentMenuItem_Click(object sender, EventArgs e)
        {
            using (OpenFileDialog dlg = new OpenFileDialog
            {
                Title = Resources.SkylineWindow_importDocumentMenuItem_Click_Import_Skyline_Document,

                InitialDirectory = Settings.Default.ActiveDirectory,
                CheckPathExists = true,
                Multiselect = true,
                SupportMultiDottedExtensions = true,
                DefaultExt = SrmDocument.EXT,
                Filter = TextUtil.FileDialogFiltersAll(SrmDocument.FILTER_DOC),
            })
            {
                if (dlg.ShowDialog(this) == DialogResult.OK)
                {
                    try
                    {
                        ImportFiles(dlg.FileNames);
                    }
                    catch (Exception x)
                    {
                        var failedImportingFiles = TextUtil.LineSeparate(Resources.SkylineWindow_importDocumentMenuItem_Click_Failed_importing_files, string.Empty,
                                                                           TextUtil.LineSeparate(dlg.FileNames), string.Empty, x.Message);
                        string message = dlg.FileNames.Length == 1
                            ? string.Format(Resources.SkylineWindow_importDocumentMenuItem_Click_Failed_importing_file__0__1__, dlg.FileNames[0], x.Message)
                            : failedImportingFiles;
                        MessageDlg.ShowWithException(this, message, x);
                    }
                }
            }
        }

        public void ImportFiles(params string[] filePaths)
        {
            var resultsAction = MeasuredResults.MergeAction.remove;
            var mergePeptides = false;
<<<<<<< HEAD

            var entryCreatorList = new AuditLogEntryCreatorList();
            if (HasResults(filePaths))
=======
            if (MeasuredResults.HasResults(filePaths))
>>>>>>> b6167b52
            {
                using (var dlgResults = new ImportDocResultsDlg(!string.IsNullOrEmpty(DocumentFilePath)))
                {
                    if (dlgResults.ShowDialog(this) != DialogResult.OK)
                        return;
                    resultsAction = dlgResults.Action;
                    mergePeptides = dlgResults.IsMergePeptides;

                    entryCreatorList.Add(dlgResults.EntryCreator);
                }
            }
            SrmTreeNode nodeSel = SequenceTree.SelectedNode as SrmTreeNode;
            IdentityPath selectPath = null;

            var docCurrent = DocumentUI;
            SrmDocument docNew = null;
            using (var longWaitDlg = new LongWaitDlg(this)
                {
                    Text = Resources.SkylineWindow_ImportFiles_Import_Skyline_document_data,
                })
            {
                longWaitDlg.PerformWork(this, 1000, longWaitBroker =>
                    docNew = ImportFiles(docCurrent,
                                         longWaitBroker,
                                         filePaths,
                                         resultsAction,
                                         mergePeptides,
                                         nodeSel != null ? nodeSel.Path : null,
                                         out selectPath));

                if (docNew == null || ReferenceEquals(docNew, docCurrent))
                    return;

                if (longWaitDlg.IsDocumentChanged(docCurrent))
                {
                    MessageDlg.Show(this, Resources.SkylineWindow_ImportFasta_Unexpected_document_change_during_operation);
                    return;
                }
            }

            ModifyDocument(Resources.SkylineWindow_ImportFiles_Import_Skyline_document_data, doc =>
            {
                docNew.ValidateResults();
                if (!ReferenceEquals(doc, docCurrent))
                    throw new InvalidDataException(Resources
                        .SkylineWindow_ImportFasta_Unexpected_document_change_during_operation);
                return docNew;
            }, docPair =>
            {
                var entry = AuditLogEntry.CreateCountChangeEntry(docPair.OldDoc, MessageType.imported_doc,
                    MessageType.imported_docs, filePaths.Select(AuditLogPath.Create), filePaths.Length,
                    MessageArgs.DefaultSingular, null);

                if (filePaths.Length > 1)
                    entry.AppendAllInfo(filePaths.Select(file =>
                        new MessageInfo(MessageType.imported_doc, AuditLogPath.Create(file))));

                return entry.Merge(docPair, entryCreatorList, false);
            });

            if (selectPath != null)
                SequenceTree.SelectedPath = selectPath;
        }

        private SrmDocument ImportFiles(SrmDocument docOrig,
                                               ILongWaitBroker longWaitBroker,
                                               IList<string> filePaths,
                                               MeasuredResults.MergeAction resultsAction,
                                               bool mergePeptides,
                                               IdentityPath to,
                                               out IdentityPath firstAdded)
        {
            firstAdded = null;

            var docResult = docOrig;
            int filesRead = 0;

            // Add files in reverse order, so their nodes will end up in the right order.
            IdentityPath first = null;
            foreach (var filePath in filePaths)
            {
                if (longWaitBroker != null)
                {
                    if (longWaitBroker.IsCanceled || longWaitBroker.IsDocumentChanged(docOrig))
                        return docOrig;
                    longWaitBroker.ProgressValue = filesRead*100/filePaths.Count;
                    longWaitBroker.Message = string.Format(Resources.SkylineWindow_ImportFiles_Importing__0__, Path.GetFileName(filePath));
                }

                using (var reader = new StreamReader(filePath))
                {
                    IdentityPath firstAddedForFile, nextAdd;
                    docResult = docResult.ImportDocumentXml(reader,
                                                filePath,
                                                resultsAction,
                                                mergePeptides,
                                                FindSpectralLibrary,
                                                Settings.Default.StaticModList,
                                                Settings.Default.HeavyModList,
                                                to,
                                                out firstAddedForFile,
                                                out nextAdd,
                                                false);
                    // Add the next document at the specified location
                    to = nextAdd;
                    // Store the first added node only for the first document
                    if (first == null)
                        first = firstAddedForFile;
                }

                filesRead++;
            }
            firstAdded = first;
            return docResult;
        }

        private string FindSpectralLibrary(string libraryName, string fileName)
        {
            string result = null;
            RunUIAction(() =>
                            {
                                using (var dlg = new MissingFileDlg
                                {
                                    ItemName = libraryName,
                                    FileHint = fileName,
                                    ItemType = Resources.SkylineWindow_ConnectLibrarySpecs_Spectral_Library,
                                    Title = Resources.SkylineWindow_ConnectLibrarySpecs_Find_Spectral_Library
                                })
                                {
                                    if (dlg.ShowDialog(this) == DialogResult.OK)
                                        result = dlg.FilePath;
                                }
                            });
            return result;
        }

        private void importResultsMenuItem_Click(object sender, EventArgs e)
        {
            if (ImportingResultsWindow != null)
            {
                ShowAllChromatogramsGraph();
                return;
            }
            ImportResults();
        }

        public void ImportResults()
        {
            if (DocumentUI.MoleculeTransitionCount == 0)
            {
                MessageDlg.Show(this, Resources.SkylineWindow_ImportResults_You_must_add_at_least_one_target_transition_before_importing_results_);
                return;
            }
            if (!CheckDocumentExists(Resources.SkylineWindow_ImportResults_You_must_save_this_document_before_importing_results))
            {
                return;
            }

            var entryCreatorList = new AuditLogEntryCreatorList();
            if (!CheckRetentionTimeFilter(DocumentUI, entryCreatorList))
            {
                return;
            }

            var missingIrtPeptides = CheckMissingIrtPeptides(DocumentUI).ToArray();
            if (missingIrtPeptides.Any())
            {
                var numStandards = RCalcIrt.IrtPeptides(DocumentUI).Count();
                var numDocument = numStandards - missingIrtPeptides.Length;
                var numRequired = RCalcIrt.MinStandardCount(numStandards);
                var message = TextUtil.LineSeparate(
                    Resources.SkylineWindow_ImportResults_The_following_iRT_standard_peptides_are_missing_from_the_document_,
                    string.Empty,
                    TextUtil.LineSeparate(missingIrtPeptides.Select(t=>t.ToString())),
                    string.Empty,
                    string.Format(Resources.SkylineWindow_ImportResults_With__0__standard_peptides___1__are_required_with_a_correlation_of__2__,
                                  numStandards, numRequired, RCalcIrt.MIN_IRT_TO_TIME_CORRELATION));
                if (numDocument < numRequired)
                {
                    message = TextUtil.LineSeparate(
                        message,
                        numDocument > 0
                            ? string.Format(Resources.SkylineWindow_ImportResults_The_document_only_contains__0__of_these_iRT_standard_peptides_, numDocument)
                            : Resources.SkylineWindow_ImportResults_The_document_does_not_contain_any_of_these_iRT_standard_peptides_,
                        string.Empty,
                        Resources.SkylineWindow_ImportResults_Add_missing_iRT_standard_peptides_to_your_document_or_change_the_retention_time_predictor_);
                    MessageDlg.Show(this, message);
                    return;
                }
                else
                {
                    var numExceptions = numDocument - numRequired;
                    message = TextUtil.LineSeparate(
                        message,
                        string.Format(Resources.SkylineWindow_ImportResults_The_document_contains__0__of_these_iRT_standard_peptides_, numDocument),
                        numExceptions > 0
                            ? string.Format(Resources.SkylineWindow_ImportResults_A_maximum_of__0__may_be_missing_and_or_outliers_for_a_successful_import_, numExceptions)
                            : Resources.SkylineWindow_ImportResults_None_may_be_missing_or_outliers_for_a_successful_import_,
                        string.Empty,
                        Resources.SkylineWindow_ImportResults_Do_you_want_to_continue_);
                    using (var dlg = new MultiButtonMsgDlg(message, MultiButtonMsgDlg.BUTTON_YES, MultiButtonMsgDlg.BUTTON_NO, false))
                    {
                        if (dlg.ShowDialog(this) == DialogResult.No)
                            return;
                    }
                }
            }

            using (ImportResultsDlg dlg = new ImportResultsDlg(DocumentUI, DocumentFilePath))
            {
                if (dlg.ShowDialog(this) == DialogResult.OK)
                {
                    // No idea how this could happen, but it has caused unexpected errors
                    // so just return and do nothing if it does.
                    if (dlg.NamedPathSets == null)
                    {
//                        throw new NullReferenceException("Unexpected null path sets in ImportResults.");
                        return;
                    }
                    var namedResults = dlg.NamedPathSets.ToList();
                    string description = Resources.SkylineWindow_ImportResults_Import_results;
                    if (namedResults.Count == 1)
                        description = string.Format(Resources.SkylineWindow_ImportResults_Import__0__, namedResults[0].Key); // Not L10N

                    // Check with user for Waters lockmass settings if any, results written to Settings.Default
                    // If lockmass correction is desired, MsDataFileUri values in namedResults are modified by this call.
                    if (!ImportResultsLockMassDlg.UpdateNamedResultsParameters(this, DocumentUI, ref namedResults))
                        return; // User cancelled, no change

                    ModifyDocument(description,
                        doc => ImportResults(doc, namedResults, dlg.OptimizationName),
                        docPair => dlg.EntryCreator.Create(docPair).Merge(docPair, entryCreatorList));

                    // Select the first replicate to which results were added.
                    if (ComboResults.Visible)
                        ComboResults.SelectedItem = namedResults[0].Key;
                }
            }
        }

        /// <summary>
        /// If the Transition Full Scan settings are such that the time window for extracting
        /// chromatograms depends on a set of replicates, then this function shows the
        /// ChooseSchedulingReplicatesDlg.
        /// Returns false if the user cancels the dialog, or cannot import chromatograms.
        /// </summary>
        public bool CheckRetentionTimeFilter(SrmDocument document, AuditLogEntryCreatorList creatorList)
        {
            var settings = document.Settings;
            var fullScan = settings.TransitionSettings.FullScan;
            if (!fullScan.IsEnabled)
            {
                return true;
            }
            if (fullScan.RetentionTimeFilterType != RetentionTimeFilterType.scheduling_windows)
            {
                return true;
            }
            if (!fullScan.IsEnabledMsMs && !document.MoleculeTransitions.Any(transition => transition.IsMs1))
            {
                return true;
            }
            var prediction = settings.PeptideSettings.Prediction;
            if (prediction.RetentionTime != null && prediction.RetentionTime.IsAutoCalculated)
            {
                return true;
            }
            bool anyImportedResults = settings.HasResults && settings.MeasuredResults.Chromatograms.Any();
            bool canChooseReplicatesForCalibration = anyImportedResults &&
                                                        (prediction.UseMeasuredRTs ||
                                                         prediction.RetentionTime != null &&
                                                         prediction.RetentionTime.IsAutoCalculated);
            if (null == prediction.RetentionTime)
            {
                if (!prediction.UseMeasuredRTs || !anyImportedResults)
                {
                    MessageDlg.Show(this, Resources.SkylineWindow_CheckRetentionTimeFilter_NoPredictionAlgorithm);
                    return false;
                }
            }
            else if (!prediction.RetentionTime.IsUsable)
            {
                if (!canChooseReplicatesForCalibration)
                {
                    if (MessageBox.Show(this, Resources.SkylineWindow_CheckRetentionTimeFilter_NoReplicatesAvailableForPrediction,
                        Program.Name, MessageBoxButtons.OKCancel) == DialogResult.Cancel)
                    {
                        return false;
                    }
                }
            }
            if (!canChooseReplicatesForCalibration)
            {
                return true;
            }
            using (var dlg = new ChooseSchedulingReplicatesDlg(this))
            {
                var ok = dlg.ShowDialog(this) == DialogResult.OK;
                if(ok)
                    creatorList.Add(dlg.EntryCreator);
                return ok;
            }
        }

        private static IEnumerable<Target> CheckMissingIrtPeptides(SrmDocument document)
        {
            var existingPeptides = new LibKeyIndex(document.Peptides.Select(pep=>new LibKey(pep.ModifiedTarget, Adduct.EMPTY).LibraryKey));
            return RCalcIrt.IrtPeptides(document)
                .Where(target => !existingPeptides.ItemsMatching(new LibKey(target, Adduct.EMPTY).LibraryKey, false).Any());
        }

        public SrmDocument ImportResults(SrmDocument doc, List<KeyValuePair<string, MsDataFileUri[]>> namedResults, string optimize)
        {

            OptimizableRegression optimizationFunction = doc.Settings.TransitionSettings.Prediction.GetOptimizeFunction(optimize);

            if (namedResults.Count == 1)
                return ImportResults(doc, namedResults[0].Key, namedResults[0].Value, optimizationFunction);

            // Add all chosen files as separate result sets.
            var results = doc.Settings.MeasuredResults;
            var listChrom = new List<ChromatogramSet>();
            if (results != null)
                listChrom.AddRange(results.Chromatograms);

            foreach (var namedResult in namedResults)
            {
                string nameResult = namedResult.Key;

                // Skip results that have already been loaded.
                if (GetChromatogramByName(nameResult, results) != null)
                    continue;

                // Delete caches that will be overwritten
                FileEx.SafeDelete(ChromatogramCache.FinalPathForName(DocumentFilePath, nameResult), true);

                listChrom.Add(new ChromatogramSet(nameResult, namedResult.Value, Annotations.EMPTY, optimizationFunction));
            }

            var arrayChrom = listChrom.ToArray();
            if (arrayChrom.Length == 0)
            {
                results = null;
            }
            else
            {
                if (results == null)
                {
                    results = new MeasuredResults(arrayChrom);
                }
                else
                {
                    results = results.ChangeChromatograms(arrayChrom);
                }
            }

            if (results != null && Program.DisableJoining)
                results = results.ChangeIsJoiningDisabled(true);

            return doc.ChangeMeasuredResults(results);
        }

        private SrmDocument ImportResults(SrmDocument doc, string nameResult, IEnumerable<MsDataFileUri> dataSources,
            OptimizableRegression optimizationFunction)
        {
            var results = doc.Settings.MeasuredResults;
            var chrom = GetChromatogramByName(nameResult, results);
            if (chrom == null)
            {
                // If the chromatogram, is not in the current set, then delete the cache
                // file to make sure it is not on disk before starting.
                FileEx.SafeDelete(ChromatogramCache.FinalPathForName(DocumentFilePath, nameResult), true);

                chrom = new ChromatogramSet(nameResult, dataSources, Annotations.EMPTY, optimizationFunction);

                if (results == null)
                    results = new MeasuredResults(new[] {chrom});
                else
                {
                    // Add the new result to the end.
                    var listChrom = new List<ChromatogramSet>(results.Chromatograms) {chrom};
                    results = results.ChangeChromatograms(listChrom.ToArray());
                }
            }
            else
            {
                // Append to an existing chromatogram set
                var dataFilePaths = new List<MsDataFileUri>(chrom.MSDataFilePaths);
                foreach (var sourcePath in dataSources)
                {
                    if (!dataFilePaths.Contains(sourcePath))
                        dataFilePaths.Add(sourcePath);
                }
                // If no new paths added, just return without changing.
                if (dataFilePaths.Count == chrom.FileCount)
                    return doc;

                int replaceIndex = results.Chromatograms.IndexOf(chrom);
                var arrayChrom = results.Chromatograms.ToArray();
                arrayChrom[replaceIndex] = chrom.ChangeMSDataFilePaths(dataFilePaths);

                results = results.ChangeChromatograms(arrayChrom);
            }

            if (results != null && Program.DisableJoining)
                results = results.ChangeIsJoiningDisabled(true);

            return doc.ChangeMeasuredResults(results);
        }

        private static ChromatogramSet GetChromatogramByName(string name, MeasuredResults results)
        {
            return (results == null ? null :
                results.Chromatograms.FirstOrDefault(set => Equals(name, set.Name)));
        }

        private void manageResultsMenuItem_Click(object sender, EventArgs e)
        {
            ManageResults();
        }

        public void ManageResults()
        {
            var documentUI = DocumentUI;
            if (!documentUI.Settings.HasResults && !documentUI.Settings.HasDocumentLibrary)
            {
                MessageDlg.Show(this, Resources.SkylineWindow_ManageResults_The_document_must_contain_mass_spec_data_to_manage_results_);
                return;                
            }

            using (ManageResultsDlg dlg = new ManageResultsDlg(this, _libraryManager))
            {
                if (dlg.ShowDialog(this) == DialogResult.OK)
                {
                    // Remove from the cache chromatogram data to be reimported.  This done before changing
                    // anything else to avoid making other changes to the results cause cache changes before
                    // the document is saved.
                    try
                    {
                        ReimportChromatograms(documentUI, dlg.ReimportChromatograms);
                    }
                    catch (Exception exception)
                    {
                        MessageDlg.ShowWithException(this, Resources.SkylineWindow_ManageResults_A_failure_occurred_attempting_to_reimport_results, exception);
                    }

                    // And update the document to reflect real changes to the results structure
                    ModifyDocument(Resources.SkylineWindow_ManageResults_Manage_results, doc =>
                    {
                        if (dlg.IsRemoveAllLibraryRuns)
                        {
                            doc = doc.ChangeSettings(doc.Settings.ChangePeptideLibraries(lib =>
                            {
                                var libSpecs = new List<LibrarySpec>(lib.LibrarySpecs);
                                var libs = new List<Library>(lib.Libraries);
                                for (int i = 0; i < libSpecs.Count; i++)
                                {
                                    if (libSpecs[i].IsDocumentLibrary || libSpecs[i] is MidasLibSpec)
                                    {
                                        libSpecs.RemoveAt(i);
                                        libs.RemoveAt(i);
                                    }
                                }
                                return lib.ChangeDocumentLibrary(false)
                                          .ChangeLibraries(libSpecs.ToArray(), libs.ToArray());
                            }));
                        }
                        else if (dlg.LibraryRunsRemovedList.Count > 0)
                        {
                            var releaseLibraries = false;
                            BiblioSpecLiteLibrary docBlib;
                            if (DocumentUI.Settings.PeptideSettings.Libraries.TryGetDocumentLibrary(out docBlib))
                            {
                                try
                                {
                                    docBlib.DeleteDataFiles(dlg.LibraryRunsRemovedList.ToArray(), this);
                                    releaseLibraries = true;
                                }
                                catch (Exception x)
                                {
                                    throw new IOException(TextUtil.LineSeparate(Resources.SkylineWindow_ManageResults_Failed_to_remove_library_runs_from_the_document_library_, x.Message));
                                }
                            }

                            foreach (var midasLib in DocumentUI.Settings.PeptideSettings.Libraries.MidasLibraries)
                            {
                                try
                                {
                                    midasLib.RemoveResultsFiles(dlg.LibraryRunsRemovedList.ToArray());
                                    releaseLibraries = true;
                                }
                                catch (Exception x)
                                {
                                    throw new IOException(TextUtil.LineSeparate(Resources.SkylineWindow_ManageResults_Failed_to_remove_library_runs_from_the_MIDAS_library_, x.Message));
                                }
                            }

                            if (releaseLibraries)
                            {
                                var libSpecs = dlg.DocumentLibrarySpecs.ToArray();
                                var libSpecNames = libSpecs.Select(libSpec => libSpec.Name);
                                _libraryManager.ReleaseLibraries(libSpecs);
                                var settings = doc.Settings.ChangePeptideLibraries(lib =>
                                {
                                    var listLib = new List<Library>(lib.Libraries);
                                    var i = lib.LibrarySpecs.IndexOf(spec => libSpecNames.Contains(spec.Name));
                                    if (i != -1)
                                        listLib[i] = null;
                                    return lib.ChangeLibraries(listLib);
                                });
                                doc = doc.ChangeSettings(settings);
                            }
                        }

                        var results = doc.Settings.MeasuredResults;
                        if (results == null)
                            return doc;

                        // Set HasMidasSpectra = false for file infos
                        var listChrom = MidasLibrary.UnflagFiles(dlg.Chromatograms, dlg.LibraryRunsRemovedList.Select(Path.GetFileName)).ToList();

                        if (ArrayUtil.ReferencesEqual(results.Chromatograms, listChrom))
                            return doc;
                        results = listChrom.Count > 0 ? results.ChangeChromatograms(listChrom.ToArray()) : null;
                        doc = doc.ChangeMeasuredResults(results);
                        doc.ValidateResults();

                        return doc;
                    }, dlg.EntryCreator.Create);

                    // Modify document will have closed the streams by now.  So, it is safe to delete the files.
                    if (dlg.IsRemoveAllLibraryRuns)
                    {
                        try
                        {
                            string docLibPath = BiblioSpecLiteSpec.GetLibraryFileName(DocumentFilePath);
                            FileEx.SafeDelete(docLibPath);

                            string redundantDocLibPath = BiblioSpecLiteSpec.GetRedundantName(docLibPath);
                            FileEx.SafeDelete(redundantDocLibPath);

                            string docLibCachePath = BiblioSpecLiteLibrary.GetLibraryCachePath(docLibPath);
                            FileEx.SafeDelete(docLibCachePath);

                            string midasLibPath = MidasLibSpec.GetLibraryFileName(DocumentFilePath);
                            FileEx.SafeDelete(midasLibPath);
                        }
                        catch (FileEx.DeleteException deleteException)
                        {
                            MessageDlg.ShowException(this, deleteException);
                        }
                    }
                }
            }
        }

        private void ReimportChromatograms(SrmDocument document, IEnumerable<ChromatogramSet> chromatogramSets)
        {
            var setReimport = new HashSet<ChromatogramSet>(chromatogramSets);
            if (setReimport.Count == 0)
                return;

            new LongOperationRunner
                {
                    ParentControl = this,
                    JobTitle = Resources.SkylineWindow_ReimportChromatograms_Reimporting_chromatograms
                }
                .Run(longWaitBroker =>
                {
                    // Remove all replicates to be re-imported
                    var results = document.Settings.MeasuredResults;
                    var chromRemaining = results.Chromatograms.Where(chrom => !setReimport.Contains(chrom)).ToArray();
                    var resultsNew = results.ChangeChromatograms(chromRemaining);
                    if (chromRemaining.Length > 0)
                    {
                        // Optimize the cache using this reduced set to remove their data from the cache
                        resultsNew = resultsNew.OptimizeCache(DocumentFilePath, _chromatogramManager.StreamManager, longWaitBroker);
                    }
                    else
                    {
                        // Or remove the cache entirely, if everything is being reimported
                        foreach (var readStream in results.ReadStreams)
                            readStream.CloseStream();

                        string cachePath = ChromatogramCache.FinalPathForName(DocumentFilePath, null);
                        FileEx.SafeDelete(cachePath, true);
                    }
                    // Restore the original set unchanged
                    resultsNew = resultsNew.ChangeChromatograms(results.Chromatograms);

                    // Update the document without adding an undo record, because the only information
                    // to change should be cache related.
                    SrmDocument docNew, docCurrent;
                    do
                    {
                        docCurrent = Document;
                        docNew = docCurrent.ChangeMeasuredResults(resultsNew);
                    } while (!SetDocument(docNew, docCurrent));
                });
        }
    
        private void importPeptideSearchMenuItem_Click(object sender, EventArgs e)
        {
            ShowImportPeptideSearchDlg();
        }

        public void ShowImportPeptideSearchDlg(ImportPeptideSearchDlg.Workflow? workflowType)
        {
            if (!CheckDocumentExists(Resources.SkylineWindow_ShowImportPeptideSearchDlg_You_must_save_this_document_before_importing_a_peptide_search_))
            {
                return;
            }

            using (var dlg = !workflowType.HasValue
                   ? new ImportPeptideSearchDlg(this, _libraryManager)
                   : new ImportPeptideSearchDlg(this, _libraryManager, workflowType.Value))
            {
                if (dlg.ShowDialog(this) == DialogResult.OK)
                {
                    // Nothing to do; the dialog does all the work.
                }
            }
        }

        public void ShowImportPeptideSearchDlg()
        {
            ShowImportPeptideSearchDlg(null);
        }

        private bool CheckDocumentExists(String errorMsg)
        {
            if (string.IsNullOrEmpty(DocumentFilePath))
            {
                if (MultiButtonMsgDlg.Show(this,errorMsg,Resources.OK) == DialogResult.Cancel)
                    return false;
                if (!SaveDocument())
                    return false;
            }

            return true;
        }

        private void publishMenuItem_Click(object sender, EventArgs e)
        {
            ShowPublishDlg(null);
        }

        public void ShowPublishDlg(IPanoramaPublishClient publishClient)
        {
            if (publishClient == null)
                publishClient = new WebPanoramaPublishClient();

            var document = DocumentUI;
            if (!document.IsLoaded)
            {
                MessageDlg.Show(this, Resources.SkylineWindow_publishToolStripMenuItem_Click_The_document_must_be_fully_loaded_before_it_can_be_published);
                return;
            }

            string fileName = DocumentFilePath;
            if (string.IsNullOrEmpty(fileName))
            {
                if (MessageBox.Show(this, Resources.SkylineWindow_publishToolStripMenuItem_Click_The_document_must_be_saved_before_it_can_be_published,
                    Program.Name, MessageBoxButtons.OKCancel) == DialogResult.Cancel)
                    return;

                if (!SaveDocumentAs())
                    return;

                fileName = DocumentFilePath;
            }

            if (!SaveDocument())
                return;

            var servers = Settings.Default.ServerList;
            if (servers.Count == 0)
            {
                DialogResult buttonPress = MultiButtonMsgDlg.Show(
                    this,
                    TextUtil.LineSeparate(
                        Resources.SkylineWindow_ShowPublishDlg_There_are_no_Panorama_servers_to_publish_to,
                        Resources.SkylineWindow_ShowPublishDlg_Press_Register_to_register_for_a_project_on_PanoramaWeb_,
                        Resources.SkylineWindow_ShowPublishDlg_Press_Continue_to_use_the_server_of_your_choice_),
                    Resources.SkylineWindow_ShowPublishDlg_Register, Resources.SkylineWindow_ShowPublishDlg_Continue,
                    true);
                if (buttonPress == DialogResult.Cancel)
                    return;

                object tag = null;
                if (buttonPress == DialogResult.Yes)
                {
                    // person intends to register                   
                    WebHelpers.OpenLink(this, "http://proteome.gs.washington.edu/software/Skyline/panoramaweb-signup.html"); // Not L10N
                    tag = true;
                }

                var serverPanoramaWeb = new Server(PanoramaUtil.PANORAMA_WEB, string.Empty, string.Empty);
                var newServer = servers.EditItem(this, serverPanoramaWeb, null, tag);
                if (newServer == null)
                    return;

                servers.Add(newServer);
            }
            var panoramaSavedUri = document.Settings.DataSettings.PanoramaPublishUri;
            var showPublishDocDlg = true;

            // if the document has a saved uri prompt user for acton, check servers, and permissions, then publish
            // if something fails in the attempt to publish to the saved uri will bring up the usual PublishDocumentDlg
            if (panoramaSavedUri != null && !string.IsNullOrEmpty(panoramaSavedUri.ToString()))
            {
                showPublishDocDlg = !PublishToSavedUri(publishClient, panoramaSavedUri, fileName, servers);
            }

            // if no uri was saved to publish to or user chose to view the dialog show the dialog
            if (showPublishDocDlg)
            {
                using (var publishDocumentDlg = new PublishDocumentDlg(this, servers, fileName))
                {
                    publishDocumentDlg.PanoramaPublishClient = publishClient;
                    if (publishDocumentDlg.ShowDialog(this) == DialogResult.OK)
                    {
                        if (ShareDocument(publishDocumentDlg.FileName, publishDocumentDlg.ShareType))
                            publishDocumentDlg.Upload(this);
                    }
                }
            }
        }

        private bool PublishToSavedUri(IPanoramaPublishClient publishClient, Uri panoramaSavedUri, string fileName,
            ServerList servers)
        {
            var message = TextUtil.LineSeparate(Resources.SkylineWindow_ShowPublishDlg_This_file_was_last_published_to___0_,
                Resources.SkylineWindow_ShowPublishDlg_Publish_to_the_same_location_);
            if (MultiButtonMsgDlg.Show(this, string.Format(message, panoramaSavedUri),
                    MultiButtonMsgDlg.BUTTON_YES, MultiButtonMsgDlg.BUTTON_NO, false) != DialogResult.Yes)
                return false;

            var server = servers.FirstOrDefault(s => s.URI.Host.Equals(panoramaSavedUri.Host));
            if (server == null)
                return false;

            JToken folders;
            var folderPath = panoramaSavedUri.AbsolutePath;
            var folderPathNoCtx = PanoramaServer.getFolderPath(server, panoramaSavedUri); // get folder path without the context path
            try
            {
                folders = publishClient.GetInfoForFolders(server, folderPathNoCtx.TrimEnd('/').TrimStart('/'));
            }
            catch (WebException ex)
            {
                // Handle this only for PanoramaWeb.  For the specific case where Skyline was upgraded
                // to a version that does not assume the '/labkey' context path, BEFORE PanoramaWeb was
                // re-configured to run as the ROOT webapp. In this case the panoramaSavedUri will contain '/labkey'
                // but the server is no longer deployed at that context path.
                if (!server.URI.Host.Contains("panoramaweb") || !folderPath.StartsWith("/labkey")) // Not L10N
                {
                    return false;
                }

                var response = ex.Response as HttpWebResponse;

                if (response == null || response.StatusCode != HttpStatusCode.NotFound) // 404
                {
                    return false;
                }

                folderPathNoCtx = folderPath.Remove(0, "/labkey".Length); // Not L10N
                try
                {
                    folders =
                        publishClient.GetInfoForFolders(server, folderPathNoCtx.TrimEnd('/').TrimStart('/')); // Not L10N
                }
                catch (Exception)
                {
                    return false;
                }
            }
            catch (PanoramaServerException)
            {
                return false;
            }

            // must escape uri string as panorama api does not and strings are escaped in schema
            if (folders == null || !folderPath.Contains(Uri.EscapeUriString(folders["path"].ToString()))) // Not L10N
                return false;

            if (!PanoramaUtil.CheckFolderPermissions(folders) || !PanoramaUtil.CheckFolderType(folders))
                return false;

            var fileInfo = new FolderInformation(server, true);
            ShareType shareType;
            try
            {
                shareType = publishClient.DecideShareType(fileInfo, DocumentUI);
            }
            catch (PanoramaServerException pse)
            {
                MessageDlg.ShowWithException(this, pse.Message, pse);
                return false;
            }

            var zipFilePath = FileEx.GetTimeStampedFileName(fileName);
            if (!ShareDocument(zipFilePath, shareType))
                return false;

            var serverRelativePath = folders["path"].ToString() + '/'; // Not L10N
            serverRelativePath = serverRelativePath.TrimStart('/'); // Not L10N
            publishClient.UploadSharedZipFile(this, server, zipFilePath, serverRelativePath);
            return true; // success!
        }


        private void chorusRequestToolStripMenuItem_Click(object sender, EventArgs e)
        {
            using (var dlg = new ExportChorusRequestDlg(DocumentUI, Path.GetFileNameWithoutExtension(DocumentFilePath)))
            {
                dlg.ShowDialog(this);
            }
        }

        private void exportAnnotationsMenuItem_Click(object sender, EventArgs e)
        {
            string strSaveFileName = string.Empty;
            if (!string.IsNullOrEmpty(DocumentFilePath))
            {
                strSaveFileName = Path.GetFileNameWithoutExtension(DocumentFilePath);
            }
            strSaveFileName += "Annotations.csv"; // Not L10N

            using (var dlg = new SaveFileDialog
            {
                FileName = strSaveFileName,
                DefaultExt = TextUtil.EXT_CSV,
                Filter = TextUtil.FileDialogFiltersAll(TextUtil.FILTER_CSV),
                InitialDirectory = Settings.Default.ExportDirectory,
                OverwritePrompt = true,
            })
            {
                if (dlg.ShowDialog(this) != DialogResult.OK)
                {
                    return;
                }
                ExportAnnotations(dlg.FileName);
            }
        }

        public void ExportAnnotations(string filename)
        {
            try
            {
                var documentAnnotations = new DocumentAnnotations(Document);
                using (var longWaitDlg = new LongWaitDlg(this))
                {
                    longWaitDlg.PerformWork(this, 1000, broker =>
                    {
                        using (var fileSaver = new FileSaver(filename))
                        {
                            documentAnnotations.WriteAnnotationsToFile(broker.CancellationToken, fileSaver.SafeName);
                            fileSaver.Commit();
                        }
                    });
                }
            }
            catch (Exception e)
            {
                MessageDlg.ShowException(this, e);
            }
        }

        public void ImportAnnotations(string filename)
        {
            try
            {
                lock (GetDocumentChangeLock())
                {
                    var originalDocument = Document;
                    SrmDocument newDocument = null;
                    using (var longWaitDlg = new LongWaitDlg(this))
                    {
                        longWaitDlg.PerformWork(this, 1000, broker =>
                        {
                            var documentAnnotations = new DocumentAnnotations(originalDocument);
                            newDocument =
                                documentAnnotations.ReadAnnotationsFromFile(broker.CancellationToken, filename);
                        });
                    }
                    if (newDocument != null)
                    {
                        ModifyDocument(Resources.SkylineWindow_ImportAnnotations_Import_Annotations, doc =>
                        {
                            if (!ReferenceEquals(doc, originalDocument))
                            {
                                throw new ApplicationException(Resources
                                    .SkylineDataSchema_VerifyDocumentCurrent_The_document_was_modified_in_the_middle_of_the_operation_);
                            }
                            return newDocument;
                        }, docPair => AuditLogEntry.CreateSingleMessageEntry(docPair.OldDoc,
                            new MessageInfo(MessageType.imported_annotations, filename)));
                    }
                }
            }
            catch (Exception exception)
            {
                MessageDlg.ShowException(this, exception);
            }
        }


        private void importAnnotationsMenuItem_Click(object sender, EventArgs e)
        {
            using (var dlg = new OpenFileDialog
            {
                DefaultExt = TextUtil.EXT_CSV,
                Filter = TextUtil.FileDialogFiltersAll(TextUtil.FILTER_CSV),
                InitialDirectory = Settings.Default.ExportDirectory,
            })
            {
                if (dlg.ShowDialog(this) != DialogResult.OK)
                {
                    return;
                }
                ImportAnnotations(dlg.FileName);
            }
        }


        #region Functional Test Support

        public void ShowExportTransitionListDlg()
        {
            ShowExportMethodDialog(ExportFileType.List);
        }

        #endregion
    }
}
<|MERGE_RESOLUTION|>--- conflicted
+++ resolved
@@ -1,3298 +1,3294 @@
-﻿/*
- * Original author: Brendan MacLean <brendanx .at. u.washington.edu>,
- *                  MacCoss Lab, Department of Genome Sciences, UW
- *
- * Copyright 2009 University of Washington - Seattle, WA
- * 
- * Licensed under the Apache License, Version 2.0 (the "License");
- * you may not use this file except in compliance with the License.
- * You may obtain a copy of the License at
- *
- *     http://www.apache.org/licenses/LICENSE-2.0
- *
- * Unless required by applicable law or agreed to in writing, software
- * distributed under the License is distributed on an "AS IS" BASIS,
- * WITHOUT WARRANTIES OR CONDITIONS OF ANY KIND, either express or implied.
- * See the License for the specific language governing permissions and
- * limitations under the License.
- */
-using System;
-using System.Collections.Generic;
-using System.Diagnostics;
-using System.IO;
-using System.Linq;
-using System.Net;
-using System.Reflection;
-using System.Windows.Forms;
-using System.Xml.Serialization;
-using Ionic.Zip;
-using Newtonsoft.Json.Linq;
-using pwiz.Common.Collections;
-using pwiz.Common.SystemUtil;
-using pwiz.ProteomeDatabase.API;
-using pwiz.Skyline.Alerts;
-using pwiz.Skyline.Controls;
-using pwiz.Skyline.Controls.Databinding;
-using pwiz.Skyline.Controls.SeqNode;
-using pwiz.Skyline.Controls.Startup;
-using pwiz.Skyline.EditUI;
-using pwiz.Skyline.FileUI;
-using pwiz.Skyline.FileUI.PeptideSearch;
-using pwiz.Skyline.Model;
-using pwiz.Skyline.Model.AuditLog;
-using pwiz.Skyline.Model.DocSettings;
-using pwiz.Skyline.Model.DocSettings.Extensions;
-using pwiz.Skyline.Model.ElementLocators;
-using pwiz.Skyline.Model.Esp;
-using pwiz.Skyline.Model.IonMobility;
-using pwiz.Skyline.Model.Irt;
-using pwiz.Skyline.Model.Lib;
-using pwiz.Skyline.Model.Lib.BlibData;
-using pwiz.Skyline.Model.Lib.Midas;
-using pwiz.Skyline.Model.Optimization;
-using pwiz.Skyline.Model.Proteome;
-using pwiz.Skyline.Model.Results;
-using pwiz.Skyline.Properties;
-using pwiz.Skyline.Util;
-using pwiz.Skyline.Util.Extensions;
-using DatabaseOpeningException = pwiz.Skyline.Model.Irt.DatabaseOpeningException;
-
-namespace pwiz.Skyline
-{
-    public partial class SkylineWindow
-    {
-        public static string GetViewFile(string fileName)
-        {
-            return fileName + ".view"; // Not L10N
-        }
-
-        private void fileMenu_DropDownOpening(object sender, EventArgs e)
-        {
-            ToolStripMenuItem menu = fileToolStripMenuItem;
-            List<string> mruList = Settings.Default.MruList;
-            string curDir = Settings.Default.ActiveDirectory;
-
-            int start = menu.DropDownItems.IndexOf(mruBeforeToolStripSeparator) + 1;
-            while (!ReferenceEquals(menu.DropDownItems[start], mruAfterToolStripSeparator))
-                menu.DropDownItems.RemoveAt(start);
-            int len = Math.Min(mruList.Count, Settings.Default.MruLength);
-            for (int i = 0; i < len; i++)
-            {
-                MruChosenHandler handler = new MruChosenHandler(this, mruList[i]);
-                ToolStripMenuItem item = new ToolStripMenuItem(GetMruName(i, mruList[i], curDir), null,
-                    handler.ToolStripMenuItemClick);
-                if (!item.Text.EndsWith(mruList[i]))
-                {
-                    item.ToolTipText = mruList[i];
-                }
-                menu.DropDownItems.Insert(start + i, item);
-            }
-            mruAfterToolStripSeparator.Visible = (mruList.Count > 0);
-        }
-
-        private static string GetMruName(int index, string path, string curDir)
-        {
-            string name = path;
-            if (curDir == Path.GetDirectoryName(path))
-                name = Path.GetFileName(path);
-            // Make index 1-based
-            index++;
-            if (index < 9)
-                name = string.Format("&{0} {1}", index, name); // Not L10N
-            return name;
-        }
-
-        private class MruChosenHandler
-        {
-            private readonly SkylineWindow _skyline;
-            private readonly string _path;
-
-            public MruChosenHandler(SkylineWindow skyline, string path)
-            {
-                _skyline = skyline;
-                _path = path;
-            }
-
-            public void ToolStripMenuItemClick(object sender, EventArgs e)
-            {
-                if (!_skyline.CheckSaveDocument())
-                    return;
-                _skyline.OpenFile(_path);
-            }
-        }
-
-        private void startPageMenuItem_Click(object sender, EventArgs e) { OpenStartPage(); }
-
-        private void newMenuItem_Click(object sender, EventArgs e) { NewDocument(); }
-
-        public void OpenStartPage()
-        {
-            if (!CheckSaveDocument())
-                return;
-
-            using (var startupForm = new StartPage())
-            {
-                if (startupForm.ShowDialog(this) == DialogResult.OK)
-                {
-                    startupForm.Action(this);
-                }
-            }
-        }
-
-        public void NewDocument()
-        {
-            NewDocument(false);
-        }
-
-        public void NewDocument(bool forced)
-        {
-            if (!forced && !CheckSaveDocument())
-                return;
-
-            // Create a new document with the default settings.
-            SrmDocument document = ConnectDocument(this, new SrmDocument(Settings.Default.SrmSettingsList[0]), null) ??
-                                   new SrmDocument(SrmSettingsList.GetDefault());
-
-            // Make sure settings lists contain correct values for
-            // this document.
-            document.Settings.UpdateLists(null);
-
-            // Switch over to the new document
-            SwitchDocument(document, null);
-        }
-
-        private void openContainingFolderMenuItem_Click(object sender, EventArgs e)
-        {
-            string args = string.Format(@"/select, ""{0}""", DocumentFilePath); // Not L10N
-            Process.Start("explorer.exe", args); // Not L10N
-        }
-
-        private void openMenuItem_Click(object sender, EventArgs e)
-        {
-            if (!CheckSaveDocument())
-                return;
-            using (OpenFileDialog dlg = new OpenFileDialog
-            {
-                InitialDirectory = Settings.Default.ActiveDirectory,
-                CheckPathExists = true,
-                SupportMultiDottedExtensions = true,
-                DefaultExt = SrmDocument.EXT,
-                Filter = TextUtil.FileDialogFiltersAll(SrmDocument.FILTER_DOC_AND_SKY_ZIP, SrmDocumentSharing.FILTER_SHARING)
-            })
-            {
-                if (dlg.ShowDialog(this) == DialogResult.OK)
-                {
-                    Settings.Default.ActiveDirectory = Path.GetDirectoryName(dlg.FileName);
-
-                    if (dlg.FileName.EndsWith(SrmDocumentSharing.EXT))
-                    {
-                        OpenSharedFile(dlg.FileName);
-                    }
-                    else
-                    {
-                        OpenFile(dlg.FileName);
-                    }
-                }
-            }
-        }
-
-        public bool OpenSharedFile(string zipPath, FormEx parentWindow = null)
-        {
-            try
-            {
-                var sharing = new SrmDocumentSharing(zipPath);
-
-                using (var longWaitDlg = new LongWaitDlg
-                {
-                    Text = Resources.SkylineWindow_OpenSharedFile_Extracting_Files,
-                })
-                {
-                    longWaitDlg.PerformWork(parentWindow ?? this, 1000, sharing.Extract);
-                    if (longWaitDlg.IsCanceled)
-                        return false;
-                }
-
-                // Remember the directory containing the newly extracted file
-                // as the active directory for the next open command.
-                Settings.Default.ActiveDirectory = Path.GetDirectoryName(sharing.DocumentPath);
-
-                return OpenFile(sharing.DocumentPath, parentWindow);
-            }
-            catch (ZipException zipException)
-            {
-                MessageDlg.ShowWithException(parentWindow ?? this, string.Format(Resources.SkylineWindow_OpenSharedFile_The_zip_file__0__cannot_be_read,
-                                                    zipPath), zipException);
-                return false;
-            }
-            catch (Exception e)
-            {
-                var message = TextUtil.LineSeparate(string.Format(
-                        Resources.SkylineWindow_OpenSharedFile_Failure_extracting_Skyline_document_from_zip_file__0__,
-                        zipPath), e.Message);
-                MessageDlg.ShowWithException(parentWindow ?? this, message, e);
-                return false;
-            }
-        }
-
-        public bool OpenFile(string path, FormEx parentWindow = null)
-        {
-            // Remove any extraneous temporary chromatogram spill files.
-            var spillDirectory = Path.Combine(Path.GetDirectoryName(path) ?? "", "xic");    // Not L10N
-            if (Directory.Exists(spillDirectory))
-                DirectoryEx.SafeDelete(spillDirectory);
-
-            Exception exception = null;
-            SrmDocument document = null;
-
-            try
-            {
-                using (var longWaitDlg = new LongWaitDlg(this)
-                {
-                    Text = Resources.SkylineWindow_OpenFile_Loading___,
-                    Message = Path.GetFileName(path),
-                    ProgressValue = 0
-                })
-                {
-                    longWaitDlg.PerformWork(parentWindow ?? this, 500, progressMonitor =>
-                    {
-                        using (var reader = new StreamReaderWithProgress(path, progressMonitor))
-                        {
-                            XmlSerializer ser = new XmlSerializer(typeof (SrmDocument));
-                            document = (SrmDocument) ser.Deserialize(reader);
-                        }
-                    });
-
-                    if (longWaitDlg.IsCanceled)
-                        document = null;
-                }
-            }
-            catch (Exception x)
-            {
-                exception = x;
-            }
-
-            if (exception == null)
-            {
-                if (document == null)
-                    return false;
-
-                try
-                {
-                    document = ConnectDocument(parentWindow ?? this, document, path);
-                    if (document == null || !CheckResults(document, path, parentWindow))
-                        return false;
-
-                    // Make sure settings lists contain correct values for
-                    // this document.
-                    document.Settings.UpdateLists(path);
-                }
-                catch (Exception x)
-                {
-                    exception = x;
-                }
-            }
-
-            if (exception == null)
-            {
-                try
-                {
-                    using (new SequenceTreeForm.LockDoc(_sequenceTreeForm))
-                    {
-                        // Switch over to the opened document
-                        SwitchDocument(document, path);
-                    }
-                    // Locking the sequenceTree can throw off the node count status
-                    UpdateNodeCountStatus();
-                }
-                catch (Exception x)
-                {
-                    exception = x;
-                }
-            }
-
-            if (exception != null)
-            {
-                new MessageBoxHelper(parentWindow ?? this).ShowXmlParsingError(
-                    string.Format(Resources.SkylineWindow_OpenFile_Failure_opening__0__, path), path, exception);
-                return false;
-            }
-
-            if (SequenceTree != null && SequenceTree.Nodes.Count > 0 && !SequenceTree.RestoredFromPersistentString)
-                SequenceTree.SelectedNode = SequenceTree.Nodes[0];
-
-            return true;
-        }
-
-        private SrmDocument ConnectDocument(IWin32Window parent, SrmDocument document, string path)
-        {
-            document = ConnectLibrarySpecs(parent, document, path);
-            if (document != null)
-                document = ConnectBackgroundProteome(parent, document, path);
-            if (document != null)
-                document = ConnectIrtDatabase(parent, document, path);
-            if (document != null)
-                document = ConnectOptimizationDatabase(parent, document, path);
-            if (document != null)
-                document = ConnectIonMobilityLibrary(parent, document, path);
-            return document;
-        }
-
-        private SrmDocument ConnectLibrarySpecs(IWin32Window parent, SrmDocument document, string documentPath)
-        {
-            string docLibFile = null;
-            if (!string.IsNullOrEmpty(documentPath) && document.Settings.PeptideSettings.Libraries.HasDocumentLibrary)
-            {
-                docLibFile = BiblioSpecLiteSpec.GetLibraryFileName(documentPath);
-                if (!File.Exists(docLibFile))
-                {
-                    MessageDlg.Show(parent, string.Format(Resources.SkylineWindow_ConnectLibrarySpecs_Could_not_find_the_spectral_library__0__for_this_document__Without_the_library__no_spectrum_ID_information_will_be_available_, docLibFile));
-                }
-            }
-
-            var settings = document.Settings.ConnectLibrarySpecs((library, librarySpec) =>
-                {
-                    string name = library != null ? library.Name : librarySpec.Name;
-                    LibrarySpec spec;
-                    if (Settings.Default.SpectralLibraryList.TryGetValue(name, out spec))
-                    {
-                        if (File.Exists(spec.FilePath))
-                            return spec;                        
-                    }
-                    if (documentPath == null)
-                        return null;
-
-                    string fileName = library != null ? library.FileNameHint : Path.GetFileName(librarySpec.FilePath);
-                    if (fileName != null)
-                    {
-                        // First look for the file name in the document directory
-                        string pathLibrary = PathEx.FindExistingRelativeFile(documentPath, fileName);
-                        if (pathLibrary != null)
-                            return CreateLibrarySpec(library, librarySpec, pathLibrary, true);
-                        // In the user's default library directory
-                        pathLibrary = Path.Combine(Settings.Default.LibraryDirectory ?? string.Empty, fileName);
-                        if (File.Exists(pathLibrary))
-                            return CreateLibrarySpec(library, librarySpec, pathLibrary, false);
-                    }
-
-                    using (var dlg = new MissingFileDlg
-                                  {
-                                      ItemName = name,
-                                      ItemType = Resources.SkylineWindow_ConnectLibrarySpecs_Spectral_Library,
-                                      Filter = library != null ? library.SpecFilter : librarySpec.Filter,
-                                      FileHint = fileName,
-                                      FileDlgInitialPath = Path.GetDirectoryName(documentPath),
-                                      Title = Resources.SkylineWindow_ConnectLibrarySpecs_Find_Spectral_Library
-                                  })
-                    {
-                        if (dlg.ShowDialog(parent) == DialogResult.OK)
-                        {
-                            Settings.Default.LibraryDirectory = Path.GetDirectoryName(dlg.FilePath);
-                            return CreateLibrarySpec(library, librarySpec, dlg.FilePath, false);
-                        }
-                    }
-
-                    return null;
-                }, docLibFile);
-
-            if (settings == null)
-                return null; // User cancelled
-
-            if (ReferenceEquals(settings, document.Settings))
-                return document;
-            
-            // If the libraries were moved to disconnected state, then avoid updating
-            // the document tree for this change, or it will strip all the library
-            // information off the document nodes.
-            if (settings.PeptideSettings.Libraries.DisconnectedLibraries != null)
-                return document.ChangeSettingsNoDiff(settings);
-
-            return document.ChangeSettings(settings);
-        }
-
-        private static LibrarySpec CreateLibrarySpec(Library library, LibrarySpec librarySpec, string pathLibrary, bool local)
-        {
-            var newLibrarySpec = library != null
-                ? library.CreateSpec(pathLibrary)
-                : librarySpec.ChangeFilePath(pathLibrary);
-            if (local)
-                newLibrarySpec = newLibrarySpec.ChangeDocumentLocal(true);
-            return newLibrarySpec;
-        }
-
-        private SrmDocument ConnectIrtDatabase(IWin32Window parent, SrmDocument document, string documentPath)
-        {
-            var settings = document.Settings.ConnectIrtDatabase(calc => FindIrtDatabase(parent, documentPath, calc));
-            if (settings == null)
-                return null;
-            if (ReferenceEquals(settings, document.Settings))
-                return document;
-            return document.ChangeSettings(settings);
-        }
-
-
-        private RCalcIrt FindIrtDatabase(IWin32Window parent, string documentPath, RCalcIrt irtCalc)
-        {
-
-            RetentionScoreCalculatorSpec result;
-            if (Settings.Default.RTScoreCalculatorList.TryGetValue(irtCalc.Name, out result))
-            {
-                var calc = result as RCalcIrt;
-                if (calc != null && File.Exists(calc.DatabasePath))
-                    return calc;
-            }
-            if (documentPath == null)
-                return null;
-
-            // First look for the file name in the document directory
-            string filePath = PathEx.FindExistingRelativeFile(documentPath, irtCalc.DatabasePath);
-            if (filePath != null)
-            {
-                try
-                {
-                    return irtCalc.ChangeDatabasePath(filePath);
-                }
-                catch (CalculatorException)
-                {
-                    //Todo: should this fail silenty or raise another dialog box?
-                }
-            }
-
-            do
-            {
-                using (var dlg = new MissingFileDlg
-                         {
-                             ItemName = irtCalc.Name,
-                             ItemType = Resources.SkylineWindow_FindIrtDatabase_iRT_Calculator,
-                             Filter = TextUtil.FileDialogFilterAll(Resources.SkylineWindow_FindIrtDatabase_iRT_Database_Files, IrtDb.EXT),
-                             FileHint = Path.GetFileName(irtCalc.DatabasePath),
-                             FileDlgInitialPath = Path.GetDirectoryName(documentPath),
-                             Title = Resources.SkylineWindow_FindIrtDatabase_Find_iRT_Calculator
-                         })
-                {
-                    if (dlg.ShowDialog(parent) == DialogResult.OK)
-                    {
-                        if (dlg.FilePath == null)
-                            return RCalcIrt.NONE;
-                        
-                        try
-                        {
-                            return irtCalc.ChangeDatabasePath(dlg.FilePath);
-                        }
-                        catch (DatabaseOpeningException e)
-                        {
-                            var message = TextUtil.SpaceSeparate(
-                                Resources.SkylineWindow_FindIrtDatabase_The_database_file_specified_could_not_be_opened,
-                                e.Message); // Not L10N
-                            MessageBox.Show(message);
-                        }
-                    }
-                    else
-                    {
-                        return null;
-                    }
-                }
-            }
-            while (true);
-        }
-
-        private SrmDocument ConnectOptimizationDatabase(IWin32Window parent, SrmDocument document, string documentPath)
-        {
-            var settings = document.Settings.ConnectOptimizationDatabase(lib => FindOptimizationDatabase(parent, documentPath, lib));
-            if (settings == null)
-                return null;
-            if (ReferenceEquals(settings, document.Settings))
-                return document;
-            return document.ChangeSettings(settings);
-        }
-
-
-        private OptimizationLibrary FindOptimizationDatabase(IWin32Window parent, string documentPath, OptimizationLibrary optLib)
-        {
-            if (optLib.IsNone)
-                return optLib;
-
-            OptimizationLibrary lib;
-            if (Settings.Default.OptimizationLibraryList.TryGetValue(optLib.Name, out lib))
-            {
-                if (lib != null && File.Exists(lib.DatabasePath))
-                    return lib;
-            }
-            if (documentPath == null)
-                return null;
-
-            // First look for the file name in the document directory
-            string filePath = PathEx.FindExistingRelativeFile(documentPath, optLib.DatabasePath);
-            if (filePath != null)
-            {
-                try
-                {
-                    return optLib.ChangeDatabasePath(filePath);
-                }
-                // ReSharper disable once EmptyGeneralCatchClause
-                catch (Exception)
-                {
-                    //Todo: should this fail silenty or raise another dialog box?
-                }
-            }
-
-            do
-            {
-                using (var dlg = new MissingFileDlg
-                {
-                    ItemName = optLib.Name,
-                    ItemType = Resources.SkylineWindow_FindOptimizationDatabase_Optimization_Library,
-                    Filter = TextUtil.FileDialogFilterAll(Resources.SkylineWindow_FindOptimizationDatabase_Optimization_Library_Files, OptimizationDb.EXT),
-                    FileHint = Path.GetFileName(optLib.DatabasePath),
-                    FileDlgInitialPath = Path.GetDirectoryName(documentPath),
-                    Title = Resources.SkylineWindow_FindOptimizationDatabase_Find_Optimization_Library
-                })
-                {
-                    if (dlg.ShowDialog(parent) == DialogResult.OK)
-                    {
-                        if (dlg.FilePath == null)
-                            return OptimizationLibrary.NONE;
-
-                        try
-                        {
-                            return optLib.ChangeDatabasePath(dlg.FilePath);
-                        }
-                        catch (OptimizationsOpeningException e)
-                        {
-                            var message = TextUtil.SpaceSeparate(
-                                Resources.SkylineWindow_FindOptimizationDatabase_The_database_file_specified_could_not_be_opened_,
-                                e.Message); // Not L10N
-                            MessageBox.Show(message);
-                        }
-                    }
-                    else
-                    {
-                        return null;
-                    }
-                }
-            }
-            while (true);
-        }
-
-        private SrmDocument ConnectIonMobilityLibrary(IWin32Window parent, SrmDocument document, string documentPath)
-        {
-            var settings = document.Settings.ConnectIonMobilityLibrary(imdb => FindIonMobilityLibrary(parent, documentPath, imdb));
-            if (settings == null)
-                return null;
-            if (ReferenceEquals(settings, document.Settings))
-                return document;
-            return document.ChangeSettings(settings);
-        }
-
-        private IonMobilityLibrarySpec FindIonMobilityLibrary(IWin32Window parent, string documentPath, IonMobilityLibrarySpec ionMobilityLibrarySpec)
-        {
-
-            IonMobilityLibrarySpec result;
-            if (Settings.Default.IonMobilityLibraryList.TryGetValue(ionMobilityLibrarySpec.Name, out result))
-            {
-                if (result != null && File.Exists(result.PersistencePath))
-                    return result;
-            }
-            if (documentPath == null)
-                return null;
-
-            // First look for the file name in the document directory
-            string filePath = PathEx.FindExistingRelativeFile(documentPath, ionMobilityLibrarySpec.PersistencePath);
-            if (filePath != null)
-            {
-                try
-                {
-                    var ionMobilityLib = ionMobilityLibrarySpec as IonMobilityLibrary;
-                    if (ionMobilityLib != null)
-                        return ionMobilityLib.ChangeDatabasePath(filePath);
-                }
-                // ReSharper disable once EmptyGeneralCatchClause
-                catch 
-                {
-                    //Todo: should this fail silenty or raise another dialog box?
-                }
-            }
-
-            do
-            {
-                using (var dlg = new MissingFileDlg
-                {
-                    ItemName = ionMobilityLibrarySpec.Name,
-                    ItemType = Resources.SkylineWindow_FindIonMobilityLibrary_Ion_Mobility_Library,
-                    Filter = TextUtil.FileDialogFilterAll(Resources.SkylineWindow_FindIonMobilityDatabase_ion_mobility_library_files, IonMobilityDb.EXT),
-                    FileHint = Path.GetFileName(ionMobilityLibrarySpec.PersistencePath),
-                    FileDlgInitialPath = Path.GetDirectoryName(documentPath),
-                    Title = Resources.SkylineWindow_FindIonMobilityLibrary_Find_Ion_Mobility_Library
-                })
-                {
-                    if (dlg.ShowDialog(parent) == DialogResult.OK)
-                    {
-                        if (dlg.FilePath == null)
-                            return IonMobilityLibrary.NONE;
-
-                        try
-                        {
-                            var ionMobilityLib = ionMobilityLibrarySpec as IonMobilityLibrary;
-                            if (ionMobilityLib != null)
-                                return ionMobilityLib.ChangeDatabasePath(dlg.FilePath);
-                        }
-                        catch (DatabaseOpeningException e)
-                        {
-                            var message = TextUtil.SpaceSeparate(
-                                Resources.SkylineWindow_FindIonMobilityDatabase_The_ion_mobility_library_specified_could_not_be_opened_,
-                                e.Message); 
-                            MessageBox.Show(message);
-                        }
-                    }
-                    else
-                    {
-                        return null;
-                    }
-                }
-            }
-            while (true);
-        }
-
-        private SrmDocument ConnectBackgroundProteome(IWin32Window parent ,SrmDocument document, string documentPath)
-        {
-            var settings = document.Settings.ConnectBackgroundProteome(backgroundProteomeSpec =>
-                FindBackgroundProteome(parent, documentPath, backgroundProteomeSpec));
-            if (settings == null)
-                return null;
-            if (ReferenceEquals(settings, document.Settings))
-                return document;
-            return document.ChangeSettings(settings);
-        }
-
-        private BackgroundProteomeSpec FindBackgroundProteome(IWin32Window parent, string documentPath, BackgroundProteomeSpec backgroundProteomeSpec)
-        {
-            var result = Settings.Default.BackgroundProteomeList.GetBackgroundProteomeSpec(backgroundProteomeSpec.Name);
-            if (result != null)
-            {
-                if (File.Exists(result.DatabasePath))
-                    return result;
-            }
-            if (documentPath == null)
-                return null;
-
-            // Is the saved path correct?  Then just use that.
-            if (File.Exists(backgroundProteomeSpec.DatabasePath))
-                return new BackgroundProteomeSpec(backgroundProteomeSpec.Name, backgroundProteomeSpec.DatabasePath);
-
-            // First look for the file name in the document directory
-            string pathBackgroundProteome = PathEx.FindExistingRelativeFile(documentPath, backgroundProteomeSpec.DatabasePath);
-            if (pathBackgroundProteome != null)
-                return new BackgroundProteomeSpec(backgroundProteomeSpec.Name, pathBackgroundProteome);
-            // In the user's default library directory
-            string fileName = Path.GetFileName(backgroundProteomeSpec.DatabasePath);
-            pathBackgroundProteome = Path.Combine(Settings.Default.ProteomeDbDirectory ?? string.Empty, fileName ?? string.Empty);
-            if (File.Exists(pathBackgroundProteome))
-                return new BackgroundProteomeSpec(backgroundProteomeSpec.Name, pathBackgroundProteome);
-            using (var dlg = new MissingFileDlg
-                    {
-                        FileHint = fileName,
-                        ItemName = backgroundProteomeSpec.Name,
-                        ItemType = Resources.SkylineWindow_FindBackgroundProteome_Background_Proteome,
-                        Filter = TextUtil.FileDialogFilterAll(Resources.SkylineWindow_FindBackgroundProteome_Proteome_File, ProteomeDb.EXT_PROTDB),
-                        FileDlgInitialPath = Settings.Default.ProteomeDbDirectory,
-                        Title = Resources.SkylineWindow_FindBackgroundProteome_Find_Background_Proteome
-                    })
-            {
-                if (dlg.ShowDialog(parent) == DialogResult.OK)
-                {
-                    if (dlg.FilePath == null)
-                    {
-                        return BackgroundProteomeList.GetDefault();
-                    }
-                    
-                    Settings.Default.ProteomeDbDirectory = Path.GetDirectoryName(dlg.FilePath);
-                    
-                    return new BackgroundProteomeSpec(backgroundProteomeSpec.Name, dlg.FilePath);
-                }
-            }
-            return null;
-        }
-
-        private bool CheckResults(SrmDocument document, string path, FormEx parent)
-        {
-            string pathCache = ChromatogramCache.FinalPathForName(path, null);
-            if (!document.Settings.HasResults)
-            {
-                // On open, make sure a document with no results does not have a
-                // data cache file, since one may have been left behind on a Save As.
-                FileEx.SafeDelete(pathCache, true);
-            }
-            else if (!File.Exists(pathCache) &&
-                // For backward compatibility, check to see if any per-replicate
-                // cache files exist.
-                !File.Exists(ChromatogramCache.FinalPathForName(path,
-                    document.Settings.MeasuredResults.Chromatograms[0].Name)))
-            {
-                // It has become clear that showing a message box about rebuilding
-                // the cache on open is shocking to people, and they immediately
-                // worry that a "rebuild" will cause them to lose work.  So, first
-                // figure out if any of the sample files are missing from places
-                // Skyline will find them.
-                var missingFiles = new List<string>();
-                //var foundFiles = new List<string>();
-                foreach (var chromSet in document.Settings.MeasuredResults.Chromatograms)
-                {
-                    foreach (var pathFileSample in chromSet.MSDataFilePaths)
-                    {
-                        var msDataFilePath = pathFileSample as MsDataFilePath;
-                        if (null == msDataFilePath)
-                        {
-                            continue;
-                        }
-                        string pathFile = msDataFilePath.FilePath;
-                        if (missingFiles.Contains(pathFile))
-                            continue;
-                        string pathPartCache = ChromatogramCache.PartPathForName(path,  pathFileSample);
-                        if (File.Exists(pathFile) ||
-                            Directory.Exists(pathFile) || // some sample "files" are actually directories (.d etc)
-                            File.Exists(pathPartCache) ||
-                            File.Exists(Path.Combine(Path.GetDirectoryName(path) ?? string.Empty, Path.GetFileName(pathFile) ?? string.Empty)))
-                        {
-                            //foundFiles.Add(pathFile);
-                        }
-                        else
-                        {
-                            missingFiles.Add(pathFile);
-                        }
-                    }
-                }
-                // If all necessary data is present, just start rebuilding without asking
-                // to avoid shocking the user.
-                if (missingFiles.Count == 0)
-                    return true;
-
-                // TODO: Ask the user to locate the missing data files
-                string missingFilesString = TextUtil.LineSeparate(missingFiles);
-                string message = TextUtil.LineSeparate(string.Format(
-                                    Resources.SkylineWindow_CheckResults_The_data_file___0___is_missing__and_the_following_original_instrument_output_could_not_be_found_,
-                                    ChromatogramCache.FinalPathForName(path, null)),
-                                    string.Empty,
-                                    missingFilesString,
-                                    string.Empty,
-                                    Resources.SkylineWindow_CheckResults_Click_OK_to_open_the_document_anyway);
-
-                if (MultiButtonMsgDlg.Show(parent ?? this, message, MultiButtonMsgDlg.BUTTON_OK) == DialogResult.Cancel)
-                {
-                    return false;
-                }                    
-            }
-
-            return true;
-        }
-
-        private void saveMenuItem_Click(object sender, EventArgs e)
-        {
-            SaveDocument();
-        }
-
-        private void saveAsMenuItem_Click(object sender, EventArgs e)
-        {
-            SaveDocumentAs();
-        }
-
-        private bool CheckSaveDocument()
-        {
-            if (Dirty)
-            {
-                var result = MultiButtonMsgDlg.Show(this,
-                    Resources.SkylineWindow_CheckSaveDocument_Do_you_want_to_save_changes,
-                    Resources.SkylineWindow_CheckSaveDocument_Yes, Resources.SkylineWindow_CheckSaveDocument_No, true);
-                    switch (result)
-                {
-                    case DialogResult.Yes:
-                        return SaveDocument();
-                    case DialogResult.Cancel:
-                        return false;
-                }
-            }
-            return true;
-        }
-
-        public bool SaveDocument()
-        {
-            string fileName = DocumentFilePath;
-            if (string.IsNullOrEmpty(fileName))
-                return SaveDocumentAs();
-            
-            return SaveDocument(fileName);
-        }
-
-        private bool SaveDocumentAs()
-        {
-            // Make sure results are loaded before performaing a Save As,
-            // since the results cache must be copied to the new location.
-            if (!DocumentUI.IsSavable)
-            {
-                MessageDlg.Show(this, Resources.SkylineWindow_SaveDocumentAs_The_document_must_be_fully_loaded_before_it_can_be_saved_to_a_new_name);
-                return false;
-            }
-
-            using (var dlg = new SaveFileDialog
-            {
-                InitialDirectory = Settings.Default.ActiveDirectory,
-                OverwritePrompt = true,
-                DefaultExt = SrmDocument.EXT,
-                Filter = TextUtil.FileDialogFiltersAll(SrmDocument.FILTER_DOC)
-            })
-            {
-                if (!string.IsNullOrEmpty(DocumentFilePath))
-                    dlg.FileName = Path.GetFileName(DocumentFilePath);
-
-                if (dlg.ShowDialog(this) == DialogResult.OK)
-                {
-                    if (SaveDocument(dlg.FileName))
-                        return true;
-                }
-            }
-            return false;
-        }
-
-        public bool SaveDocument(String fileName, bool includingCacheFile = true)
-        {
-            if (string.IsNullOrEmpty(DocumentUI.Settings.DataSettings.DocumentGuid) ||
-                !Equals(DocumentFilePath, fileName))
-            {
-                SrmDocument docOriginal;
-                SrmDocument docNew;
-                do
-                {
-                    docOriginal = Document;
-                    docNew =
-                        docOriginal.ChangeSettings(
-                            docOriginal.Settings.ChangeDataSettings(
-                                docOriginal.Settings.DataSettings.ChangeDocumentGuid()));
-                } while (!SetDocument(docNew, docOriginal));
-            }
-
-            SrmDocument document = Document;
-
-            try
-            {
-                using (var saver = new FileSaver(fileName))
-                {
-                    saver.CheckException();
-
-                    using (var longWaitDlg = new LongWaitDlg(this)
-                        {
-                            Text = Resources.SkylineWindow_SaveDocument_Saving___,
-                            Message = Path.GetFileName(fileName)
-                        })
-                    {
-                        longWaitDlg.PerformWork(this, 800, progressMonitor =>
-                        {
-                            document.SerializeToFile(saver.SafeName, fileName, SkylineVersion.CURRENT, progressMonitor);
-                            // If the user has chosen "Save As", and the document has a
-                            // document specific spectral library, copy this library to 
-                            // the new name.
-                            if (!Equals(DocumentFilePath, fileName))
-                                SaveDocumentLibraryAs(fileName);
-
-                            saver.Commit();
-                        });
-
-                        // Sometimes this catches a cancellation that doesn't throw an OperationCanceledException.
-                        if (longWaitDlg.IsCanceled)
-                            return false;
-                    }
-                }
-            }
-            catch (OperationCanceledException)
-            {
-                return false;
-            }
-            catch (Exception ex) 
-            {
-                var message = TextUtil.LineSeparate(string.Format(Resources.SkylineWindow_SaveDocument_Failed_writing_to__0__, fileName), ex.Message);
-                MessageDlg.ShowWithException(this, message, ex);
-                return false;
-            }
-
-            DocumentFilePath = fileName;
-            _savedVersion = document.UserRevisionIndex;
-            SetActiveFile(fileName);
-
-            // Make sure settings lists contain correct values for this document.
-            document.Settings.UpdateLists(DocumentFilePath);
-
-            try
-            {
-                SaveLayout(fileName);
-
-                // CONSIDER: Is this really optional?
-                if (includingCacheFile)
-                {
-                    using (var longWaitDlg = new LongWaitDlg(this)
-                    {
-                        Text = Resources.SkylineWindow_SaveDocument_Optimizing_data_file___,
-                        Message = Path.GetFileName(fileName)
-                    })
-                    {
-                        longWaitDlg.PerformWork(this, 800, () =>
-                            OptimizeCache(fileName, longWaitDlg));
-                    }
-                }
-            }
-
-            // We allow silent failures because it is OK for the cache to remain unoptimized
-            // or the layout to not be saved.  These aren't critical as long as the document
-            // was saved correctly.
-            catch (UnauthorizedAccessException) {}
-            catch (IOException) {}
-            catch (OperationCanceledException) {}
-            catch (TargetInvocationException) {}
-
-            return true;
-        }
-
-        private void OptimizeCache(string fileName, ILongWaitBroker progress)
-        {
-            // Optimize the results cache to get rid of any unnecessary
-            // chromatogram data.
-            var settings = Document.Settings;
-            if (settings.HasResults)
-            {
-                var results = settings.MeasuredResults;
-                if (results.IsLoaded)
-                {
-                    var resultsNew = results.OptimizeCache(fileName, _chromatogramManager.StreamManager, progress);
-                    if (!ReferenceEquals(resultsNew, results))
-                    {
-                        SrmDocument docNew, docCurrent;
-                        do
-                        {
-                            docCurrent = Document;
-                            docNew = docCurrent.ChangeMeasuredResults(resultsNew);
-                        }
-                        while (!SetDocument(docNew, docCurrent));
-                    }
-                }
-            }
-            else
-            {
-                string cachePath = ChromatogramCache.FinalPathForName(DocumentFilePath, null);
-                FileEx.SafeDelete(cachePath, true);
-            }
-        }
-
-        private void SaveDocumentLibraryAs(string newDocFilePath)
-        {
-            string oldDocLibFile = BiblioSpecLiteSpec.GetLibraryFileName(DocumentFilePath);
-            string oldRedundantDocLibFile = BiblioSpecLiteSpec.GetRedundantName(oldDocLibFile);
-            // If the document has a document-specific library, and the files for it
-            // exist on disk, and it's not stale due to conversion of document to small molecule representation
-            var document = Document;
-            string newDocLibFile = BiblioSpecLiteSpec.GetLibraryFileName(newDocFilePath);
-            if (document.Settings.PeptideSettings.Libraries.HasDocumentLibrary
-                && File.Exists(oldDocLibFile)
-                && !Equals(newDocLibFile.Replace(BiblioSpecLiteSpec.DotConvertedToSmallMolecules, string.Empty), oldDocLibFile))
-            {
-                using (var saverLib = new FileSaver(newDocLibFile))
-                {
-                    FileSaver saverRedundant = null;
-                    if (File.Exists(oldRedundantDocLibFile))
-                    {
-                        string newRedundantDocLibFile = BiblioSpecLiteSpec.GetRedundantName(newDocFilePath);
-                        saverRedundant = new FileSaver(newRedundantDocLibFile);
-                    }
-                    using (saverRedundant)
-                    {
-                        saverLib.CopyFile(oldDocLibFile);
-                        if (saverRedundant != null)
-                        {
-                            saverRedundant.CopyFile(oldRedundantDocLibFile);
-                        }
-                        saverLib.Commit();
-                        if (saverRedundant != null)
-                        {
-                            saverRedundant.Commit();
-                        }
-                    }
-                }
-
-                // Update the document library settings to point to the new library.
-                SrmDocument docOriginal, docNew;
-                do
-                {
-                    docOriginal = Document;
-                    docNew = docOriginal.ChangeSettingsNoDiff(docOriginal.Settings.ChangePeptideLibraries(libraries =>
-                        libraries.ChangeDocumentLibraryPath(newDocFilePath)));                        
-                }
-                while (!SetDocument(docNew, docOriginal));
-            }
-        }
-
-        private void SaveLayout(string fileName)
-        {
-            using (var saverUser = new FileSaver(GetViewFile(fileName)))
-            {
-                if (saverUser.CanSave())
-                {
-                    dockPanel.SaveAsXml(saverUser.SafeName);
-                    saverUser.Commit();
-                }
-            }
-        }
-
-        private void SetActiveFile(string path)
-        {
-            if (!string.IsNullOrEmpty(path))
-            {
-                // Remember the active directory.
-                Settings.Default.ActiveDirectory = Path.GetDirectoryName(path);
-
-                // Store the path in the MRU.
-                List<string> mruList = Settings.Default.MruList;
-                if (mruList.Count == 0 || !Equals(path, mruList[0]))
-                {
-                    mruList.Remove(path);
-                    mruList.Insert(0, path);
-                    int len = Settings.Default.MruMemoryLength;
-                    if (mruList.Count > len)
-                        mruList.RemoveRange(len, mruList.Count - len);
-                }
-            }
-
-            UpdateTitle();
-        }
-
-        private void shareDocumentMenuItem_Click(object sender, EventArgs e)
-        {
-            ShareDocument();
-        }
-
-        public void ShareDocument()
-        {
-            var document = DocumentUI;
-            if (!document.IsLoaded)
-            {
-                try
-                {
-                    // Get the description of what is not loaded into the "More Info" section of the message box
-                    // This is helpful for diagnosis, but not yet presented in a form intended for the user
-                    throw new IOException(TextUtil.LineSeparate(document.NonLoadedStateDescriptions));
-                }
-                catch (Exception e)
-                {
-                    MessageDlg.ShowWithException(this, Resources.SkylineWindow_shareDocumentMenuItem_Click_The_document_must_be_fully_loaded_before_it_can_be_shared, e);
-                }
-                return;
-            }
-
-            bool saved = false;
-            string fileName = DocumentFilePath;
-            if (string.IsNullOrEmpty(fileName))
-            {
-                if (MessageBox.Show(this, Resources.SkylineWindow_shareDocumentMenuItem_Click_The_document_must_be_saved_before_it_can_be_shared, 
-                    Program.Name, MessageBoxButtons.OKCancel) == DialogResult.Cancel)
-                    return;
-
-                if (!SaveDocumentAs())
-                    return;
-
-                saved = true;
-                fileName = DocumentFilePath;
-            }
-
-            
-            ShareType shareType;
-            using (var dlgType = new ShareTypeDlg(document))
-            {
-                if (dlgType.ShowDialog(this) == DialogResult.Cancel)
-                    return;
-                shareType = dlgType.ShareType;
-            }
-
-            using (var dlg = new SaveFileDialog
-            {
-                Title = Resources.SkylineWindow_shareDocumentMenuItem_Click_Share_Document,
-                InitialDirectory = Path.GetDirectoryName(fileName),
-                FileName = Path.GetFileNameWithoutExtension(fileName) + SrmDocumentSharing.EXT_SKY_ZIP,
-                OverwritePrompt = true,
-                DefaultExt = SrmDocumentSharing.EXT_SKY_ZIP,
-                SupportMultiDottedExtensions = true,
-                Filter = TextUtil.FileDialogFilterAll(Resources.SkylineWindow_shareDocumentMenuItem_Click_Skyline_Shared_Documents, SrmDocumentSharing.EXT),
-            })
-            {
-                if (dlg.ShowDialog(this) == DialogResult.Cancel)
-                    return;
-
-                // Make sure the document is completely saved before sharing
-                if (!saved && !SaveDocument())
-                    return;
-
-                ShareDocument(dlg.FileName, shareType);
-            }
-        }
-
-        public bool ShareDocument(string fileDest, ShareType shareType)
-        {
-            try
-            {
-                bool success = false;
-                Helpers.TryTwice(() =>
-                {
-                    using (var longWaitDlg = new LongWaitDlg { Text = Resources.SkylineWindow_ShareDocument_Compressing_Files, })
-                    {
-                        var sharing = new SrmDocumentSharing(DocumentUI, DocumentFilePath, fileDest, shareType);
-                        longWaitDlg.PerformWork(this, 1000, sharing.Share);
-                        success = !longWaitDlg.IsCanceled;
-                    }
-                });
-                return success;
-            }
-            catch (Exception x)
-            {
-                var message = TextUtil.LineSeparate(string.Format(Resources.SkylineWindow_ShareDocument_Failed_attempting_to_create_sharing_file__0__, fileDest),
-                                                    x.Message); 
-                MessageDlg.ShowWithException(this, message, x);
-            }
-            return false;
-        }
-
-        private void exportTransitionListMenuItem_Click(object sender, EventArgs e)
-        {
-            ShowExportMethodDialog(ExportFileType.List);
-        }
-
-        private void exportIsolationListMenuItem_Click(object sender, EventArgs e)
-        {
-            var isolationScheme = DocumentUI.Settings.TransitionSettings.FullScan.IsolationScheme;
-            if (Document.MoleculeCount == 0 && (isolationScheme == null || isolationScheme.FromResults))
-            {
-                MessageDlg.Show(this,
-                    Resources.SkylineWindow_exportIsolationListMenuItem_Click_There_is_no_isolation_list_data_to_export);
-                return;
-            }
-            ShowExportMethodDialog(ExportFileType.IsolationList);
-        }
-
-        private void exportMethodMenuItem_Click(object sender, EventArgs e)
-        {
-            ShowExportMethodDialog(ExportFileType.Method);
-        }
-
-        public DialogResult ShowExportMethodDialog(ExportFileType fileType)
-        {
-            using (ExportMethodDlg dlg = new ExportMethodDlg(DocumentUI, fileType))
-            {
-                return dlg.ShowDialog(this);
-            }
-        }
-
-        private void exportSpectralLibraryMenuItem_Click(object sender, EventArgs e)
-        {
-            ShowExportSpectralLibraryDialog();
-        }
-
-        public void ShowExportSpectralLibraryDialog()
-        {
-            if (Document.MoleculeTransitionGroupCount == 0)
-            {
-                MessageDlg.Show(this, Resources.SkylineWindow_ShowExportSpectralLibraryDialog_The_document_must_contain_at_least_one_peptide_precursor_to_export_a_spectral_library_);
-                return;
-            }
-            else if (!Document.Settings.HasResults)
-            {
-                MessageDlg.Show(this, Resources.SkylineWindow_ShowExportSpectralLibraryDialog_The_document_must_contain_results_to_export_a_spectral_library_);
-                return;
-            }
-
-            using (var dlg = new SaveFileDialog
-            {
-                Title = Resources.SkylineWindow_ShowExportSpectralLibraryDialog_Export_Spectral_Library,
-                OverwritePrompt = true,
-                DefaultExt = BiblioSpecLiteSpec.EXT,
-                Filter = TextUtil.FileDialogFiltersAll(BiblioSpecLiteSpec.FILTER_BLIB)
-            })
-            {
-                if (!string.IsNullOrEmpty(DocumentFilePath))
-                    dlg.InitialDirectory = Path.GetDirectoryName(DocumentFilePath);
-
-                if (dlg.ShowDialog(this) == DialogResult.Cancel)
-                    return;
-
-                try
-                {
-                    using (var longWaitDlg = new LongWaitDlg
-                    {
-                        Text = Resources.SkylineWindow_ShowExportSpectralLibraryDialog_Export_Spectral_Library,
-                        Message = string.Format(Resources.SkylineWindow_ShowExportSpectralLibraryDialog_Exporting_spectral_library__0____, Path.GetFileName(dlg.FileName))
-                    })
-                    {
-                        longWaitDlg.PerformWork(this, 800, monitor => ExportSpectralLibrary(DocumentFilePath, Document, dlg.FileName, monitor));
-                    }
-                }
-                catch (Exception x)
-                {
-                    MessageDlg.ShowWithException(this, TextUtil.LineSeparate(string.Format(Resources.SkylineWindow_ShowExportSpectralLibraryDialog_Failed_exporting_spectral_library_to__0__, dlg.FileName), x.Message), x);
-                }
-            }
-        }
-
-        public static void ExportSpectralLibrary(string sourceFile, SrmDocument document, string path, IProgressMonitor progressMonitor)
-        {
-            const string name = "exported"; // Not L10N
-            var spectra = new Dictionary<LibKey, SpectrumMzInfo>();
-            foreach (var nodePepGroup in document.MoleculeGroups)
-            {
-                foreach (var nodePep in nodePepGroup.Molecules)
-                {
-                    foreach (var nodeTranGroup in nodePep.TransitionGroups)
-                    {
-                        for (var i = 0; i < document.Settings.MeasuredResults.Chromatograms.Count; i++)
-                        {
-                            ProcessTransitionGroup(sourceFile, spectra, document, nodePep, nodeTranGroup, i);
-                        }
-                    }
-                }
-            }
-
-            var rCalcIrt = document.Settings.HasRTPrediction
-                ? document.Settings.PeptideSettings.Prediction.RetentionTime.Calculator as RCalcIrt
-                : null;
-            IProgressStatus status = new ProgressStatus();
-            if (rCalcIrt != null && progressMonitor != null)
-            {
-                progressMonitor.UpdateProgress(status = status.ChangeSegments(0, 2));
-            }
-
-            using (var blibDb = BlibDb.CreateBlibDb(path))
-            {
-                var libSpec = new BiblioSpecLiteSpec(name, path);
-                blibDb.CreateLibraryFromSpectra(libSpec, spectra.Values.ToList(), name, progressMonitor, ref status);
-            }
-
-            if (rCalcIrt != null)
-            {
-                IrtDb.CreateIrtDb(path).AddPeptides(progressMonitor, rCalcIrt.GetDbIrtPeptides().ToList(), ref status);
-            }
-        }
-
-        private static void ProcessTransitionGroup(string sourceFile, IDictionary<LibKey, SpectrumMzInfo> spectra,
-            SrmDocument document, PeptideDocNode nodePep, TransitionGroupDocNode nodeTranGroup, int replicateIndex)
-        {
-            LibKey key;
-            if (nodePep.IsProteomic)
-            {
-                var sequence = document.Settings.GetPrecursorCalc(nodeTranGroup.TransitionGroup.LabelType, nodePep.ExplicitMods).GetModifiedSequence(nodePep.Peptide.Target, false);
-                key = new LibKey(sequence, nodeTranGroup.PrecursorAdduct.AdductCharge);
-            }
-            else
-            {
-                // For small molecules, the "modification" is expressed in the adduct
-                key = new LibKey(nodeTranGroup.CustomMolecule.GetSmallMoleculeLibraryAttributes(), nodeTranGroup.PrecursorAdduct);
-            }
-            var mi = new List<SpectrumPeaksInfo.MI>();
-            var rt = 0.0;
-            var im = IonMobilityAndCCS.EMPTY;
-            var imGroup = TransitionGroupIonMobilityInfo.EMPTY; // CCS may be available only at group level
-            var groupChromInfos = nodeTranGroup.GetSafeChromInfo(replicateIndex);
-            if (!groupChromInfos.IsEmpty)
-            {
-                var chromInfo = groupChromInfos.First(info => info.OptimizationStep == 0);
-                imGroup = chromInfo.IonMobilityInfo;
-            }
-            var maxApex = float.MinValue;
-            string chromFileName = null;
-            foreach (var nodeTran in nodeTranGroup.Transitions)
-            {
-                if (nodeTran.IsMs1)
-                    continue;
-                var chromInfos = nodeTran.GetSafeChromInfo(replicateIndex);
-                if (chromInfos.IsEmpty)
-                    continue;
-                var chromInfo = chromInfos.First(info => info.OptimizationStep == 0);
-                if (chromInfo.Area == 0)
-                    continue;
-                if (chromFileName == null)
-                {
-                    var chromFileInfo = document.Settings.MeasuredResults.Chromatograms[replicateIndex].MSDataFileInfos.FirstOrDefault(file => ReferenceEquals(file.Id, chromInfo.FileId));
-                    if (chromFileInfo != null)
-                        chromFileName = chromFileInfo.FilePath.GetFileName();
-                }
-                List<SpectrumPeakAnnotation> annotations = null;
-                if (nodeTran.Transition.IsNonReporterCustomIon()) // CONSIDER(bspratt) include annotation for all non-peptide-fragment transitions?
-                {
-                    var smallMoleculeLibraryAttributes = nodeTran.Transition.CustomIon.GetSmallMoleculeLibraryAttributes();
-                    var ion = new CustomIon(smallMoleculeLibraryAttributes, nodeTran.Transition.Adduct, nodeTran.GetMoleculeMass());
-                    if (!string.IsNullOrEmpty(nodeTran.Annotations.Note))
-                    {
-                        annotations = new List<SpectrumPeakAnnotation> { SpectrumPeakAnnotation.Create(ion, nodeTran.Annotations.Note) };
-                    }
-                }
-                mi.Add(new SpectrumPeaksInfo.MI { Mz = nodeTran.Mz, Intensity = chromInfo.Area, Quantitative = nodeTran.Quantitative, Annotations = annotations});
-                if (chromInfo.Height > maxApex)
-                {
-                    maxApex = chromInfo.Height;
-                    rt = chromInfo.RetentionTime;
-                    im = IonMobilityAndCCS.GetIonMobilityAndCCS(chromInfo.IonMobility.IonMobility, chromInfo.IonMobility.CollisionalCrossSectionSqA ?? imGroup.CollisionalCrossSection, 0);
-                }
-            }
-            if (chromFileName == null)
-                return;
-            SpectrumMzInfo spectrumMzInfo;
-            if (!spectra.TryGetValue(key, out spectrumMzInfo))
-            {
-                spectrumMzInfo = new SpectrumMzInfo
-                {
-                    SourceFile = sourceFile,
-                    Key = key,
-                    PrecursorMz = nodeTranGroup.PrecursorMz,
-                    SpectrumPeaks = new SpectrumPeaksInfo(mi.ToArray()),
-                    RetentionTimes = new List<SpectrumMzInfo.IonMobilityAndRT>(),
-                    IonMobility = im,
-                    RetentionTime = rt
-                };
-                spectra[key] = spectrumMzInfo;
-            }
-            var isBest = replicateIndex == nodePep.BestResult;
-            if (isBest)
-            {
-                spectrumMzInfo.IonMobility = im;
-                spectrumMzInfo.RetentionTime = rt;
-            }
-            spectrumMzInfo.RetentionTimes.Add(new SpectrumMzInfo.IonMobilityAndRT(chromFileName, im, rt, isBest));
-        }
-
-        private void exportReportMenuItem_Click(object sender, EventArgs e)
-        {
-            ShowExportReportDialog();
-        }
-
-        public void ShowExportReportDialog()
-        {
-            using (var dlg = new ExportLiveReportDlg(this))
-            {
-                dlg.ShowDialog(this);
-            }
-        }
-
-        private void espFeaturesMenuItem_Click(object sender, EventArgs e)
-        {
-            ShowExportEspFeaturesDialog();
-        }
-
-        public void ShowExportEspFeaturesDialog()
-        {
-            if (DocumentUI.MoleculeCount == 0)
-            {
-                MessageDlg.Show(this, Resources.SkylineWindow_ShowExportEspFeaturesDialog_The_document_must_contain_targets_for_which_to_export_features_);
-                return;
-            }
-
-            using (var dlg = new SaveFileDialog
-            {
-                Title = Resources.SkylineWindow_ShowExportEspFeaturesDialog_Export_ESP_Features,
-                OverwritePrompt = true,
-                DefaultExt = EspFeatureCalc.EXT,
-                Filter = TextUtil.FileDialogFilterAll(Resources.SkylineWindow_ShowExportEspFeaturesDialog_ESP_Feature_Files,EspFeatureCalc.EXT),
-            })
-            {
-                if (!string.IsNullOrEmpty(DocumentFilePath))
-                {
-                    dlg.InitialDirectory = Path.GetDirectoryName(DocumentFilePath);
-                    dlg.FileName = Path.GetFileNameWithoutExtension(DocumentFilePath) + EspFeatureCalc.EXT;
-                }
-                if (dlg.ShowDialog(this) == DialogResult.Cancel)
-                    return;
-
-                try
-                {
-                    EspFeatureCalc.WriteFeatures(dlg.FileName,
-                        DocumentUI.Molecules.Select(nodePep => nodePep.Peptide.Target), LocalizationHelper.CurrentCulture);
-                }
-                catch (IOException x)
-                {
-                    var message = TextUtil.LineSeparate(string.Format(Resources.SkylineWindow_ShowExportEspFeaturesDialog_Failed_attempting_to_save_ESP_features_to__0__, dlg.FileName),
-                                    x.Message);
-                    MessageDlg.ShowWithException(this, message, x);
-                }
-            }
-        }
-
-
-        private void chromatogramsToolStripMenuItem_Click(object sender, EventArgs e)
-        {
-            ShowChromatogramFeaturesDialog();
-        }
-
-        public void ShowChromatogramFeaturesDialog()
-        {
-            if (!DocumentUI.Settings.HasResults)
-            {
-                MessageDlg.Show(this, Resources.SkylineWindow_ShowChromatogramFeaturesDialog_The_document_must_have_imported_results_);
-                return;
-            }
-            if (DocumentUI.MoleculeCount == 0)
-            {
-                MessageDlg.Show(this, Resources.SkylineWindow_ShowChromatogramFeaturesDialog_The_document_must_have_targets_for_which_to_export_chromatograms_);
-                return;
-            }
-
-            using (var dlg = new ExportChromatogramDlg(DocumentUI, DocumentFilePath))
-            {
-                dlg.ShowDialog(this);
-            }
-        }
-
-        private void reintegrateToolStripMenuItem_Click(object sender, EventArgs e)
-        {
-            ShowReintegrateDialog();
-        }
-        
-        public void ShowReintegrateDialog()
-        {
-            var documentOrig = DocumentUI;
-            if (!documentOrig.Settings.HasResults)
-            {
-                MessageDlg.Show(this, Resources.SkylineWindow_ShowReintegrateDialog_The_document_must_have_imported_results_);
-                return;
-            }
-            if (documentOrig.MoleculeCount == 0)
-            {
-                MessageDlg.Show(this, Resources.SkylineWindow_ShowReintegrateDialog_The_document_must_have_targets_in_order_to_reintegrate_chromatograms_);
-                return;
-            }
-            if (!documentOrig.IsLoaded)
-            {
-                MessageDlg.Show(this, Resources.SkylineWindow_ShowReintegrateDialog_The_document_must_be_fully_loaded_before_it_can_be_re_integrated_);
-                return;                
-            }
-            using (var dlg = new ReintegrateDlg(documentOrig))
-            {
-                if (dlg.ShowDialog(this) == DialogResult.Cancel)
-                    return;
-                ModifyDocument(Resources.SkylineWindow_ShowReintegrateDialog_Reintegrate_peaks, doc =>
-                {
-                    if (!ReferenceEquals(documentOrig, doc))
-                        throw new InvalidDataException(
-                            Resources.SkylineWindow_ShowReintegrateDialog_Unexpected_document_change_during_operation_);
-
-                    return dlg.Document;
-                }, dlg.EntryCreator.Create);
-            }
-        }
-
-        private void compareModelsToolStripMenuItem_Click(object sender, EventArgs e)
-        {
-            ShowCompareModelsDlg();
-        }
-
-        public void ShowCompareModelsDlg()
-        {
-            var document = DocumentUI;
-            if (!document.Settings.HasResults)
-            {
-                MessageDlg.Show(this, Resources.SkylineWindow_ShowReintegrateDialog_The_document_must_have_imported_results_);
-                return;
-            }
-            if (document.MoleculeCount == 0)
-            {
-                MessageDlg.Show(this, Resources.SkylineWindow_ShowCompareModelsDlg_The_document_must_have_targets_in_order_to_compare_model_peak_picking_);
-                return;
-            }
-            if (!document.IsLoaded)
-            {
-                MessageDlg.Show(this, Resources.SkylineWindow_ShowCompareModelsDlg_The_document_must_be_fully_loaded_in_order_to_compare_model_peak_picking_);
-                return;
-            }
-            var dlg = new ComparePeakPickingDlg(document);
-            dlg.Show(this);
-        }
-
-        private void mProphetFeaturesMenuItem_Click(object sender, EventArgs e)
-        {
-            ShowMProphetFeaturesDialog();
-        }
-
-        public void ShowMProphetFeaturesDialog()
-        {
-            if (!DocumentUI.Settings.HasResults)
-            {
-                MessageDlg.Show(this, Resources.SkylineWindow_ShowMProphetFeaturesDialog_The_document_must_have_imported_results_);
-                return;
-            }
-            if (DocumentUI.MoleculeCount == 0)
-            {
-                MessageDlg.Show(this, Resources.SkylineWindow_ShowMProphetFeaturesDialog_The_document_must_contain_targets_for_which_to_export_features_);
-                return;
-            }
-
-            using (var dlg = new MProphetFeaturesDlg(DocumentUI, DocumentFilePath))
-            {
-                dlg.ShowDialog(this);
-            }
-        }
-
-        
-        private void peakBoundariesToolStripMenuItem_Click(object sender, EventArgs e)
-        {
-            using (OpenFileDialog dlg = new OpenFileDialog
-            {
-                Title = Resources.SkylineWindow_ImportPeakBoundaries_Import_PeakBoundaries,
-                CheckPathExists = true
-            })
-            {
-                if (dlg.ShowDialog(this) == DialogResult.OK)
-                {
-                    ImportPeakBoundariesFile(dlg.FileName);
-                }
-            }
-        }
-
-        public void ImportPeakBoundariesFile(string peakBoundariesFile)
-        {
-            try
-            {
-                long lineCount = Helpers.CountLinesInFile(peakBoundariesFile);
-                ImportPeakBoundaries(peakBoundariesFile, lineCount, Resources.SkylineWindow_ImportPeakBoundaries_Import_PeakBoundaries);
-            }
-            catch (Exception x)
-            {
-                MessageDlg.ShowWithException(this,
-                                TextUtil.LineSeparate(
-                                string.Format(Resources.SkylineWindow_ImportPeakBoundariesFile_Failed_reading_the_file__0__,
-                                              peakBoundariesFile), x.Message), x);
-            }         
-        }
-
-        private static void AddMessageInfo<T>(IList<MessageInfo> messageInfos, MessageType type, IEnumerable<T> items)
-        {
-            messageInfos.AddRange(items.Select(item => new MessageInfo(type, item)));
-        }
-
-        private void ImportPeakBoundaries(string fileName, long lineCount, string description)
-        {
-            var docCurrent = DocumentUI;
-            SrmDocument docNew = null;
-
-            var peakBoundaryImporter = new PeakBoundaryImporter(docCurrent);
-            using (var longWaitDlg = new LongWaitDlg(this) { Text = description })
-            {       
-                longWaitDlg.PerformWork(this, 1000, longWaitBroker =>
-                           docNew = peakBoundaryImporter.Import(fileName, longWaitBroker, lineCount));
-
-
-                if (docNew == null)
-                    return;
-                if (!peakBoundaryImporter.UnrecognizedPeptidesCancel(this))
-                    return;
-                if (longWaitDlg.IsDocumentChanged(docCurrent))
-                {
-                    MessageDlg.Show(this, Resources.SkylineWindow_ImportPeakBoundaries_Unexpected_document_change_during_operation);
-                    return;
-                }                
-            }
-
-            ModifyDocument(description, doc =>
-            {
-                if (!ReferenceEquals(doc, docCurrent))
-                    throw new InvalidDataException(Resources.SkylineWindow_ImportPeakBoundaries_Unexpected_document_change_during_operation);
-                return docNew;
-            }, docPair =>
-            {
-                var allInfo = new List<MessageInfo>();
-                AddMessageInfo(allInfo, MessageType.removed_unrecognized_peptide, peakBoundaryImporter.UnrecognizedPeptides);
-                AddMessageInfo(allInfo, MessageType.removed_unrecognized_file,
-                    peakBoundaryImporter.UnrecognizedFiles.Select(AuditLogPath.Create));
-                AddMessageInfo(allInfo, MessageType.removed_unrecognized_charge_state, peakBoundaryImporter.UnrecognizedChargeStates);
-
-                return AuditLogEntry.CreateSimpleEntry(docPair.OldDoc, MessageType.imported_peak_boundaries,
-                        Path.GetFileName(fileName))
-                    .AppendAllInfo(allInfo);
-            });
-        }
-
-        private void importFASTAMenuItem_Click(object sender, EventArgs e)
-        {
-            using (OpenFileDialog dlg = new OpenFileDialog
-            {
-                Title = Resources.SkylineWindow_ImportFastaFile_Import_FASTA,
-                InitialDirectory = Settings.Default.FastaDirectory,
-                CheckPathExists = true
-                // FASTA files often have no extension as well as .fasta and others
-            })
-            {
-                if (dlg.ShowDialog(this) == DialogResult.OK)
-                {
-                    Settings.Default.FastaDirectory = Path.GetDirectoryName(dlg.FileName);
-                    ImportFastaFile(dlg.FileName);
-                }
-            }
-        }
-
-        public void ImportFastaFile(string fastaFile)
-        {
-            try
-            {
-                long lineCount = Helpers.CountLinesInFile(fastaFile);
-                using (var readerFasta = new StreamReader(fastaFile))
-                {
-                    ImportFasta(readerFasta, lineCount, false, Resources.SkylineWindow_ImportFastaFile_Import_FASTA, new ImportFastaInfo(true, fastaFile));
-                }
-            }
-            catch (Exception x)
-            {
-                MessageDlg.ShowWithException(this, string.Format(Resources.SkylineWindow_ImportFastaFile_Failed_reading_the_file__0__1__,
-                                                    fastaFile, x.Message), x);
-            }
-        }
-
-
-        public class ImportFastaInfo
-        {
-            public ImportFastaInfo(bool file, string text)
-            {
-                File = file;
-                Text = text;
-            }
-
-            public bool File { get; private set; }
-            public string Text { get; private set;}
-        }
-
-        public void ImportFasta(TextReader reader, long lineCount, bool peptideList, string description, ImportFastaInfo importInfo)
-        {
-            SrmTreeNode nodePaste = SequenceTree.SelectedNode as SrmTreeNode;
-            IdentityPath selectPath = null;
-            var to = nodePaste != null ? nodePaste.Path : null;
-            
-            var docCurrent = DocumentUI;
-
-            ModificationMatcher matcher = null;
-            if(peptideList)
-            {
-                matcher = new ModificationMatcher();
-                List<string> sequences = new List<string>();
-                string line;
-                var header = reader.ReadLine(); // Read past header
-                while ((line = reader.ReadLine()) != null)
-                {
-                    string sequence = FastaSequence.NormalizeNTerminalMod(line.Trim());
-                    sequences.Add(sequence);
-                }
-                try
-                {
-                    matcher.CreateMatches(docCurrent.Settings, sequences, Settings.Default.StaticModList, Settings.Default.HeavyModList);
-                    var strNameMatches = matcher.FoundMatches;
-                    if (!string.IsNullOrEmpty(strNameMatches))
-                    {
-                        var message = TextUtil.LineSeparate(Resources.SkylineWindow_ImportFasta_Would_you_like_to_use_the_Unimod_definitions_for_the_following_modifications,
-                                                            string.Empty, strNameMatches);
-                        if (DialogResult.Cancel == MultiButtonMsgDlg.Show(
-                            this,
-                            string.Format(message), Resources.SkylineWindow_ImportFasta_OK))
-                        {
-                            return;
-                        }
-                    }
-                }
-                catch(FormatException x)
-                {
-                    MessageDlg.ShowException(this, x);
-                    return;
-                }
-                reader = new StringReader(TextUtil.LineSeparate(header, TextUtil.LineSeparate(sequences.ToArray())));
-            }
-
-            SrmDocument docNew = null;
-            int emptyPeptideGroups = 0;
-            using (var longWaitDlg = new LongWaitDlg(this) { Text = description })
-            {
-                IdentityPath nextAdded;
-                longWaitDlg.PerformWork(this, 1000, longWaitBroker =>
-                    docNew = docCurrent.ImportFasta(reader, longWaitBroker, lineCount, matcher, to, out selectPath, out nextAdded, out emptyPeptideGroups));
-
-                if (docNew == null)
-                    return;
-
-                if (!ReferenceEquals(Document, docCurrent))
-                {
-                    MessageDlg.ShowWithException(this, Resources.SkylineWindow_ImportFasta_Unexpected_document_change_during_operation, new DocumentChangedException(Document, docCurrent));
-                    return;
-                }
-            }
-
-            var entryCreatorList = new AuditLogEntryCreatorList();
-            // If importing the FASTA produced any childless proteins
-            docNew = ImportFastaHelper.HandleEmptyPeptideGroups(this, emptyPeptideGroups, docNew, entryCreatorList);
-            if (docNew == null || Equals(docCurrent, docNew))
-                return;
-
-            selectPath = null;
-            using (var enumGroupsCurrent = docCurrent.MoleculeGroups.GetEnumerator())
-            {
-                foreach (PeptideGroupDocNode nodePepGroup in docNew.MoleculeGroups)
-                {
-                    if (enumGroupsCurrent.MoveNext() &&
-                        !ReferenceEquals(nodePepGroup, enumGroupsCurrent.Current))
-                    {
-                        selectPath = new IdentityPath(nodePepGroup.Id);
-                        break;
-                    }
-                }
-            }
-
-            ModifyDocument(description, doc =>
-            {
-                if (!ReferenceEquals(doc, docCurrent))
-                    throw new InvalidDataException(
-                        Resources.SkylineWindow_ImportFasta_Unexpected_document_change_during_operation,
-                        new DocumentChangedException(doc, docCurrent));
-                if (matcher != null)
-                {
-                    var pepModsNew = matcher.GetDocModifications(docNew);
-                    docNew = docNew.ChangeSettings(docNew.Settings.ChangePeptideModifications(mods => pepModsNew));
-                    docNew.Settings.UpdateDefaultModifications(false);
-                }
-
-                return docNew;
-            }, docPair =>
-            {
-                if (importInfo == null)
-                    return null;
-
-                MessageInfo info;
-                string extraInfo = null;
-                if (importInfo.File)
-                {
-                    info = new MessageInfo(MessageType.imported_fasta, importInfo.Text);
-                }
-                else
-                {
-                    info = new MessageInfo(peptideList
-                        ? MessageType.imported_peptide_list
-                        : MessageType.imported_fasta_paste);
-                    extraInfo = importInfo.Text;
-                }
-
-                return AuditLogEntry.CreateSingleMessageEntry(docPair.OldDoc, info, extraInfo)
-                    .Merge(docPair, entryCreatorList);
-            });
-
-            if (selectPath != null)
-                SequenceTree.SelectedPath = selectPath;
-        }
-
-        /// <summary>
-        /// More diagnostic information to try to catch cause of failing tests
-        /// </summary>
-        public class DocumentChangedException : Exception
-        {
-            public DocumentChangedException(SrmDocument docNow, SrmDocument docOriginal)
-                : base(GetMessage(docNow, docOriginal))
-            {
-            }
-
-            private static string GetMessage(SrmDocument docNow, SrmDocument docOriginal)
-            {
-                // ReSharper disable NonLocalizedString
-                return TextUtil.LineSeparate(string.Format("DocRevision: before = {0}, after = {1}", docOriginal.RevisionIndex, docNow.RevisionIndex),
-                    "Loaded before:", TextUtil.LineSeparate(docOriginal.NonLoadedStateDescriptionsFull),
-                    "Loaded after:", TextUtil.LineSeparate(docNow.NonLoadedStateDescriptionsFull));
-                // ReSharper restore NonLocalizedString
-            }
-        }
-
-        public void InsertSmallMoleculeTransitionList(string csvText, string description)
-        {
-            IdentityPath selectPath = null;
-            Exception modifyingDocumentException = null;
-            var transitionCount = 0;
-            ModifyDocument(description, doc =>
-            {
-                try
-                {
-                    SrmDocument docNew = null;
-                    selectPath = null;
-                    using (var longWaitDlg = new LongWaitDlg(this) {Text = description})
-                    {
-                        var smallMoleculeTransitionListReader = new SmallMoleculeTransitionListCSVReader(csvText);
-                        IdentityPath firstAdded;
-                        longWaitDlg.PerformWork(this, 1000,
-                            () => docNew = smallMoleculeTransitionListReader.CreateTargets(doc, null, out firstAdded));
-                            // CONSIDER: cancelable / progress monitor ?  This is normally pretty quick.
-
-                        transitionCount = smallMoleculeTransitionListReader.RowCount - 1;
-                        if (docNew == null)
-                            return doc;
-                    }
-
-                    using (var enumGroupsCurrent = doc.MoleculeGroups.GetEnumerator())
-                    {
-                        foreach (PeptideGroupDocNode nodePepGroup in docNew.MoleculeGroups)
-                        {
-                            if (enumGroupsCurrent.MoveNext() &&
-                                !ReferenceEquals(nodePepGroup, enumGroupsCurrent.Current))
-                            {
-                                selectPath = new IdentityPath(nodePepGroup.Id);
-                                break;
-                            }
-                        }
-                    }
-
-                    return docNew;
-                }
-                catch (Exception x)
-                {
-                    modifyingDocumentException = x;
-                    return doc;
-                }
-            }, docPair => AuditLogEntry.CreateSingleMessageEntry(docPair.OldDoc,
-                new MessageInfo(
-                    transitionCount == 1
-                        ? MessageType.pasted_single_small_molecule_transition
-                        : MessageType.pasted_small_molecule_transition_list, transitionCount), csvText));
-
-            if (modifyingDocumentException != null)
-            {
-                // If the exception is an IOException, we rethrow it in case it has line/col information
-                if (modifyingDocumentException is IOException)
-                {
-                    throw modifyingDocumentException;
-                }
-                // Otherwise, we wrap the exception to preserve the callstack
-                throw new AggregateException(modifyingDocumentException);
-            }
-
-            if (selectPath != null)
-                SequenceTree.SelectedPath = selectPath;
-        }
-
-        private void importAssayLibraryMenuItem_Click(object sender, EventArgs e)
-        {
-            using (var dlg = new OpenFileDialog
-            {
-                Title = Resources.SkylineWindow_importAssayLibraryMenuItem_Click_Import_Assay_Library,
-                InitialDirectory = Settings.Default.ActiveDirectory,
-                CheckPathExists = true,
-                SupportMultiDottedExtensions = true,
-                DefaultExt = TextUtil.EXT_CSV,
-                Filter = TextUtil.FileDialogFiltersAll(TextUtil.FileDialogFilter(
-                    Resources.SkylineWindow_importAssayLibraryMenuItem_Click_Assay_Library, TextUtil.EXT_CSV, TextUtil.EXT_TSV))
-            })
-            {
-                if (dlg.ShowDialog(this) == DialogResult.OK)
-                {
-                    Settings.Default.ActiveDirectory = Path.GetDirectoryName(dlg.FileName);
-                    ImportAssayLibrary(dlg.FileName);
-                }
-            }
-        }
-
-        public void ImportAssayLibrary(string fileName)
-        {
-            try
-            {
-                ImportAssayLibrary(new MassListInputs(fileName), Resources.SkylineWindow_importAssayLibraryMenuItem_Click_Import_Assay_Library);
-            }
-            catch (Exception x)
-            {
-                MessageDlg.ShowWithException(this, string.Format(Resources.SkylineWindow_ImportFastaFile_Failed_reading_the_file__0__1__, fileName, x.Message), x);
-            }
-        }
-
-        private void ImportAssayLibrary(MassListInputs inputs, string description)
-        {
-            if (DocumentFilePath == null &&
-                (MultiButtonMsgDlg.Show(this,
-                     Resources.SkylineWindow_ImportAssayLibrary_You_must_save_the_Skyline_document_in_order_to_import_an_assay_library_, MultiButtonMsgDlg.BUTTON_OK) == DialogResult.Cancel ||
-                 !SaveDocumentAs()))
-            {
-                return;
-            }
-
-            if (File.Exists(AssayLibraryFileName) &&
-                MultiButtonMsgDlg.Show(this,
-                    string.Format(Resources.SkylineWindow_ImportAssayLibrary_There_is_an_existing_library_with_the_same_name__0__as_the_document_library_to_be_created__Overwrite_, AssayLibraryName),
-                    MultiButtonMsgDlg.BUTTON_OK) == DialogResult.Cancel)
-            {
-                return;
-            }
-            ImportMassList(inputs, description, true);
-        }
-
-        private void importMassListMenuItem_Click(object sender, EventArgs e)
-        {
-            using (OpenFileDialog dlg = new OpenFileDialog
-            {
-                Title = Resources.SkylineWindow_importMassListMenuItem_Click_Import_Transition_List_title,
-                InitialDirectory = Settings.Default.ActiveDirectory,    // TODO: Better value?
-                CheckPathExists = true,
-                SupportMultiDottedExtensions = true,
-                DefaultExt = TextUtil.EXT_CSV,
-                Filter = TextUtil.FileDialogFiltersAll(TextUtil.FileDialogFilter(
-                    Resources.SkylineWindow_importMassListMenuItem_Click_Transition_List, TextUtil.EXT_CSV, TextUtil.EXT_TSV)),
-            })
-            {
-                if (dlg.ShowDialog(this) == DialogResult.OK)
-                {
-                    Settings.Default.ActiveDirectory = Path.GetDirectoryName(dlg.FileName);
-                    ImportMassList(dlg.FileName);
-                }
-            }
-        }
-
-        public void ImportMassList(string fileName)
-        {
-            try
-            {
-                ImportMassList(new MassListInputs(fileName), Resources.SkylineWindow_importMassListMenuItem_Click_Import_transition_list, false);
-            }
-            catch (Exception x)
-            {
-                MessageDlg.ShowWithException(this, string.Format(Resources.SkylineWindow_ImportFastaFile_Failed_reading_the_file__0__1__, fileName, x.Message), x);
-            }
-        }
-
-        private void ImportMassList(MassListInputs inputs, string description, bool assayLibrary)
-        {
-            SrmTreeNode nodePaste = SequenceTree.SelectedNode as SrmTreeNode;
-            IdentityPath insertPath = nodePaste != null ? nodePaste.Path : null;
-            IdentityPath selectPath = null;
-            List<MeasuredRetentionTime> irtPeptides = null;
-            List<SpectrumMzInfo> librarySpectra = null;
-            List<TransitionImportErrorInfo> errorList = null;
-            List<PeptideGroupDocNode> peptideGroups = null;
-            var docCurrent = DocumentUI;
-            SrmDocument docNew = null;
-            using (var longWaitDlg = new LongWaitDlg(this) {Text = description})
-            {
-                longWaitDlg.PerformWork(this, 1000, longWaitBroker =>
-                {
-                    docNew = docCurrent.ImportMassList(inputs, longWaitBroker,
-                        insertPath, out selectPath, out irtPeptides, out librarySpectra, out errorList, out peptideGroups);
-                });
-            }
-            if (assayLibrary)
-            {
-                var missingMessage = new List<string>();
-                if (!irtPeptides.Any())
-                    missingMessage.Add(TextUtil.LineSeparate(Resources.SkylineWindow_ImportMassList_The_file_does_not_contain_iRTs__Valid_column_names_for_iRTs_are_,
-                                                             TextUtil.LineSeparate(MassListImporter.IrtColumnNames)));
-                if (!librarySpectra.Any())
-                    missingMessage.Add(TextUtil.LineSeparate(Resources.SkylineWindow_ImportMassList_The_file_does_not_contain_intensities__Valid_column_names_for_intensities_are_,
-                                                             TextUtil.LineSeparate(MassListImporter.LibraryColumnNames)));
-                if (missingMessage.Any())
-                {
-                    MessageDlg.Show(this, TextUtil.LineSeparate(missingMessage));
-                    return;
-                }
-            }
-            bool isDocumentSame = ReferenceEquals(docNew, docCurrent);
-            // If nothing was imported (e.g. operation was canceled or zero error-free transitions) and also no errors, just return
-            if (isDocumentSame && !errorList.Any())
-                return;
-            // Show the errors, giving the option to accept the transitions without errors,
-            // if there are any
-            if (errorList.Any())
-            {
-                using (var errorDlg = new ImportTransitionListErrorDlg(errorList, isDocumentSame))
-                {
-                    if (errorDlg.ShowDialog(this) == DialogResult.Cancel || isDocumentSame)
-                    {
-                        return;
-                    }
-                }
-            }
-
-            RetentionTimeRegression retentionTimeRegressionStore;
-            MassListInputs irtInputs;
-            if (!ImportMassListIrts(ref docNew, irtPeptides, peptideGroups, librarySpectra, assayLibrary, out irtInputs, out retentionTimeRegressionStore))
-                return;
-
-            BiblioSpecLiteSpec docLibrarySpec = null;
-            BiblioSpecLiteLibrary docLibrary = null;
-            var indexOldLibrary = -1;
-
-            var entryCreators = new AuditLogEntryCreatorList();
-
-            var importIntensities = true;
-            if (librarySpectra.Any())
-            {
-                if (!assayLibrary)
-                {
-                    var addLibraryMessage = Resources.SkylineWindow_ImportMassList_The_transition_list_appears_to_contain_spectral_library_intensities___Create_a_document_library_from_these_intensities_;
-                    var addLibraryResult = MultiButtonMsgDlg.Show(this, addLibraryMessage,
-                        Resources.SkylineWindow_ImportMassList__Create___, Resources.SkylineWindow_ImportMassList__Skip, true);
-                    if (addLibraryResult == DialogResult.Cancel)
-                        return;
-                    importIntensities = addLibraryResult == DialogResult.Yes;
-
-                    if(importIntensities)
-                        entryCreators.Add(new MessageInfo(MessageType.imported_spectral_library_intensities));
-
-                }
-                if (importIntensities && !ImportMassListIntensities(ref docNew, librarySpectra, assayLibrary, out docLibrarySpec, out docLibrary, out indexOldLibrary))
-                    return;
-            }
-
-            ModifyDocument(description, doc =>
-            {
-                if (ReferenceEquals(doc, docCurrent))
-                    return docNew;
-                try
-                {
-                    // If the document was changed during the operation, try all the changes again
-                    // using the information given by the user.
-                    docCurrent = DocumentUI;
-                    doc = doc.ImportMassList(inputs, insertPath, out selectPath);
-                    if (irtInputs != null)
-                    {
-                        doc = doc.ImportMassList(irtInputs, null, out selectPath);
-                    }
-                    var newSettings = doc.Settings;
-                    if (retentionTimeRegressionStore != null)
-                    {
-                        newSettings = newSettings.ChangePeptidePrediction(prediction => 
-                            prediction.ChangeRetentionTime(retentionTimeRegressionStore));
-                    }
-                    if (docLibrarySpec != null)
-                    {
-                        newSettings = newSettings.ChangePeptideLibraries(libs => 
-                            libs.ChangeLibrary(docLibrary, docLibrarySpec, indexOldLibrary));
-                    }
-                    if (!ReferenceEquals(doc.Settings, newSettings))
-                        doc = doc.ChangeSettings(newSettings);
-                }
-                catch (Exception x)
-                {
-                    throw new InvalidDataException(string.Format(Resources.SkylineWindow_ImportMassList_Unexpected_document_change_during_operation___0_, x.Message, x));
-                }
-                return doc;
-            }, docPair =>
-            {
-                MessageType msgType;
-                object[] args;
-                string extraInfo = null;
-
-                // Imported from file
-                if (inputs.InputFilename != null)
-                {
-                    msgType = assayLibrary ? MessageType.imported_assay_library_from_file : MessageType.imported_transition_list_from_file;
-                    args = new object[] { AuditLogPath.Create(inputs.InputFilename) };
-                }
-                else
-                {
-                    msgType = assayLibrary ? MessageType.imported_assay_library : MessageType.imported_transition_list;
-                    args = new object[0];
-                    extraInfo = inputs.InputText;
-                }
-
-                return AuditLogEntry.CreateSingleMessageEntry(docPair.OldDoc,
-                    new MessageInfo(msgType, args), extraInfo).Merge(docPair, entryCreators);
-            });
-
-            if (selectPath != null)
-                SequenceTree.SelectedPath = selectPath;
-            if (retentionTimeRegressionStore != null)
-            {
-                Settings.Default.RetentionTimeList.Add(retentionTimeRegressionStore);
-                Settings.Default.RTScoreCalculatorList.Add(retentionTimeRegressionStore.Calculator);
-            }
-            if (docLibrarySpec != null)
-            {
-                Settings.Default.SpectralLibraryList.Insert(0, docLibrarySpec);
-            }
-        }
-
-        public string AssayLibraryFileName
-        {
-            get
-            {
-                var docLib = BiblioSpecLiteSpec.GetLibraryFileName(DocumentFilePath);
-                // ReSharper disable once AssignNullToNotNullAttribute
-                return Path.Combine(Path.GetDirectoryName(docLib), Path.GetFileNameWithoutExtension(docLib) + BiblioSpecLiteSpec.ASSAY_NAME + BiblioSpecLiteSpec.EXT);
-            }
-        }
-
-        public string AssayLibraryName
-        {
-            get { return Path.GetFileNameWithoutExtension(DocumentFilePath) + BiblioSpecLiteSpec.ASSAY_NAME; }
-        }
-
-        private bool ImportMassListIrts(ref SrmDocument doc, IEnumerable<MeasuredRetentionTime> irtPeptides,
-            IEnumerable<PeptideGroupDocNode> peptideGroups, List<SpectrumMzInfo> librarySpectra, bool assayLibrary,
-            out MassListInputs irtInputs, out RetentionTimeRegression retentionTimeRegressionStore)
-        {
-            irtInputs = null;
-            retentionTimeRegressionStore = null;
-
-            var retentionTimeRegression = DocumentUI.Settings.PeptideSettings.Prediction.RetentionTime;
-            var calcIrt = retentionTimeRegression != null ? retentionTimeRegression.Calculator as RCalcIrt : null;
-            var dbIrtPeptides = irtPeptides.Select(rt => new DbIrtPeptide(rt.PeptideSequence, rt.RetentionTime, false, TimeSource.scan)).ToList();
-            if (!assayLibrary)
-            {
-                dbIrtPeptides = ImportAssayLibraryHelper.GetUnscoredIrtPeptides(dbIrtPeptides, calcIrt);
-                // If there are no iRT peptides or none with different values than the database, don't import any iRT's
-                if (!dbIrtPeptides.Any())
-                    return true;
-            }
-
-            IrtDb db;
-            if (!assayLibrary)
-            {
-                // Ask whether or not to include iRT peptides in the paste
-                var useIrtMessage = calcIrt == null
-                    ? Resources.SkylineWindow_ImportMassList_The_transition_list_appears_to_contain_iRT_values__but_the_document_does_not_have_an_iRT_calculator___Create_a_new_calculator_and_add_these_iRT_values_
-                    : Resources.SkylineWindow_ImportMassList_The_transition_list_appears_to_contain_iRT_library_values___Add_these_iRT_values_to_the_iRT_calculator_;
-                var yesButton = calcIrt == null
-                    ? Resources.SkylineWindow_ImportMassList__Create___
-                    : Resources.SkylineWindow_ImportMassList_Add;
-                switch (MultiButtonMsgDlg.Show(this, useIrtMessage, yesButton, Resources.SkylineWindow_ImportMassList__Skip, true))
-                {
-                    case DialogResult.No:
-                        return true;
-                    case DialogResult.Cancel:
-                        return false;
-                }
-                if (calcIrt == null)
-                {
-                    // If there is no iRT calculator, ask the user to create one
-                    using (var dlg = new CreateIrtCalculatorDlg(doc, DocumentFilePath, Settings.Default.RTScoreCalculatorList, peptideGroups))
-                    {
-                        if (dlg.ShowDialog(this) != DialogResult.OK)
-                            return false;
-
-                        doc = dlg.Document;
-                        calcIrt = (RCalcIrt) doc.Settings.PeptideSettings.Prediction.RetentionTime.Calculator;
-                        dlg.UpdateLists(librarySpectra, dbIrtPeptides);
-                        if (!string.IsNullOrEmpty(dlg.IrtFile))
-                            irtInputs = new MassListInputs(dlg.IrtFile);
-                    }
-                }
-                var dbPath = calcIrt.DatabasePath;
-                db = File.Exists(dbPath) ? IrtDb.GetIrtDb(dbPath, null) : IrtDb.CreateIrtDb(dbPath);
-            }
-            else
-            {
-                db = IrtDb.CreateIrtDb(AssayLibraryFileName);
-
-                // Try to guess iRT standards
-                var matchingStandards = IrtStandard.ALL.Where(standard => standard.IsSubset(dbIrtPeptides, null)).ToArray();
-                if (matchingStandards.Length == 2 && matchingStandards.Contains(IrtStandard.BIOGNOSYS_10) && matchingStandards.Contains(IrtStandard.BIOGNOSYS_11))
-                    matchingStandards = new[] {IrtStandard.BIOGNOSYS_11};
-                if (matchingStandards.Length == 1)
-                {
-                    foreach (var peptide in dbIrtPeptides.Where(peptide => matchingStandards[0].Contains(peptide, null)))
-                        peptide.Standard = true;
-                }
-                else
-                {
-                    // Ask for standards
-                    using (var dlg = new ChooseIrtStandardPeptidesDlg(doc, DocumentFilePath, peptideGroups))
-                    {
-                        if (dlg.ShowDialog(this) != DialogResult.OK)
-                            return false;
-
-                        doc = dlg.Document;
-                        dlg.UpdateLists(librarySpectra, dbIrtPeptides);
-                        if (!string.IsNullOrEmpty(dlg.IrtFile))
-                            irtInputs = new MassListInputs(dlg.IrtFile);
-                    }
-                }
-
-                var calculator = new RCalcIrt(AssayLibraryName, AssayLibraryFileName);
-                // CONSIDER: Probably can't use just a static default like 10 below
-                retentionTimeRegression = new RetentionTimeRegression(calculator.Name, calculator, null, null, RetentionTimeRegression.DEFAULT_WINDOW, new List<MeasuredRetentionTime>());
-                doc = doc.ChangeSettings(doc.Settings.ChangePeptidePrediction(prediction => prediction.ChangeRetentionTime(retentionTimeRegression)));
-            }
-            
-            var oldPeptides = db.GetPeptides().ToList();
-            IList<DbIrtPeptide.Conflict> conflicts;
-            dbIrtPeptides = DbIrtPeptide.MakeUnique(dbIrtPeptides);
-            DbIrtPeptide.FindNonConflicts(oldPeptides, dbIrtPeptides, null, out conflicts);
-            // Ask whether to keep or overwrite peptides that are present in the import and already in the database
-            var overwriteExisting = false;
-            if (conflicts.Any())
-            {
-                var messageOverwrite = string.Format(Resources.SkylineWindow_ImportMassList_The_iRT_calculator_already_contains__0__of_the_imported_peptides_, conflicts.Count);
-                var overwriteResult = MultiButtonMsgDlg.Show(this,
-                    TextUtil.LineSeparate(messageOverwrite, conflicts.Count == 1
-                        ? Resources.SkylineWindow_ImportMassList_Keep_the_existing_iRT_value_or_overwrite_with_the_imported_value_
-                        : Resources.SkylineWindow_ImportMassList_Keep_the_existing_iRT_values_or_overwrite_with_imported_values_),
-                        Resources.SkylineWindow_ImportMassList__Keep, Resources.SkylineWindow_ImportMassList__Overwrite, true);
-                if (overwriteResult == DialogResult.Cancel)
-                    return false;
-                overwriteExisting = overwriteResult == DialogResult.No;
-            }
-            using (var longWaitDlg = new LongWaitDlg(this) { Text = Resources.SkylineWindow_ImportMassList_Adding_iRT_values_ })
-            {
-                var newDoc = doc;
-                longWaitDlg.PerformWork(this, 100, progressMonitor => newDoc = newDoc.AddIrtPeptides(dbIrtPeptides, overwriteExisting, progressMonitor));
-                doc = newDoc;
-            }
-            if (doc == null)
-                return false;
-            retentionTimeRegressionStore = doc.Settings.PeptideSettings.Prediction.RetentionTime;
-            return true;
-        }
-
-        private bool ImportMassListIntensities(ref SrmDocument doc, List<SpectrumMzInfo> librarySpectra, bool assayLibrary,
-            out BiblioSpecLiteSpec docLibrarySpec, out BiblioSpecLiteLibrary docLibrary, out int indexOldLibrary)
-        {
-            docLibrarySpec = null;
-            docLibrary = null;
-            indexOldLibrary = -1;
-
-            // Can't name a library after the document if the document is unsaved
-            // In this case, prompt to save
-            if (DocumentFilePath == null &&
-                (MultiButtonMsgDlg.Show(this,
-                     Resources.SkylineWindow_ImportMassList_You_must_save_the_Skyline_document_in_order_to_create_a_spectral_library_from_a_transition_list_,
-                     MultiButtonMsgDlg.BUTTON_OK) == DialogResult.Cancel ||
-                 !SaveDocumentAs()))
-            {
-                return false;
-            }
-
-            librarySpectra = SpectrumMzInfo.RemoveDuplicateSpectra(librarySpectra);
-
-            indexOldLibrary = doc.Settings.PeptideSettings.Libraries.LibrarySpecs.IndexOf(spec => spec != null && spec.FilePath == AssayLibraryFileName);
-            var libraryLinkedToDoc = indexOldLibrary != -1;
-            if (libraryLinkedToDoc)
-            {
-                var oldName = doc.Settings.PeptideSettings.Libraries.LibrarySpecs[indexOldLibrary].Name;
-                var libraryOld = doc.Settings.PeptideSettings.Libraries.GetLibrary(oldName);
-                var additionalSpectra = SpectrumMzInfo.GetInfoFromLibrary(libraryOld);
-                additionalSpectra = SpectrumMzInfo.RemoveDuplicateSpectra(additionalSpectra);
-                librarySpectra = SpectrumMzInfo.MergeWithOverwrite(librarySpectra, additionalSpectra);
-                foreach (var stream in libraryOld.ReadStreams)
-                    stream.CloseStream();
-            }
-
-            var libraryExists = File.Exists(AssayLibraryFileName);
-            if (!assayLibrary && libraryExists && !libraryLinkedToDoc)
-            {
-                var replaceLibraryMessage = string.Format(Resources.SkylineWindow_ImportMassList_There_is_an_existing_library_with_the_same_name__0__as_the_document_library_to_be_created___Overwrite_this_library_or_skip_import_of_library_intensities_, AssayLibraryName);
-                // If the document does not have an assay library linked to it, then ask if user wants to delete the one that we have found
-                var replaceLibraryResult = MultiButtonMsgDlg.Show(this, replaceLibraryMessage,
-                    Resources.SkylineWindow_ImportMassList__Overwrite, Resources.SkylineWindow_ImportMassList__Skip, true);
-                if (replaceLibraryResult == DialogResult.Cancel)
-                    return false;
-                if (replaceLibraryResult == DialogResult.No)
-                    librarySpectra.Clear();
-            }
-            if (!librarySpectra.Any())
-                return true;
-
-            // Delete the existing library; either it's not tied to the document or we've already extracted the spectra
-            if (!assayLibrary && libraryExists)
-            {
-                FileEx.SafeDelete(AssayLibraryFileName);
-                FileEx.SafeDelete(Path.ChangeExtension(AssayLibraryFileName, BiblioSpecLiteSpec.EXT_REDUNDANT));
-            }
-            using (var blibDb = BlibDb.CreateBlibDb(AssayLibraryFileName))
-            {
-                docLibrarySpec = new BiblioSpecLiteSpec(AssayLibraryName, AssayLibraryFileName);
-                using (var longWaitDlg = new LongWaitDlg(this) { Text = Resources.SkylineWindow_ImportMassList_Creating_Spectral_Library })
-                {
-                    var docNew = doc;
-                    BiblioSpecLiteLibrary docLibraryNew = null;
-                    var docLibrarySpec2 = docLibrarySpec;
-                    var indexOldLibrary2 = indexOldLibrary;
-                    longWaitDlg.PerformWork(this, 1000, progressMonitor =>
-                    {
-                        docLibraryNew = blibDb.CreateLibraryFromSpectra(docLibrarySpec2, librarySpectra, AssayLibraryName, progressMonitor);
-                        if (docLibraryNew == null)
-                            return;
-                        var newSettings = docNew.Settings.ChangePeptideLibraries(libs => libs.ChangeLibrary(docLibraryNew, docLibrarySpec2, indexOldLibrary2));
-                        var status = new ProgressStatus(Resources.SkylineWindow_ImportMassList_Finishing_up_import);
-                        progressMonitor.UpdateProgress(status);
-                        progressMonitor.UpdateProgress(status.ChangePercentComplete(100));
-                        docNew = docNew.ChangeSettings(newSettings);
-                    });
-                    doc = docNew;
-                    docLibrary = docLibraryNew;
-                    if (docLibrary == null)
-                        return false;
-                }
-            }
-            return true;
-        }
-
-        private void importDocumentMenuItem_Click(object sender, EventArgs e)
-        {
-            using (OpenFileDialog dlg = new OpenFileDialog
-            {
-                Title = Resources.SkylineWindow_importDocumentMenuItem_Click_Import_Skyline_Document,
-
-                InitialDirectory = Settings.Default.ActiveDirectory,
-                CheckPathExists = true,
-                Multiselect = true,
-                SupportMultiDottedExtensions = true,
-                DefaultExt = SrmDocument.EXT,
-                Filter = TextUtil.FileDialogFiltersAll(SrmDocument.FILTER_DOC),
-            })
-            {
-                if (dlg.ShowDialog(this) == DialogResult.OK)
-                {
-                    try
-                    {
-                        ImportFiles(dlg.FileNames);
-                    }
-                    catch (Exception x)
-                    {
-                        var failedImportingFiles = TextUtil.LineSeparate(Resources.SkylineWindow_importDocumentMenuItem_Click_Failed_importing_files, string.Empty,
-                                                                           TextUtil.LineSeparate(dlg.FileNames), string.Empty, x.Message);
-                        string message = dlg.FileNames.Length == 1
-                            ? string.Format(Resources.SkylineWindow_importDocumentMenuItem_Click_Failed_importing_file__0__1__, dlg.FileNames[0], x.Message)
-                            : failedImportingFiles;
-                        MessageDlg.ShowWithException(this, message, x);
-                    }
-                }
-            }
-        }
-
-        public void ImportFiles(params string[] filePaths)
-        {
-            var resultsAction = MeasuredResults.MergeAction.remove;
-            var mergePeptides = false;
-<<<<<<< HEAD
-
-            var entryCreatorList = new AuditLogEntryCreatorList();
-            if (HasResults(filePaths))
-=======
-            if (MeasuredResults.HasResults(filePaths))
->>>>>>> b6167b52
-            {
-                using (var dlgResults = new ImportDocResultsDlg(!string.IsNullOrEmpty(DocumentFilePath)))
-                {
-                    if (dlgResults.ShowDialog(this) != DialogResult.OK)
-                        return;
-                    resultsAction = dlgResults.Action;
-                    mergePeptides = dlgResults.IsMergePeptides;
-
-                    entryCreatorList.Add(dlgResults.EntryCreator);
-                }
-            }
-            SrmTreeNode nodeSel = SequenceTree.SelectedNode as SrmTreeNode;
-            IdentityPath selectPath = null;
-
-            var docCurrent = DocumentUI;
-            SrmDocument docNew = null;
-            using (var longWaitDlg = new LongWaitDlg(this)
-                {
-                    Text = Resources.SkylineWindow_ImportFiles_Import_Skyline_document_data,
-                })
-            {
-                longWaitDlg.PerformWork(this, 1000, longWaitBroker =>
-                    docNew = ImportFiles(docCurrent,
-                                         longWaitBroker,
-                                         filePaths,
-                                         resultsAction,
-                                         mergePeptides,
-                                         nodeSel != null ? nodeSel.Path : null,
-                                         out selectPath));
-
-                if (docNew == null || ReferenceEquals(docNew, docCurrent))
-                    return;
-
-                if (longWaitDlg.IsDocumentChanged(docCurrent))
-                {
-                    MessageDlg.Show(this, Resources.SkylineWindow_ImportFasta_Unexpected_document_change_during_operation);
-                    return;
-                }
-            }
-
-            ModifyDocument(Resources.SkylineWindow_ImportFiles_Import_Skyline_document_data, doc =>
-            {
-                docNew.ValidateResults();
-                if (!ReferenceEquals(doc, docCurrent))
-                    throw new InvalidDataException(Resources
-                        .SkylineWindow_ImportFasta_Unexpected_document_change_during_operation);
-                return docNew;
-            }, docPair =>
-            {
-                var entry = AuditLogEntry.CreateCountChangeEntry(docPair.OldDoc, MessageType.imported_doc,
-                    MessageType.imported_docs, filePaths.Select(AuditLogPath.Create), filePaths.Length,
-                    MessageArgs.DefaultSingular, null);
-
-                if (filePaths.Length > 1)
-                    entry.AppendAllInfo(filePaths.Select(file =>
-                        new MessageInfo(MessageType.imported_doc, AuditLogPath.Create(file))));
-
-                return entry.Merge(docPair, entryCreatorList, false);
-            });
-
-            if (selectPath != null)
-                SequenceTree.SelectedPath = selectPath;
-        }
-
-        private SrmDocument ImportFiles(SrmDocument docOrig,
-                                               ILongWaitBroker longWaitBroker,
-                                               IList<string> filePaths,
-                                               MeasuredResults.MergeAction resultsAction,
-                                               bool mergePeptides,
-                                               IdentityPath to,
-                                               out IdentityPath firstAdded)
-        {
-            firstAdded = null;
-
-            var docResult = docOrig;
-            int filesRead = 0;
-
-            // Add files in reverse order, so their nodes will end up in the right order.
-            IdentityPath first = null;
-            foreach (var filePath in filePaths)
-            {
-                if (longWaitBroker != null)
-                {
-                    if (longWaitBroker.IsCanceled || longWaitBroker.IsDocumentChanged(docOrig))
-                        return docOrig;
-                    longWaitBroker.ProgressValue = filesRead*100/filePaths.Count;
-                    longWaitBroker.Message = string.Format(Resources.SkylineWindow_ImportFiles_Importing__0__, Path.GetFileName(filePath));
-                }
-
-                using (var reader = new StreamReader(filePath))
-                {
-                    IdentityPath firstAddedForFile, nextAdd;
-                    docResult = docResult.ImportDocumentXml(reader,
-                                                filePath,
-                                                resultsAction,
-                                                mergePeptides,
-                                                FindSpectralLibrary,
-                                                Settings.Default.StaticModList,
-                                                Settings.Default.HeavyModList,
-                                                to,
-                                                out firstAddedForFile,
-                                                out nextAdd,
-                                                false);
-                    // Add the next document at the specified location
-                    to = nextAdd;
-                    // Store the first added node only for the first document
-                    if (first == null)
-                        first = firstAddedForFile;
-                }
-
-                filesRead++;
-            }
-            firstAdded = first;
-            return docResult;
-        }
-
-        private string FindSpectralLibrary(string libraryName, string fileName)
-        {
-            string result = null;
-            RunUIAction(() =>
-                            {
-                                using (var dlg = new MissingFileDlg
-                                {
-                                    ItemName = libraryName,
-                                    FileHint = fileName,
-                                    ItemType = Resources.SkylineWindow_ConnectLibrarySpecs_Spectral_Library,
-                                    Title = Resources.SkylineWindow_ConnectLibrarySpecs_Find_Spectral_Library
-                                })
-                                {
-                                    if (dlg.ShowDialog(this) == DialogResult.OK)
-                                        result = dlg.FilePath;
-                                }
-                            });
-            return result;
-        }
-
-        private void importResultsMenuItem_Click(object sender, EventArgs e)
-        {
-            if (ImportingResultsWindow != null)
-            {
-                ShowAllChromatogramsGraph();
-                return;
-            }
-            ImportResults();
-        }
-
-        public void ImportResults()
-        {
-            if (DocumentUI.MoleculeTransitionCount == 0)
-            {
-                MessageDlg.Show(this, Resources.SkylineWindow_ImportResults_You_must_add_at_least_one_target_transition_before_importing_results_);
-                return;
-            }
-            if (!CheckDocumentExists(Resources.SkylineWindow_ImportResults_You_must_save_this_document_before_importing_results))
-            {
-                return;
-            }
-
-            var entryCreatorList = new AuditLogEntryCreatorList();
-            if (!CheckRetentionTimeFilter(DocumentUI, entryCreatorList))
-            {
-                return;
-            }
-
-            var missingIrtPeptides = CheckMissingIrtPeptides(DocumentUI).ToArray();
-            if (missingIrtPeptides.Any())
-            {
-                var numStandards = RCalcIrt.IrtPeptides(DocumentUI).Count();
-                var numDocument = numStandards - missingIrtPeptides.Length;
-                var numRequired = RCalcIrt.MinStandardCount(numStandards);
-                var message = TextUtil.LineSeparate(
-                    Resources.SkylineWindow_ImportResults_The_following_iRT_standard_peptides_are_missing_from_the_document_,
-                    string.Empty,
-                    TextUtil.LineSeparate(missingIrtPeptides.Select(t=>t.ToString())),
-                    string.Empty,
-                    string.Format(Resources.SkylineWindow_ImportResults_With__0__standard_peptides___1__are_required_with_a_correlation_of__2__,
-                                  numStandards, numRequired, RCalcIrt.MIN_IRT_TO_TIME_CORRELATION));
-                if (numDocument < numRequired)
-                {
-                    message = TextUtil.LineSeparate(
-                        message,
-                        numDocument > 0
-                            ? string.Format(Resources.SkylineWindow_ImportResults_The_document_only_contains__0__of_these_iRT_standard_peptides_, numDocument)
-                            : Resources.SkylineWindow_ImportResults_The_document_does_not_contain_any_of_these_iRT_standard_peptides_,
-                        string.Empty,
-                        Resources.SkylineWindow_ImportResults_Add_missing_iRT_standard_peptides_to_your_document_or_change_the_retention_time_predictor_);
-                    MessageDlg.Show(this, message);
-                    return;
-                }
-                else
-                {
-                    var numExceptions = numDocument - numRequired;
-                    message = TextUtil.LineSeparate(
-                        message,
-                        string.Format(Resources.SkylineWindow_ImportResults_The_document_contains__0__of_these_iRT_standard_peptides_, numDocument),
-                        numExceptions > 0
-                            ? string.Format(Resources.SkylineWindow_ImportResults_A_maximum_of__0__may_be_missing_and_or_outliers_for_a_successful_import_, numExceptions)
-                            : Resources.SkylineWindow_ImportResults_None_may_be_missing_or_outliers_for_a_successful_import_,
-                        string.Empty,
-                        Resources.SkylineWindow_ImportResults_Do_you_want_to_continue_);
-                    using (var dlg = new MultiButtonMsgDlg(message, MultiButtonMsgDlg.BUTTON_YES, MultiButtonMsgDlg.BUTTON_NO, false))
-                    {
-                        if (dlg.ShowDialog(this) == DialogResult.No)
-                            return;
-                    }
-                }
-            }
-
-            using (ImportResultsDlg dlg = new ImportResultsDlg(DocumentUI, DocumentFilePath))
-            {
-                if (dlg.ShowDialog(this) == DialogResult.OK)
-                {
-                    // No idea how this could happen, but it has caused unexpected errors
-                    // so just return and do nothing if it does.
-                    if (dlg.NamedPathSets == null)
-                    {
-//                        throw new NullReferenceException("Unexpected null path sets in ImportResults.");
-                        return;
-                    }
-                    var namedResults = dlg.NamedPathSets.ToList();
-                    string description = Resources.SkylineWindow_ImportResults_Import_results;
-                    if (namedResults.Count == 1)
-                        description = string.Format(Resources.SkylineWindow_ImportResults_Import__0__, namedResults[0].Key); // Not L10N
-
-                    // Check with user for Waters lockmass settings if any, results written to Settings.Default
-                    // If lockmass correction is desired, MsDataFileUri values in namedResults are modified by this call.
-                    if (!ImportResultsLockMassDlg.UpdateNamedResultsParameters(this, DocumentUI, ref namedResults))
-                        return; // User cancelled, no change
-
-                    ModifyDocument(description,
-                        doc => ImportResults(doc, namedResults, dlg.OptimizationName),
-                        docPair => dlg.EntryCreator.Create(docPair).Merge(docPair, entryCreatorList));
-
-                    // Select the first replicate to which results were added.
-                    if (ComboResults.Visible)
-                        ComboResults.SelectedItem = namedResults[0].Key;
-                }
-            }
-        }
-
-        /// <summary>
-        /// If the Transition Full Scan settings are such that the time window for extracting
-        /// chromatograms depends on a set of replicates, then this function shows the
-        /// ChooseSchedulingReplicatesDlg.
-        /// Returns false if the user cancels the dialog, or cannot import chromatograms.
-        /// </summary>
-        public bool CheckRetentionTimeFilter(SrmDocument document, AuditLogEntryCreatorList creatorList)
-        {
-            var settings = document.Settings;
-            var fullScan = settings.TransitionSettings.FullScan;
-            if (!fullScan.IsEnabled)
-            {
-                return true;
-            }
-            if (fullScan.RetentionTimeFilterType != RetentionTimeFilterType.scheduling_windows)
-            {
-                return true;
-            }
-            if (!fullScan.IsEnabledMsMs && !document.MoleculeTransitions.Any(transition => transition.IsMs1))
-            {
-                return true;
-            }
-            var prediction = settings.PeptideSettings.Prediction;
-            if (prediction.RetentionTime != null && prediction.RetentionTime.IsAutoCalculated)
-            {
-                return true;
-            }
-            bool anyImportedResults = settings.HasResults && settings.MeasuredResults.Chromatograms.Any();
-            bool canChooseReplicatesForCalibration = anyImportedResults &&
-                                                        (prediction.UseMeasuredRTs ||
-                                                         prediction.RetentionTime != null &&
-                                                         prediction.RetentionTime.IsAutoCalculated);
-            if (null == prediction.RetentionTime)
-            {
-                if (!prediction.UseMeasuredRTs || !anyImportedResults)
-                {
-                    MessageDlg.Show(this, Resources.SkylineWindow_CheckRetentionTimeFilter_NoPredictionAlgorithm);
-                    return false;
-                }
-            }
-            else if (!prediction.RetentionTime.IsUsable)
-            {
-                if (!canChooseReplicatesForCalibration)
-                {
-                    if (MessageBox.Show(this, Resources.SkylineWindow_CheckRetentionTimeFilter_NoReplicatesAvailableForPrediction,
-                        Program.Name, MessageBoxButtons.OKCancel) == DialogResult.Cancel)
-                    {
-                        return false;
-                    }
-                }
-            }
-            if (!canChooseReplicatesForCalibration)
-            {
-                return true;
-            }
-            using (var dlg = new ChooseSchedulingReplicatesDlg(this))
-            {
-                var ok = dlg.ShowDialog(this) == DialogResult.OK;
-                if(ok)
-                    creatorList.Add(dlg.EntryCreator);
-                return ok;
-            }
-        }
-
-        private static IEnumerable<Target> CheckMissingIrtPeptides(SrmDocument document)
-        {
-            var existingPeptides = new LibKeyIndex(document.Peptides.Select(pep=>new LibKey(pep.ModifiedTarget, Adduct.EMPTY).LibraryKey));
-            return RCalcIrt.IrtPeptides(document)
-                .Where(target => !existingPeptides.ItemsMatching(new LibKey(target, Adduct.EMPTY).LibraryKey, false).Any());
-        }
-
-        public SrmDocument ImportResults(SrmDocument doc, List<KeyValuePair<string, MsDataFileUri[]>> namedResults, string optimize)
-        {
-
-            OptimizableRegression optimizationFunction = doc.Settings.TransitionSettings.Prediction.GetOptimizeFunction(optimize);
-
-            if (namedResults.Count == 1)
-                return ImportResults(doc, namedResults[0].Key, namedResults[0].Value, optimizationFunction);
-
-            // Add all chosen files as separate result sets.
-            var results = doc.Settings.MeasuredResults;
-            var listChrom = new List<ChromatogramSet>();
-            if (results != null)
-                listChrom.AddRange(results.Chromatograms);
-
-            foreach (var namedResult in namedResults)
-            {
-                string nameResult = namedResult.Key;
-
-                // Skip results that have already been loaded.
-                if (GetChromatogramByName(nameResult, results) != null)
-                    continue;
-
-                // Delete caches that will be overwritten
-                FileEx.SafeDelete(ChromatogramCache.FinalPathForName(DocumentFilePath, nameResult), true);
-
-                listChrom.Add(new ChromatogramSet(nameResult, namedResult.Value, Annotations.EMPTY, optimizationFunction));
-            }
-
-            var arrayChrom = listChrom.ToArray();
-            if (arrayChrom.Length == 0)
-            {
-                results = null;
-            }
-            else
-            {
-                if (results == null)
-                {
-                    results = new MeasuredResults(arrayChrom);
-                }
-                else
-                {
-                    results = results.ChangeChromatograms(arrayChrom);
-                }
-            }
-
-            if (results != null && Program.DisableJoining)
-                results = results.ChangeIsJoiningDisabled(true);
-
-            return doc.ChangeMeasuredResults(results);
-        }
-
-        private SrmDocument ImportResults(SrmDocument doc, string nameResult, IEnumerable<MsDataFileUri> dataSources,
-            OptimizableRegression optimizationFunction)
-        {
-            var results = doc.Settings.MeasuredResults;
-            var chrom = GetChromatogramByName(nameResult, results);
-            if (chrom == null)
-            {
-                // If the chromatogram, is not in the current set, then delete the cache
-                // file to make sure it is not on disk before starting.
-                FileEx.SafeDelete(ChromatogramCache.FinalPathForName(DocumentFilePath, nameResult), true);
-
-                chrom = new ChromatogramSet(nameResult, dataSources, Annotations.EMPTY, optimizationFunction);
-
-                if (results == null)
-                    results = new MeasuredResults(new[] {chrom});
-                else
-                {
-                    // Add the new result to the end.
-                    var listChrom = new List<ChromatogramSet>(results.Chromatograms) {chrom};
-                    results = results.ChangeChromatograms(listChrom.ToArray());
-                }
-            }
-            else
-            {
-                // Append to an existing chromatogram set
-                var dataFilePaths = new List<MsDataFileUri>(chrom.MSDataFilePaths);
-                foreach (var sourcePath in dataSources)
-                {
-                    if (!dataFilePaths.Contains(sourcePath))
-                        dataFilePaths.Add(sourcePath);
-                }
-                // If no new paths added, just return without changing.
-                if (dataFilePaths.Count == chrom.FileCount)
-                    return doc;
-
-                int replaceIndex = results.Chromatograms.IndexOf(chrom);
-                var arrayChrom = results.Chromatograms.ToArray();
-                arrayChrom[replaceIndex] = chrom.ChangeMSDataFilePaths(dataFilePaths);
-
-                results = results.ChangeChromatograms(arrayChrom);
-            }
-
-            if (results != null && Program.DisableJoining)
-                results = results.ChangeIsJoiningDisabled(true);
-
-            return doc.ChangeMeasuredResults(results);
-        }
-
-        private static ChromatogramSet GetChromatogramByName(string name, MeasuredResults results)
-        {
-            return (results == null ? null :
-                results.Chromatograms.FirstOrDefault(set => Equals(name, set.Name)));
-        }
-
-        private void manageResultsMenuItem_Click(object sender, EventArgs e)
-        {
-            ManageResults();
-        }
-
-        public void ManageResults()
-        {
-            var documentUI = DocumentUI;
-            if (!documentUI.Settings.HasResults && !documentUI.Settings.HasDocumentLibrary)
-            {
-                MessageDlg.Show(this, Resources.SkylineWindow_ManageResults_The_document_must_contain_mass_spec_data_to_manage_results_);
-                return;                
-            }
-
-            using (ManageResultsDlg dlg = new ManageResultsDlg(this, _libraryManager))
-            {
-                if (dlg.ShowDialog(this) == DialogResult.OK)
-                {
-                    // Remove from the cache chromatogram data to be reimported.  This done before changing
-                    // anything else to avoid making other changes to the results cause cache changes before
-                    // the document is saved.
-                    try
-                    {
-                        ReimportChromatograms(documentUI, dlg.ReimportChromatograms);
-                    }
-                    catch (Exception exception)
-                    {
-                        MessageDlg.ShowWithException(this, Resources.SkylineWindow_ManageResults_A_failure_occurred_attempting_to_reimport_results, exception);
-                    }
-
-                    // And update the document to reflect real changes to the results structure
-                    ModifyDocument(Resources.SkylineWindow_ManageResults_Manage_results, doc =>
-                    {
-                        if (dlg.IsRemoveAllLibraryRuns)
-                        {
-                            doc = doc.ChangeSettings(doc.Settings.ChangePeptideLibraries(lib =>
-                            {
-                                var libSpecs = new List<LibrarySpec>(lib.LibrarySpecs);
-                                var libs = new List<Library>(lib.Libraries);
-                                for (int i = 0; i < libSpecs.Count; i++)
-                                {
-                                    if (libSpecs[i].IsDocumentLibrary || libSpecs[i] is MidasLibSpec)
-                                    {
-                                        libSpecs.RemoveAt(i);
-                                        libs.RemoveAt(i);
-                                    }
-                                }
-                                return lib.ChangeDocumentLibrary(false)
-                                          .ChangeLibraries(libSpecs.ToArray(), libs.ToArray());
-                            }));
-                        }
-                        else if (dlg.LibraryRunsRemovedList.Count > 0)
-                        {
-                            var releaseLibraries = false;
-                            BiblioSpecLiteLibrary docBlib;
-                            if (DocumentUI.Settings.PeptideSettings.Libraries.TryGetDocumentLibrary(out docBlib))
-                            {
-                                try
-                                {
-                                    docBlib.DeleteDataFiles(dlg.LibraryRunsRemovedList.ToArray(), this);
-                                    releaseLibraries = true;
-                                }
-                                catch (Exception x)
-                                {
-                                    throw new IOException(TextUtil.LineSeparate(Resources.SkylineWindow_ManageResults_Failed_to_remove_library_runs_from_the_document_library_, x.Message));
-                                }
-                            }
-
-                            foreach (var midasLib in DocumentUI.Settings.PeptideSettings.Libraries.MidasLibraries)
-                            {
-                                try
-                                {
-                                    midasLib.RemoveResultsFiles(dlg.LibraryRunsRemovedList.ToArray());
-                                    releaseLibraries = true;
-                                }
-                                catch (Exception x)
-                                {
-                                    throw new IOException(TextUtil.LineSeparate(Resources.SkylineWindow_ManageResults_Failed_to_remove_library_runs_from_the_MIDAS_library_, x.Message));
-                                }
-                            }
-
-                            if (releaseLibraries)
-                            {
-                                var libSpecs = dlg.DocumentLibrarySpecs.ToArray();
-                                var libSpecNames = libSpecs.Select(libSpec => libSpec.Name);
-                                _libraryManager.ReleaseLibraries(libSpecs);
-                                var settings = doc.Settings.ChangePeptideLibraries(lib =>
-                                {
-                                    var listLib = new List<Library>(lib.Libraries);
-                                    var i = lib.LibrarySpecs.IndexOf(spec => libSpecNames.Contains(spec.Name));
-                                    if (i != -1)
-                                        listLib[i] = null;
-                                    return lib.ChangeLibraries(listLib);
-                                });
-                                doc = doc.ChangeSettings(settings);
-                            }
-                        }
-
-                        var results = doc.Settings.MeasuredResults;
-                        if (results == null)
-                            return doc;
-
-                        // Set HasMidasSpectra = false for file infos
-                        var listChrom = MidasLibrary.UnflagFiles(dlg.Chromatograms, dlg.LibraryRunsRemovedList.Select(Path.GetFileName)).ToList();
-
-                        if (ArrayUtil.ReferencesEqual(results.Chromatograms, listChrom))
-                            return doc;
-                        results = listChrom.Count > 0 ? results.ChangeChromatograms(listChrom.ToArray()) : null;
-                        doc = doc.ChangeMeasuredResults(results);
-                        doc.ValidateResults();
-
-                        return doc;
-                    }, dlg.EntryCreator.Create);
-
-                    // Modify document will have closed the streams by now.  So, it is safe to delete the files.
-                    if (dlg.IsRemoveAllLibraryRuns)
-                    {
-                        try
-                        {
-                            string docLibPath = BiblioSpecLiteSpec.GetLibraryFileName(DocumentFilePath);
-                            FileEx.SafeDelete(docLibPath);
-
-                            string redundantDocLibPath = BiblioSpecLiteSpec.GetRedundantName(docLibPath);
-                            FileEx.SafeDelete(redundantDocLibPath);
-
-                            string docLibCachePath = BiblioSpecLiteLibrary.GetLibraryCachePath(docLibPath);
-                            FileEx.SafeDelete(docLibCachePath);
-
-                            string midasLibPath = MidasLibSpec.GetLibraryFileName(DocumentFilePath);
-                            FileEx.SafeDelete(midasLibPath);
-                        }
-                        catch (FileEx.DeleteException deleteException)
-                        {
-                            MessageDlg.ShowException(this, deleteException);
-                        }
-                    }
-                }
-            }
-        }
-
-        private void ReimportChromatograms(SrmDocument document, IEnumerable<ChromatogramSet> chromatogramSets)
-        {
-            var setReimport = new HashSet<ChromatogramSet>(chromatogramSets);
-            if (setReimport.Count == 0)
-                return;
-
-            new LongOperationRunner
-                {
-                    ParentControl = this,
-                    JobTitle = Resources.SkylineWindow_ReimportChromatograms_Reimporting_chromatograms
-                }
-                .Run(longWaitBroker =>
-                {
-                    // Remove all replicates to be re-imported
-                    var results = document.Settings.MeasuredResults;
-                    var chromRemaining = results.Chromatograms.Where(chrom => !setReimport.Contains(chrom)).ToArray();
-                    var resultsNew = results.ChangeChromatograms(chromRemaining);
-                    if (chromRemaining.Length > 0)
-                    {
-                        // Optimize the cache using this reduced set to remove their data from the cache
-                        resultsNew = resultsNew.OptimizeCache(DocumentFilePath, _chromatogramManager.StreamManager, longWaitBroker);
-                    }
-                    else
-                    {
-                        // Or remove the cache entirely, if everything is being reimported
-                        foreach (var readStream in results.ReadStreams)
-                            readStream.CloseStream();
-
-                        string cachePath = ChromatogramCache.FinalPathForName(DocumentFilePath, null);
-                        FileEx.SafeDelete(cachePath, true);
-                    }
-                    // Restore the original set unchanged
-                    resultsNew = resultsNew.ChangeChromatograms(results.Chromatograms);
-
-                    // Update the document without adding an undo record, because the only information
-                    // to change should be cache related.
-                    SrmDocument docNew, docCurrent;
-                    do
-                    {
-                        docCurrent = Document;
-                        docNew = docCurrent.ChangeMeasuredResults(resultsNew);
-                    } while (!SetDocument(docNew, docCurrent));
-                });
-        }
-    
-        private void importPeptideSearchMenuItem_Click(object sender, EventArgs e)
-        {
-            ShowImportPeptideSearchDlg();
-        }
-
-        public void ShowImportPeptideSearchDlg(ImportPeptideSearchDlg.Workflow? workflowType)
-        {
-            if (!CheckDocumentExists(Resources.SkylineWindow_ShowImportPeptideSearchDlg_You_must_save_this_document_before_importing_a_peptide_search_))
-            {
-                return;
-            }
-
-            using (var dlg = !workflowType.HasValue
-                   ? new ImportPeptideSearchDlg(this, _libraryManager)
-                   : new ImportPeptideSearchDlg(this, _libraryManager, workflowType.Value))
-            {
-                if (dlg.ShowDialog(this) == DialogResult.OK)
-                {
-                    // Nothing to do; the dialog does all the work.
-                }
-            }
-        }
-
-        public void ShowImportPeptideSearchDlg()
-        {
-            ShowImportPeptideSearchDlg(null);
-        }
-
-        private bool CheckDocumentExists(String errorMsg)
-        {
-            if (string.IsNullOrEmpty(DocumentFilePath))
-            {
-                if (MultiButtonMsgDlg.Show(this,errorMsg,Resources.OK) == DialogResult.Cancel)
-                    return false;
-                if (!SaveDocument())
-                    return false;
-            }
-
-            return true;
-        }
-
-        private void publishMenuItem_Click(object sender, EventArgs e)
-        {
-            ShowPublishDlg(null);
-        }
-
-        public void ShowPublishDlg(IPanoramaPublishClient publishClient)
-        {
-            if (publishClient == null)
-                publishClient = new WebPanoramaPublishClient();
-
-            var document = DocumentUI;
-            if (!document.IsLoaded)
-            {
-                MessageDlg.Show(this, Resources.SkylineWindow_publishToolStripMenuItem_Click_The_document_must_be_fully_loaded_before_it_can_be_published);
-                return;
-            }
-
-            string fileName = DocumentFilePath;
-            if (string.IsNullOrEmpty(fileName))
-            {
-                if (MessageBox.Show(this, Resources.SkylineWindow_publishToolStripMenuItem_Click_The_document_must_be_saved_before_it_can_be_published,
-                    Program.Name, MessageBoxButtons.OKCancel) == DialogResult.Cancel)
-                    return;
-
-                if (!SaveDocumentAs())
-                    return;
-
-                fileName = DocumentFilePath;
-            }
-
-            if (!SaveDocument())
-                return;
-
-            var servers = Settings.Default.ServerList;
-            if (servers.Count == 0)
-            {
-                DialogResult buttonPress = MultiButtonMsgDlg.Show(
-                    this,
-                    TextUtil.LineSeparate(
-                        Resources.SkylineWindow_ShowPublishDlg_There_are_no_Panorama_servers_to_publish_to,
-                        Resources.SkylineWindow_ShowPublishDlg_Press_Register_to_register_for_a_project_on_PanoramaWeb_,
-                        Resources.SkylineWindow_ShowPublishDlg_Press_Continue_to_use_the_server_of_your_choice_),
-                    Resources.SkylineWindow_ShowPublishDlg_Register, Resources.SkylineWindow_ShowPublishDlg_Continue,
-                    true);
-                if (buttonPress == DialogResult.Cancel)
-                    return;
-
-                object tag = null;
-                if (buttonPress == DialogResult.Yes)
-                {
-                    // person intends to register                   
-                    WebHelpers.OpenLink(this, "http://proteome.gs.washington.edu/software/Skyline/panoramaweb-signup.html"); // Not L10N
-                    tag = true;
-                }
-
-                var serverPanoramaWeb = new Server(PanoramaUtil.PANORAMA_WEB, string.Empty, string.Empty);
-                var newServer = servers.EditItem(this, serverPanoramaWeb, null, tag);
-                if (newServer == null)
-                    return;
-
-                servers.Add(newServer);
-            }
-            var panoramaSavedUri = document.Settings.DataSettings.PanoramaPublishUri;
-            var showPublishDocDlg = true;
-
-            // if the document has a saved uri prompt user for acton, check servers, and permissions, then publish
-            // if something fails in the attempt to publish to the saved uri will bring up the usual PublishDocumentDlg
-            if (panoramaSavedUri != null && !string.IsNullOrEmpty(panoramaSavedUri.ToString()))
-            {
-                showPublishDocDlg = !PublishToSavedUri(publishClient, panoramaSavedUri, fileName, servers);
-            }
-
-            // if no uri was saved to publish to or user chose to view the dialog show the dialog
-            if (showPublishDocDlg)
-            {
-                using (var publishDocumentDlg = new PublishDocumentDlg(this, servers, fileName))
-                {
-                    publishDocumentDlg.PanoramaPublishClient = publishClient;
-                    if (publishDocumentDlg.ShowDialog(this) == DialogResult.OK)
-                    {
-                        if (ShareDocument(publishDocumentDlg.FileName, publishDocumentDlg.ShareType))
-                            publishDocumentDlg.Upload(this);
-                    }
-                }
-            }
-        }
-
-        private bool PublishToSavedUri(IPanoramaPublishClient publishClient, Uri panoramaSavedUri, string fileName,
-            ServerList servers)
-        {
-            var message = TextUtil.LineSeparate(Resources.SkylineWindow_ShowPublishDlg_This_file_was_last_published_to___0_,
-                Resources.SkylineWindow_ShowPublishDlg_Publish_to_the_same_location_);
-            if (MultiButtonMsgDlg.Show(this, string.Format(message, panoramaSavedUri),
-                    MultiButtonMsgDlg.BUTTON_YES, MultiButtonMsgDlg.BUTTON_NO, false) != DialogResult.Yes)
-                return false;
-
-            var server = servers.FirstOrDefault(s => s.URI.Host.Equals(panoramaSavedUri.Host));
-            if (server == null)
-                return false;
-
-            JToken folders;
-            var folderPath = panoramaSavedUri.AbsolutePath;
-            var folderPathNoCtx = PanoramaServer.getFolderPath(server, panoramaSavedUri); // get folder path without the context path
-            try
-            {
-                folders = publishClient.GetInfoForFolders(server, folderPathNoCtx.TrimEnd('/').TrimStart('/'));
-            }
-            catch (WebException ex)
-            {
-                // Handle this only for PanoramaWeb.  For the specific case where Skyline was upgraded
-                // to a version that does not assume the '/labkey' context path, BEFORE PanoramaWeb was
-                // re-configured to run as the ROOT webapp. In this case the panoramaSavedUri will contain '/labkey'
-                // but the server is no longer deployed at that context path.
-                if (!server.URI.Host.Contains("panoramaweb") || !folderPath.StartsWith("/labkey")) // Not L10N
-                {
-                    return false;
-                }
-
-                var response = ex.Response as HttpWebResponse;
-
-                if (response == null || response.StatusCode != HttpStatusCode.NotFound) // 404
-                {
-                    return false;
-                }
-
-                folderPathNoCtx = folderPath.Remove(0, "/labkey".Length); // Not L10N
-                try
-                {
-                    folders =
-                        publishClient.GetInfoForFolders(server, folderPathNoCtx.TrimEnd('/').TrimStart('/')); // Not L10N
-                }
-                catch (Exception)
-                {
-                    return false;
-                }
-            }
-            catch (PanoramaServerException)
-            {
-                return false;
-            }
-
-            // must escape uri string as panorama api does not and strings are escaped in schema
-            if (folders == null || !folderPath.Contains(Uri.EscapeUriString(folders["path"].ToString()))) // Not L10N
-                return false;
-
-            if (!PanoramaUtil.CheckFolderPermissions(folders) || !PanoramaUtil.CheckFolderType(folders))
-                return false;
-
-            var fileInfo = new FolderInformation(server, true);
-            ShareType shareType;
-            try
-            {
-                shareType = publishClient.DecideShareType(fileInfo, DocumentUI);
-            }
-            catch (PanoramaServerException pse)
-            {
-                MessageDlg.ShowWithException(this, pse.Message, pse);
-                return false;
-            }
-
-            var zipFilePath = FileEx.GetTimeStampedFileName(fileName);
-            if (!ShareDocument(zipFilePath, shareType))
-                return false;
-
-            var serverRelativePath = folders["path"].ToString() + '/'; // Not L10N
-            serverRelativePath = serverRelativePath.TrimStart('/'); // Not L10N
-            publishClient.UploadSharedZipFile(this, server, zipFilePath, serverRelativePath);
-            return true; // success!
-        }
-
-
-        private void chorusRequestToolStripMenuItem_Click(object sender, EventArgs e)
-        {
-            using (var dlg = new ExportChorusRequestDlg(DocumentUI, Path.GetFileNameWithoutExtension(DocumentFilePath)))
-            {
-                dlg.ShowDialog(this);
-            }
-        }
-
-        private void exportAnnotationsMenuItem_Click(object sender, EventArgs e)
-        {
-            string strSaveFileName = string.Empty;
-            if (!string.IsNullOrEmpty(DocumentFilePath))
-            {
-                strSaveFileName = Path.GetFileNameWithoutExtension(DocumentFilePath);
-            }
-            strSaveFileName += "Annotations.csv"; // Not L10N
-
-            using (var dlg = new SaveFileDialog
-            {
-                FileName = strSaveFileName,
-                DefaultExt = TextUtil.EXT_CSV,
-                Filter = TextUtil.FileDialogFiltersAll(TextUtil.FILTER_CSV),
-                InitialDirectory = Settings.Default.ExportDirectory,
-                OverwritePrompt = true,
-            })
-            {
-                if (dlg.ShowDialog(this) != DialogResult.OK)
-                {
-                    return;
-                }
-                ExportAnnotations(dlg.FileName);
-            }
-        }
-
-        public void ExportAnnotations(string filename)
-        {
-            try
-            {
-                var documentAnnotations = new DocumentAnnotations(Document);
-                using (var longWaitDlg = new LongWaitDlg(this))
-                {
-                    longWaitDlg.PerformWork(this, 1000, broker =>
-                    {
-                        using (var fileSaver = new FileSaver(filename))
-                        {
-                            documentAnnotations.WriteAnnotationsToFile(broker.CancellationToken, fileSaver.SafeName);
-                            fileSaver.Commit();
-                        }
-                    });
-                }
-            }
-            catch (Exception e)
-            {
-                MessageDlg.ShowException(this, e);
-            }
-        }
-
-        public void ImportAnnotations(string filename)
-        {
-            try
-            {
-                lock (GetDocumentChangeLock())
-                {
-                    var originalDocument = Document;
-                    SrmDocument newDocument = null;
-                    using (var longWaitDlg = new LongWaitDlg(this))
-                    {
-                        longWaitDlg.PerformWork(this, 1000, broker =>
-                        {
-                            var documentAnnotations = new DocumentAnnotations(originalDocument);
-                            newDocument =
-                                documentAnnotations.ReadAnnotationsFromFile(broker.CancellationToken, filename);
-                        });
-                    }
-                    if (newDocument != null)
-                    {
-                        ModifyDocument(Resources.SkylineWindow_ImportAnnotations_Import_Annotations, doc =>
-                        {
-                            if (!ReferenceEquals(doc, originalDocument))
-                            {
-                                throw new ApplicationException(Resources
-                                    .SkylineDataSchema_VerifyDocumentCurrent_The_document_was_modified_in_the_middle_of_the_operation_);
-                            }
-                            return newDocument;
-                        }, docPair => AuditLogEntry.CreateSingleMessageEntry(docPair.OldDoc,
-                            new MessageInfo(MessageType.imported_annotations, filename)));
-                    }
-                }
-            }
-            catch (Exception exception)
-            {
-                MessageDlg.ShowException(this, exception);
-            }
-        }
-
-
-        private void importAnnotationsMenuItem_Click(object sender, EventArgs e)
-        {
-            using (var dlg = new OpenFileDialog
-            {
-                DefaultExt = TextUtil.EXT_CSV,
-                Filter = TextUtil.FileDialogFiltersAll(TextUtil.FILTER_CSV),
-                InitialDirectory = Settings.Default.ExportDirectory,
-            })
-            {
-                if (dlg.ShowDialog(this) != DialogResult.OK)
-                {
-                    return;
-                }
-                ImportAnnotations(dlg.FileName);
-            }
-        }
-
-
-        #region Functional Test Support
-
-        public void ShowExportTransitionListDlg()
-        {
-            ShowExportMethodDialog(ExportFileType.List);
-        }
-
-        #endregion
-    }
-}
+﻿/*
+ * Original author: Brendan MacLean <brendanx .at. u.washington.edu>,
+ *                  MacCoss Lab, Department of Genome Sciences, UW
+ *
+ * Copyright 2009 University of Washington - Seattle, WA
+ * 
+ * Licensed under the Apache License, Version 2.0 (the "License");
+ * you may not use this file except in compliance with the License.
+ * You may obtain a copy of the License at
+ *
+ *     http://www.apache.org/licenses/LICENSE-2.0
+ *
+ * Unless required by applicable law or agreed to in writing, software
+ * distributed under the License is distributed on an "AS IS" BASIS,
+ * WITHOUT WARRANTIES OR CONDITIONS OF ANY KIND, either express or implied.
+ * See the License for the specific language governing permissions and
+ * limitations under the License.
+ */
+using System;
+using System.Collections.Generic;
+using System.Diagnostics;
+using System.IO;
+using System.Linq;
+using System.Net;
+using System.Reflection;
+using System.Windows.Forms;
+using System.Xml.Serialization;
+using Ionic.Zip;
+using Newtonsoft.Json.Linq;
+using pwiz.Common.Collections;
+using pwiz.Common.SystemUtil;
+using pwiz.ProteomeDatabase.API;
+using pwiz.Skyline.Alerts;
+using pwiz.Skyline.Controls;
+using pwiz.Skyline.Controls.Databinding;
+using pwiz.Skyline.Controls.SeqNode;
+using pwiz.Skyline.Controls.Startup;
+using pwiz.Skyline.EditUI;
+using pwiz.Skyline.FileUI;
+using pwiz.Skyline.FileUI.PeptideSearch;
+using pwiz.Skyline.Model;
+using pwiz.Skyline.Model.AuditLog;
+using pwiz.Skyline.Model.DocSettings;
+using pwiz.Skyline.Model.DocSettings.Extensions;
+using pwiz.Skyline.Model.ElementLocators;
+using pwiz.Skyline.Model.Esp;
+using pwiz.Skyline.Model.IonMobility;
+using pwiz.Skyline.Model.Irt;
+using pwiz.Skyline.Model.Lib;
+using pwiz.Skyline.Model.Lib.BlibData;
+using pwiz.Skyline.Model.Lib.Midas;
+using pwiz.Skyline.Model.Optimization;
+using pwiz.Skyline.Model.Proteome;
+using pwiz.Skyline.Model.Results;
+using pwiz.Skyline.Properties;
+using pwiz.Skyline.Util;
+using pwiz.Skyline.Util.Extensions;
+using DatabaseOpeningException = pwiz.Skyline.Model.Irt.DatabaseOpeningException;
+
+namespace pwiz.Skyline
+{
+    public partial class SkylineWindow
+    {
+        public static string GetViewFile(string fileName)
+        {
+            return fileName + ".view"; // Not L10N
+        }
+
+        private void fileMenu_DropDownOpening(object sender, EventArgs e)
+        {
+            ToolStripMenuItem menu = fileToolStripMenuItem;
+            List<string> mruList = Settings.Default.MruList;
+            string curDir = Settings.Default.ActiveDirectory;
+
+            int start = menu.DropDownItems.IndexOf(mruBeforeToolStripSeparator) + 1;
+            while (!ReferenceEquals(menu.DropDownItems[start], mruAfterToolStripSeparator))
+                menu.DropDownItems.RemoveAt(start);
+            int len = Math.Min(mruList.Count, Settings.Default.MruLength);
+            for (int i = 0; i < len; i++)
+            {
+                MruChosenHandler handler = new MruChosenHandler(this, mruList[i]);
+                ToolStripMenuItem item = new ToolStripMenuItem(GetMruName(i, mruList[i], curDir), null,
+                    handler.ToolStripMenuItemClick);
+                if (!item.Text.EndsWith(mruList[i]))
+                {
+                    item.ToolTipText = mruList[i];
+                }
+                menu.DropDownItems.Insert(start + i, item);
+            }
+            mruAfterToolStripSeparator.Visible = (mruList.Count > 0);
+        }
+
+        private static string GetMruName(int index, string path, string curDir)
+        {
+            string name = path;
+            if (curDir == Path.GetDirectoryName(path))
+                name = Path.GetFileName(path);
+            // Make index 1-based
+            index++;
+            if (index < 9)
+                name = string.Format("&{0} {1}", index, name); // Not L10N
+            return name;
+        }
+
+        private class MruChosenHandler
+        {
+            private readonly SkylineWindow _skyline;
+            private readonly string _path;
+
+            public MruChosenHandler(SkylineWindow skyline, string path)
+            {
+                _skyline = skyline;
+                _path = path;
+            }
+
+            public void ToolStripMenuItemClick(object sender, EventArgs e)
+            {
+                if (!_skyline.CheckSaveDocument())
+                    return;
+                _skyline.OpenFile(_path);
+            }
+        }
+
+        private void startPageMenuItem_Click(object sender, EventArgs e) { OpenStartPage(); }
+
+        private void newMenuItem_Click(object sender, EventArgs e) { NewDocument(); }
+
+        public void OpenStartPage()
+        {
+            if (!CheckSaveDocument())
+                return;
+
+            using (var startupForm = new StartPage())
+            {
+                if (startupForm.ShowDialog(this) == DialogResult.OK)
+                {
+                    startupForm.Action(this);
+                }
+            }
+        }
+
+        public void NewDocument()
+        {
+            NewDocument(false);
+        }
+
+        public void NewDocument(bool forced)
+        {
+            if (!forced && !CheckSaveDocument())
+                return;
+
+            // Create a new document with the default settings.
+            SrmDocument document = ConnectDocument(this, new SrmDocument(Settings.Default.SrmSettingsList[0]), null) ??
+                                   new SrmDocument(SrmSettingsList.GetDefault());
+
+            // Make sure settings lists contain correct values for
+            // this document.
+            document.Settings.UpdateLists(null);
+
+            // Switch over to the new document
+            SwitchDocument(document, null);
+        }
+
+        private void openContainingFolderMenuItem_Click(object sender, EventArgs e)
+        {
+            string args = string.Format(@"/select, ""{0}""", DocumentFilePath); // Not L10N
+            Process.Start("explorer.exe", args); // Not L10N
+        }
+
+        private void openMenuItem_Click(object sender, EventArgs e)
+        {
+            if (!CheckSaveDocument())
+                return;
+            using (OpenFileDialog dlg = new OpenFileDialog
+            {
+                InitialDirectory = Settings.Default.ActiveDirectory,
+                CheckPathExists = true,
+                SupportMultiDottedExtensions = true,
+                DefaultExt = SrmDocument.EXT,
+                Filter = TextUtil.FileDialogFiltersAll(SrmDocument.FILTER_DOC_AND_SKY_ZIP, SrmDocumentSharing.FILTER_SHARING)
+            })
+            {
+                if (dlg.ShowDialog(this) == DialogResult.OK)
+                {
+                    Settings.Default.ActiveDirectory = Path.GetDirectoryName(dlg.FileName);
+
+                    if (dlg.FileName.EndsWith(SrmDocumentSharing.EXT))
+                    {
+                        OpenSharedFile(dlg.FileName);
+                    }
+                    else
+                    {
+                        OpenFile(dlg.FileName);
+                    }
+                }
+            }
+        }
+
+        public bool OpenSharedFile(string zipPath, FormEx parentWindow = null)
+        {
+            try
+            {
+                var sharing = new SrmDocumentSharing(zipPath);
+
+                using (var longWaitDlg = new LongWaitDlg
+                {
+                    Text = Resources.SkylineWindow_OpenSharedFile_Extracting_Files,
+                })
+                {
+                    longWaitDlg.PerformWork(parentWindow ?? this, 1000, sharing.Extract);
+                    if (longWaitDlg.IsCanceled)
+                        return false;
+                }
+
+                // Remember the directory containing the newly extracted file
+                // as the active directory for the next open command.
+                Settings.Default.ActiveDirectory = Path.GetDirectoryName(sharing.DocumentPath);
+
+                return OpenFile(sharing.DocumentPath, parentWindow);
+            }
+            catch (ZipException zipException)
+            {
+                MessageDlg.ShowWithException(parentWindow ?? this, string.Format(Resources.SkylineWindow_OpenSharedFile_The_zip_file__0__cannot_be_read,
+                                                    zipPath), zipException);
+                return false;
+            }
+            catch (Exception e)
+            {
+                var message = TextUtil.LineSeparate(string.Format(
+                        Resources.SkylineWindow_OpenSharedFile_Failure_extracting_Skyline_document_from_zip_file__0__,
+                        zipPath), e.Message);
+                MessageDlg.ShowWithException(parentWindow ?? this, message, e);
+                return false;
+            }
+        }
+
+        public bool OpenFile(string path, FormEx parentWindow = null)
+        {
+            // Remove any extraneous temporary chromatogram spill files.
+            var spillDirectory = Path.Combine(Path.GetDirectoryName(path) ?? "", "xic");    // Not L10N
+            if (Directory.Exists(spillDirectory))
+                DirectoryEx.SafeDelete(spillDirectory);
+
+            Exception exception = null;
+            SrmDocument document = null;
+
+            try
+            {
+                using (var longWaitDlg = new LongWaitDlg(this)
+                {
+                    Text = Resources.SkylineWindow_OpenFile_Loading___,
+                    Message = Path.GetFileName(path),
+                    ProgressValue = 0
+                })
+                {
+                    longWaitDlg.PerformWork(parentWindow ?? this, 500, progressMonitor =>
+                    {
+                        using (var reader = new StreamReaderWithProgress(path, progressMonitor))
+                        {
+                            XmlSerializer ser = new XmlSerializer(typeof (SrmDocument));
+                            document = (SrmDocument) ser.Deserialize(reader);
+                        }
+                    });
+
+                    if (longWaitDlg.IsCanceled)
+                        document = null;
+                }
+            }
+            catch (Exception x)
+            {
+                exception = x;
+            }
+
+            if (exception == null)
+            {
+                if (document == null)
+                    return false;
+
+                try
+                {
+                    document = ConnectDocument(parentWindow ?? this, document, path);
+                    if (document == null || !CheckResults(document, path, parentWindow))
+                        return false;
+
+                    // Make sure settings lists contain correct values for
+                    // this document.
+                    document.Settings.UpdateLists(path);
+                }
+                catch (Exception x)
+                {
+                    exception = x;
+                }
+            }
+
+            if (exception == null)
+            {
+                try
+                {
+                    using (new SequenceTreeForm.LockDoc(_sequenceTreeForm))
+                    {
+                        // Switch over to the opened document
+                        SwitchDocument(document, path);
+                    }
+                    // Locking the sequenceTree can throw off the node count status
+                    UpdateNodeCountStatus();
+                }
+                catch (Exception x)
+                {
+                    exception = x;
+                }
+            }
+
+            if (exception != null)
+            {
+                new MessageBoxHelper(parentWindow ?? this).ShowXmlParsingError(
+                    string.Format(Resources.SkylineWindow_OpenFile_Failure_opening__0__, path), path, exception);
+                return false;
+            }
+
+            if (SequenceTree != null && SequenceTree.Nodes.Count > 0 && !SequenceTree.RestoredFromPersistentString)
+                SequenceTree.SelectedNode = SequenceTree.Nodes[0];
+
+            return true;
+        }
+
+        private SrmDocument ConnectDocument(IWin32Window parent, SrmDocument document, string path)
+        {
+            document = ConnectLibrarySpecs(parent, document, path);
+            if (document != null)
+                document = ConnectBackgroundProteome(parent, document, path);
+            if (document != null)
+                document = ConnectIrtDatabase(parent, document, path);
+            if (document != null)
+                document = ConnectOptimizationDatabase(parent, document, path);
+            if (document != null)
+                document = ConnectIonMobilityLibrary(parent, document, path);
+            return document;
+        }
+
+        private SrmDocument ConnectLibrarySpecs(IWin32Window parent, SrmDocument document, string documentPath)
+        {
+            string docLibFile = null;
+            if (!string.IsNullOrEmpty(documentPath) && document.Settings.PeptideSettings.Libraries.HasDocumentLibrary)
+            {
+                docLibFile = BiblioSpecLiteSpec.GetLibraryFileName(documentPath);
+                if (!File.Exists(docLibFile))
+                {
+                    MessageDlg.Show(parent, string.Format(Resources.SkylineWindow_ConnectLibrarySpecs_Could_not_find_the_spectral_library__0__for_this_document__Without_the_library__no_spectrum_ID_information_will_be_available_, docLibFile));
+                }
+            }
+
+            var settings = document.Settings.ConnectLibrarySpecs((library, librarySpec) =>
+                {
+                    string name = library != null ? library.Name : librarySpec.Name;
+                    LibrarySpec spec;
+                    if (Settings.Default.SpectralLibraryList.TryGetValue(name, out spec))
+                    {
+                        if (File.Exists(spec.FilePath))
+                            return spec;                        
+                    }
+                    if (documentPath == null)
+                        return null;
+
+                    string fileName = library != null ? library.FileNameHint : Path.GetFileName(librarySpec.FilePath);
+                    if (fileName != null)
+                    {
+                        // First look for the file name in the document directory
+                        string pathLibrary = PathEx.FindExistingRelativeFile(documentPath, fileName);
+                        if (pathLibrary != null)
+                            return CreateLibrarySpec(library, librarySpec, pathLibrary, true);
+                        // In the user's default library directory
+                        pathLibrary = Path.Combine(Settings.Default.LibraryDirectory ?? string.Empty, fileName);
+                        if (File.Exists(pathLibrary))
+                            return CreateLibrarySpec(library, librarySpec, pathLibrary, false);
+                    }
+
+                    using (var dlg = new MissingFileDlg
+                                  {
+                                      ItemName = name,
+                                      ItemType = Resources.SkylineWindow_ConnectLibrarySpecs_Spectral_Library,
+                                      Filter = library != null ? library.SpecFilter : librarySpec.Filter,
+                                      FileHint = fileName,
+                                      FileDlgInitialPath = Path.GetDirectoryName(documentPath),
+                                      Title = Resources.SkylineWindow_ConnectLibrarySpecs_Find_Spectral_Library
+                                  })
+                    {
+                        if (dlg.ShowDialog(parent) == DialogResult.OK)
+                        {
+                            Settings.Default.LibraryDirectory = Path.GetDirectoryName(dlg.FilePath);
+                            return CreateLibrarySpec(library, librarySpec, dlg.FilePath, false);
+                        }
+                    }
+
+                    return null;
+                }, docLibFile);
+
+            if (settings == null)
+                return null; // User cancelled
+
+            if (ReferenceEquals(settings, document.Settings))
+                return document;
+            
+            // If the libraries were moved to disconnected state, then avoid updating
+            // the document tree for this change, or it will strip all the library
+            // information off the document nodes.
+            if (settings.PeptideSettings.Libraries.DisconnectedLibraries != null)
+                return document.ChangeSettingsNoDiff(settings);
+
+            return document.ChangeSettings(settings);
+        }
+
+        private static LibrarySpec CreateLibrarySpec(Library library, LibrarySpec librarySpec, string pathLibrary, bool local)
+        {
+            var newLibrarySpec = library != null
+                ? library.CreateSpec(pathLibrary)
+                : librarySpec.ChangeFilePath(pathLibrary);
+            if (local)
+                newLibrarySpec = newLibrarySpec.ChangeDocumentLocal(true);
+            return newLibrarySpec;
+        }
+
+        private SrmDocument ConnectIrtDatabase(IWin32Window parent, SrmDocument document, string documentPath)
+        {
+            var settings = document.Settings.ConnectIrtDatabase(calc => FindIrtDatabase(parent, documentPath, calc));
+            if (settings == null)
+                return null;
+            if (ReferenceEquals(settings, document.Settings))
+                return document;
+            return document.ChangeSettings(settings);
+        }
+
+
+        private RCalcIrt FindIrtDatabase(IWin32Window parent, string documentPath, RCalcIrt irtCalc)
+        {
+
+            RetentionScoreCalculatorSpec result;
+            if (Settings.Default.RTScoreCalculatorList.TryGetValue(irtCalc.Name, out result))
+            {
+                var calc = result as RCalcIrt;
+                if (calc != null && File.Exists(calc.DatabasePath))
+                    return calc;
+            }
+            if (documentPath == null)
+                return null;
+
+            // First look for the file name in the document directory
+            string filePath = PathEx.FindExistingRelativeFile(documentPath, irtCalc.DatabasePath);
+            if (filePath != null)
+            {
+                try
+                {
+                    return irtCalc.ChangeDatabasePath(filePath);
+                }
+                catch (CalculatorException)
+                {
+                    //Todo: should this fail silenty or raise another dialog box?
+                }
+            }
+
+            do
+            {
+                using (var dlg = new MissingFileDlg
+                         {
+                             ItemName = irtCalc.Name,
+                             ItemType = Resources.SkylineWindow_FindIrtDatabase_iRT_Calculator,
+                             Filter = TextUtil.FileDialogFilterAll(Resources.SkylineWindow_FindIrtDatabase_iRT_Database_Files, IrtDb.EXT),
+                             FileHint = Path.GetFileName(irtCalc.DatabasePath),
+                             FileDlgInitialPath = Path.GetDirectoryName(documentPath),
+                             Title = Resources.SkylineWindow_FindIrtDatabase_Find_iRT_Calculator
+                         })
+                {
+                    if (dlg.ShowDialog(parent) == DialogResult.OK)
+                    {
+                        if (dlg.FilePath == null)
+                            return RCalcIrt.NONE;
+                        
+                        try
+                        {
+                            return irtCalc.ChangeDatabasePath(dlg.FilePath);
+                        }
+                        catch (DatabaseOpeningException e)
+                        {
+                            var message = TextUtil.SpaceSeparate(
+                                Resources.SkylineWindow_FindIrtDatabase_The_database_file_specified_could_not_be_opened,
+                                e.Message); // Not L10N
+                            MessageBox.Show(message);
+                        }
+                    }
+                    else
+                    {
+                        return null;
+                    }
+                }
+            }
+            while (true);
+        }
+
+        private SrmDocument ConnectOptimizationDatabase(IWin32Window parent, SrmDocument document, string documentPath)
+        {
+            var settings = document.Settings.ConnectOptimizationDatabase(lib => FindOptimizationDatabase(parent, documentPath, lib));
+            if (settings == null)
+                return null;
+            if (ReferenceEquals(settings, document.Settings))
+                return document;
+            return document.ChangeSettings(settings);
+        }
+
+
+        private OptimizationLibrary FindOptimizationDatabase(IWin32Window parent, string documentPath, OptimizationLibrary optLib)
+        {
+            if (optLib.IsNone)
+                return optLib;
+
+            OptimizationLibrary lib;
+            if (Settings.Default.OptimizationLibraryList.TryGetValue(optLib.Name, out lib))
+            {
+                if (lib != null && File.Exists(lib.DatabasePath))
+                    return lib;
+            }
+            if (documentPath == null)
+                return null;
+
+            // First look for the file name in the document directory
+            string filePath = PathEx.FindExistingRelativeFile(documentPath, optLib.DatabasePath);
+            if (filePath != null)
+            {
+                try
+                {
+                    return optLib.ChangeDatabasePath(filePath);
+                }
+                // ReSharper disable once EmptyGeneralCatchClause
+                catch (Exception)
+                {
+                    //Todo: should this fail silenty or raise another dialog box?
+                }
+            }
+
+            do
+            {
+                using (var dlg = new MissingFileDlg
+                {
+                    ItemName = optLib.Name,
+                    ItemType = Resources.SkylineWindow_FindOptimizationDatabase_Optimization_Library,
+                    Filter = TextUtil.FileDialogFilterAll(Resources.SkylineWindow_FindOptimizationDatabase_Optimization_Library_Files, OptimizationDb.EXT),
+                    FileHint = Path.GetFileName(optLib.DatabasePath),
+                    FileDlgInitialPath = Path.GetDirectoryName(documentPath),
+                    Title = Resources.SkylineWindow_FindOptimizationDatabase_Find_Optimization_Library
+                })
+                {
+                    if (dlg.ShowDialog(parent) == DialogResult.OK)
+                    {
+                        if (dlg.FilePath == null)
+                            return OptimizationLibrary.NONE;
+
+                        try
+                        {
+                            return optLib.ChangeDatabasePath(dlg.FilePath);
+                        }
+                        catch (OptimizationsOpeningException e)
+                        {
+                            var message = TextUtil.SpaceSeparate(
+                                Resources.SkylineWindow_FindOptimizationDatabase_The_database_file_specified_could_not_be_opened_,
+                                e.Message); // Not L10N
+                            MessageBox.Show(message);
+                        }
+                    }
+                    else
+                    {
+                        return null;
+                    }
+                }
+            }
+            while (true);
+        }
+
+        private SrmDocument ConnectIonMobilityLibrary(IWin32Window parent, SrmDocument document, string documentPath)
+        {
+            var settings = document.Settings.ConnectIonMobilityLibrary(imdb => FindIonMobilityLibrary(parent, documentPath, imdb));
+            if (settings == null)
+                return null;
+            if (ReferenceEquals(settings, document.Settings))
+                return document;
+            return document.ChangeSettings(settings);
+        }
+
+        private IonMobilityLibrarySpec FindIonMobilityLibrary(IWin32Window parent, string documentPath, IonMobilityLibrarySpec ionMobilityLibrarySpec)
+        {
+
+            IonMobilityLibrarySpec result;
+            if (Settings.Default.IonMobilityLibraryList.TryGetValue(ionMobilityLibrarySpec.Name, out result))
+            {
+                if (result != null && File.Exists(result.PersistencePath))
+                    return result;
+            }
+            if (documentPath == null)
+                return null;
+
+            // First look for the file name in the document directory
+            string filePath = PathEx.FindExistingRelativeFile(documentPath, ionMobilityLibrarySpec.PersistencePath);
+            if (filePath != null)
+            {
+                try
+                {
+                    var ionMobilityLib = ionMobilityLibrarySpec as IonMobilityLibrary;
+                    if (ionMobilityLib != null)
+                        return ionMobilityLib.ChangeDatabasePath(filePath);
+                }
+                // ReSharper disable once EmptyGeneralCatchClause
+                catch 
+                {
+                    //Todo: should this fail silenty or raise another dialog box?
+                }
+            }
+
+            do
+            {
+                using (var dlg = new MissingFileDlg
+                {
+                    ItemName = ionMobilityLibrarySpec.Name,
+                    ItemType = Resources.SkylineWindow_FindIonMobilityLibrary_Ion_Mobility_Library,
+                    Filter = TextUtil.FileDialogFilterAll(Resources.SkylineWindow_FindIonMobilityDatabase_ion_mobility_library_files, IonMobilityDb.EXT),
+                    FileHint = Path.GetFileName(ionMobilityLibrarySpec.PersistencePath),
+                    FileDlgInitialPath = Path.GetDirectoryName(documentPath),
+                    Title = Resources.SkylineWindow_FindIonMobilityLibrary_Find_Ion_Mobility_Library
+                })
+                {
+                    if (dlg.ShowDialog(parent) == DialogResult.OK)
+                    {
+                        if (dlg.FilePath == null)
+                            return IonMobilityLibrary.NONE;
+
+                        try
+                        {
+                            var ionMobilityLib = ionMobilityLibrarySpec as IonMobilityLibrary;
+                            if (ionMobilityLib != null)
+                                return ionMobilityLib.ChangeDatabasePath(dlg.FilePath);
+                        }
+                        catch (DatabaseOpeningException e)
+                        {
+                            var message = TextUtil.SpaceSeparate(
+                                Resources.SkylineWindow_FindIonMobilityDatabase_The_ion_mobility_library_specified_could_not_be_opened_,
+                                e.Message); 
+                            MessageBox.Show(message);
+                        }
+                    }
+                    else
+                    {
+                        return null;
+                    }
+                }
+            }
+            while (true);
+        }
+
+        private SrmDocument ConnectBackgroundProteome(IWin32Window parent ,SrmDocument document, string documentPath)
+        {
+            var settings = document.Settings.ConnectBackgroundProteome(backgroundProteomeSpec =>
+                FindBackgroundProteome(parent, documentPath, backgroundProteomeSpec));
+            if (settings == null)
+                return null;
+            if (ReferenceEquals(settings, document.Settings))
+                return document;
+            return document.ChangeSettings(settings);
+        }
+
+        private BackgroundProteomeSpec FindBackgroundProteome(IWin32Window parent, string documentPath, BackgroundProteomeSpec backgroundProteomeSpec)
+        {
+            var result = Settings.Default.BackgroundProteomeList.GetBackgroundProteomeSpec(backgroundProteomeSpec.Name);
+            if (result != null)
+            {
+                if (File.Exists(result.DatabasePath))
+                    return result;
+            }
+            if (documentPath == null)
+                return null;
+
+            // Is the saved path correct?  Then just use that.
+            if (File.Exists(backgroundProteomeSpec.DatabasePath))
+                return new BackgroundProteomeSpec(backgroundProteomeSpec.Name, backgroundProteomeSpec.DatabasePath);
+
+            // First look for the file name in the document directory
+            string pathBackgroundProteome = PathEx.FindExistingRelativeFile(documentPath, backgroundProteomeSpec.DatabasePath);
+            if (pathBackgroundProteome != null)
+                return new BackgroundProteomeSpec(backgroundProteomeSpec.Name, pathBackgroundProteome);
+            // In the user's default library directory
+            string fileName = Path.GetFileName(backgroundProteomeSpec.DatabasePath);
+            pathBackgroundProteome = Path.Combine(Settings.Default.ProteomeDbDirectory ?? string.Empty, fileName ?? string.Empty);
+            if (File.Exists(pathBackgroundProteome))
+                return new BackgroundProteomeSpec(backgroundProteomeSpec.Name, pathBackgroundProteome);
+            using (var dlg = new MissingFileDlg
+                    {
+                        FileHint = fileName,
+                        ItemName = backgroundProteomeSpec.Name,
+                        ItemType = Resources.SkylineWindow_FindBackgroundProteome_Background_Proteome,
+                        Filter = TextUtil.FileDialogFilterAll(Resources.SkylineWindow_FindBackgroundProteome_Proteome_File, ProteomeDb.EXT_PROTDB),
+                        FileDlgInitialPath = Settings.Default.ProteomeDbDirectory,
+                        Title = Resources.SkylineWindow_FindBackgroundProteome_Find_Background_Proteome
+                    })
+            {
+                if (dlg.ShowDialog(parent) == DialogResult.OK)
+                {
+                    if (dlg.FilePath == null)
+                    {
+                        return BackgroundProteomeList.GetDefault();
+                    }
+                    
+                    Settings.Default.ProteomeDbDirectory = Path.GetDirectoryName(dlg.FilePath);
+                    
+                    return new BackgroundProteomeSpec(backgroundProteomeSpec.Name, dlg.FilePath);
+                }
+            }
+            return null;
+        }
+
+        private bool CheckResults(SrmDocument document, string path, FormEx parent)
+        {
+            string pathCache = ChromatogramCache.FinalPathForName(path, null);
+            if (!document.Settings.HasResults)
+            {
+                // On open, make sure a document with no results does not have a
+                // data cache file, since one may have been left behind on a Save As.
+                FileEx.SafeDelete(pathCache, true);
+            }
+            else if (!File.Exists(pathCache) &&
+                // For backward compatibility, check to see if any per-replicate
+                // cache files exist.
+                !File.Exists(ChromatogramCache.FinalPathForName(path,
+                    document.Settings.MeasuredResults.Chromatograms[0].Name)))
+            {
+                // It has become clear that showing a message box about rebuilding
+                // the cache on open is shocking to people, and they immediately
+                // worry that a "rebuild" will cause them to lose work.  So, first
+                // figure out if any of the sample files are missing from places
+                // Skyline will find them.
+                var missingFiles = new List<string>();
+                //var foundFiles = new List<string>();
+                foreach (var chromSet in document.Settings.MeasuredResults.Chromatograms)
+                {
+                    foreach (var pathFileSample in chromSet.MSDataFilePaths)
+                    {
+                        var msDataFilePath = pathFileSample as MsDataFilePath;
+                        if (null == msDataFilePath)
+                        {
+                            continue;
+                        }
+                        string pathFile = msDataFilePath.FilePath;
+                        if (missingFiles.Contains(pathFile))
+                            continue;
+                        string pathPartCache = ChromatogramCache.PartPathForName(path,  pathFileSample);
+                        if (File.Exists(pathFile) ||
+                            Directory.Exists(pathFile) || // some sample "files" are actually directories (.d etc)
+                            File.Exists(pathPartCache) ||
+                            File.Exists(Path.Combine(Path.GetDirectoryName(path) ?? string.Empty, Path.GetFileName(pathFile) ?? string.Empty)))
+                        {
+                            //foundFiles.Add(pathFile);
+                        }
+                        else
+                        {
+                            missingFiles.Add(pathFile);
+                        }
+                    }
+                }
+                // If all necessary data is present, just start rebuilding without asking
+                // to avoid shocking the user.
+                if (missingFiles.Count == 0)
+                    return true;
+
+                // TODO: Ask the user to locate the missing data files
+                string missingFilesString = TextUtil.LineSeparate(missingFiles);
+                string message = TextUtil.LineSeparate(string.Format(
+                                    Resources.SkylineWindow_CheckResults_The_data_file___0___is_missing__and_the_following_original_instrument_output_could_not_be_found_,
+                                    ChromatogramCache.FinalPathForName(path, null)),
+                                    string.Empty,
+                                    missingFilesString,
+                                    string.Empty,
+                                    Resources.SkylineWindow_CheckResults_Click_OK_to_open_the_document_anyway);
+
+                if (MultiButtonMsgDlg.Show(parent ?? this, message, MultiButtonMsgDlg.BUTTON_OK) == DialogResult.Cancel)
+                {
+                    return false;
+                }                    
+            }
+
+            return true;
+        }
+
+        private void saveMenuItem_Click(object sender, EventArgs e)
+        {
+            SaveDocument();
+        }
+
+        private void saveAsMenuItem_Click(object sender, EventArgs e)
+        {
+            SaveDocumentAs();
+        }
+
+        private bool CheckSaveDocument()
+        {
+            if (Dirty)
+            {
+                var result = MultiButtonMsgDlg.Show(this,
+                    Resources.SkylineWindow_CheckSaveDocument_Do_you_want_to_save_changes,
+                    Resources.SkylineWindow_CheckSaveDocument_Yes, Resources.SkylineWindow_CheckSaveDocument_No, true);
+                    switch (result)
+                {
+                    case DialogResult.Yes:
+                        return SaveDocument();
+                    case DialogResult.Cancel:
+                        return false;
+                }
+            }
+            return true;
+        }
+
+        public bool SaveDocument()
+        {
+            string fileName = DocumentFilePath;
+            if (string.IsNullOrEmpty(fileName))
+                return SaveDocumentAs();
+            
+            return SaveDocument(fileName);
+        }
+
+        private bool SaveDocumentAs()
+        {
+            // Make sure results are loaded before performaing a Save As,
+            // since the results cache must be copied to the new location.
+            if (!DocumentUI.IsSavable)
+            {
+                MessageDlg.Show(this, Resources.SkylineWindow_SaveDocumentAs_The_document_must_be_fully_loaded_before_it_can_be_saved_to_a_new_name);
+                return false;
+            }
+
+            using (var dlg = new SaveFileDialog
+            {
+                InitialDirectory = Settings.Default.ActiveDirectory,
+                OverwritePrompt = true,
+                DefaultExt = SrmDocument.EXT,
+                Filter = TextUtil.FileDialogFiltersAll(SrmDocument.FILTER_DOC)
+            })
+            {
+                if (!string.IsNullOrEmpty(DocumentFilePath))
+                    dlg.FileName = Path.GetFileName(DocumentFilePath);
+
+                if (dlg.ShowDialog(this) == DialogResult.OK)
+                {
+                    if (SaveDocument(dlg.FileName))
+                        return true;
+                }
+            }
+            return false;
+        }
+
+        public bool SaveDocument(String fileName, bool includingCacheFile = true)
+        {
+            if (string.IsNullOrEmpty(DocumentUI.Settings.DataSettings.DocumentGuid) ||
+                !Equals(DocumentFilePath, fileName))
+            {
+                SrmDocument docOriginal;
+                SrmDocument docNew;
+                do
+                {
+                    docOriginal = Document;
+                    docNew =
+                        docOriginal.ChangeSettings(
+                            docOriginal.Settings.ChangeDataSettings(
+                                docOriginal.Settings.DataSettings.ChangeDocumentGuid()));
+                } while (!SetDocument(docNew, docOriginal));
+            }
+
+            SrmDocument document = Document;
+
+            try
+            {
+                using (var saver = new FileSaver(fileName))
+                {
+                    saver.CheckException();
+
+                    using (var longWaitDlg = new LongWaitDlg(this)
+                        {
+                            Text = Resources.SkylineWindow_SaveDocument_Saving___,
+                            Message = Path.GetFileName(fileName)
+                        })
+                    {
+                        longWaitDlg.PerformWork(this, 800, progressMonitor =>
+                        {
+                            document.SerializeToFile(saver.SafeName, fileName, SkylineVersion.CURRENT, progressMonitor);
+                            // If the user has chosen "Save As", and the document has a
+                            // document specific spectral library, copy this library to 
+                            // the new name.
+                            if (!Equals(DocumentFilePath, fileName))
+                                SaveDocumentLibraryAs(fileName);
+
+                            saver.Commit();
+                        });
+
+                        // Sometimes this catches a cancellation that doesn't throw an OperationCanceledException.
+                        if (longWaitDlg.IsCanceled)
+                            return false;
+                    }
+                }
+            }
+            catch (OperationCanceledException)
+            {
+                return false;
+            }
+            catch (Exception ex) 
+            {
+                var message = TextUtil.LineSeparate(string.Format(Resources.SkylineWindow_SaveDocument_Failed_writing_to__0__, fileName), ex.Message);
+                MessageDlg.ShowWithException(this, message, ex);
+                return false;
+            }
+
+            DocumentFilePath = fileName;
+            _savedVersion = document.UserRevisionIndex;
+            SetActiveFile(fileName);
+
+            // Make sure settings lists contain correct values for this document.
+            document.Settings.UpdateLists(DocumentFilePath);
+
+            try
+            {
+                SaveLayout(fileName);
+
+                // CONSIDER: Is this really optional?
+                if (includingCacheFile)
+                {
+                    using (var longWaitDlg = new LongWaitDlg(this)
+                    {
+                        Text = Resources.SkylineWindow_SaveDocument_Optimizing_data_file___,
+                        Message = Path.GetFileName(fileName)
+                    })
+                    {
+                        longWaitDlg.PerformWork(this, 800, () =>
+                            OptimizeCache(fileName, longWaitDlg));
+                    }
+                }
+            }
+
+            // We allow silent failures because it is OK for the cache to remain unoptimized
+            // or the layout to not be saved.  These aren't critical as long as the document
+            // was saved correctly.
+            catch (UnauthorizedAccessException) {}
+            catch (IOException) {}
+            catch (OperationCanceledException) {}
+            catch (TargetInvocationException) {}
+
+            return true;
+        }
+
+        private void OptimizeCache(string fileName, ILongWaitBroker progress)
+        {
+            // Optimize the results cache to get rid of any unnecessary
+            // chromatogram data.
+            var settings = Document.Settings;
+            if (settings.HasResults)
+            {
+                var results = settings.MeasuredResults;
+                if (results.IsLoaded)
+                {
+                    var resultsNew = results.OptimizeCache(fileName, _chromatogramManager.StreamManager, progress);
+                    if (!ReferenceEquals(resultsNew, results))
+                    {
+                        SrmDocument docNew, docCurrent;
+                        do
+                        {
+                            docCurrent = Document;
+                            docNew = docCurrent.ChangeMeasuredResults(resultsNew);
+                        }
+                        while (!SetDocument(docNew, docCurrent));
+                    }
+                }
+            }
+            else
+            {
+                string cachePath = ChromatogramCache.FinalPathForName(DocumentFilePath, null);
+                FileEx.SafeDelete(cachePath, true);
+            }
+        }
+
+        private void SaveDocumentLibraryAs(string newDocFilePath)
+        {
+            string oldDocLibFile = BiblioSpecLiteSpec.GetLibraryFileName(DocumentFilePath);
+            string oldRedundantDocLibFile = BiblioSpecLiteSpec.GetRedundantName(oldDocLibFile);
+            // If the document has a document-specific library, and the files for it
+            // exist on disk, and it's not stale due to conversion of document to small molecule representation
+            var document = Document;
+            string newDocLibFile = BiblioSpecLiteSpec.GetLibraryFileName(newDocFilePath);
+            if (document.Settings.PeptideSettings.Libraries.HasDocumentLibrary
+                && File.Exists(oldDocLibFile)
+                && !Equals(newDocLibFile.Replace(BiblioSpecLiteSpec.DotConvertedToSmallMolecules, string.Empty), oldDocLibFile))
+            {
+                using (var saverLib = new FileSaver(newDocLibFile))
+                {
+                    FileSaver saverRedundant = null;
+                    if (File.Exists(oldRedundantDocLibFile))
+                    {
+                        string newRedundantDocLibFile = BiblioSpecLiteSpec.GetRedundantName(newDocFilePath);
+                        saverRedundant = new FileSaver(newRedundantDocLibFile);
+                    }
+                    using (saverRedundant)
+                    {
+                        saverLib.CopyFile(oldDocLibFile);
+                        if (saverRedundant != null)
+                        {
+                            saverRedundant.CopyFile(oldRedundantDocLibFile);
+                        }
+                        saverLib.Commit();
+                        if (saverRedundant != null)
+                        {
+                            saverRedundant.Commit();
+                        }
+                    }
+                }
+
+                // Update the document library settings to point to the new library.
+                SrmDocument docOriginal, docNew;
+                do
+                {
+                    docOriginal = Document;
+                    docNew = docOriginal.ChangeSettingsNoDiff(docOriginal.Settings.ChangePeptideLibraries(libraries =>
+                        libraries.ChangeDocumentLibraryPath(newDocFilePath)));                        
+                }
+                while (!SetDocument(docNew, docOriginal));
+            }
+        }
+
+        private void SaveLayout(string fileName)
+        {
+            using (var saverUser = new FileSaver(GetViewFile(fileName)))
+            {
+                if (saverUser.CanSave())
+                {
+                    dockPanel.SaveAsXml(saverUser.SafeName);
+                    saverUser.Commit();
+                }
+            }
+        }
+
+        private void SetActiveFile(string path)
+        {
+            if (!string.IsNullOrEmpty(path))
+            {
+                // Remember the active directory.
+                Settings.Default.ActiveDirectory = Path.GetDirectoryName(path);
+
+                // Store the path in the MRU.
+                List<string> mruList = Settings.Default.MruList;
+                if (mruList.Count == 0 || !Equals(path, mruList[0]))
+                {
+                    mruList.Remove(path);
+                    mruList.Insert(0, path);
+                    int len = Settings.Default.MruMemoryLength;
+                    if (mruList.Count > len)
+                        mruList.RemoveRange(len, mruList.Count - len);
+                }
+            }
+
+            UpdateTitle();
+        }
+
+        private void shareDocumentMenuItem_Click(object sender, EventArgs e)
+        {
+            ShareDocument();
+        }
+
+        public void ShareDocument()
+        {
+            var document = DocumentUI;
+            if (!document.IsLoaded)
+            {
+                try
+                {
+                    // Get the description of what is not loaded into the "More Info" section of the message box
+                    // This is helpful for diagnosis, but not yet presented in a form intended for the user
+                    throw new IOException(TextUtil.LineSeparate(document.NonLoadedStateDescriptions));
+                }
+                catch (Exception e)
+                {
+                    MessageDlg.ShowWithException(this, Resources.SkylineWindow_shareDocumentMenuItem_Click_The_document_must_be_fully_loaded_before_it_can_be_shared, e);
+                }
+                return;
+            }
+
+            bool saved = false;
+            string fileName = DocumentFilePath;
+            if (string.IsNullOrEmpty(fileName))
+            {
+                if (MessageBox.Show(this, Resources.SkylineWindow_shareDocumentMenuItem_Click_The_document_must_be_saved_before_it_can_be_shared, 
+                    Program.Name, MessageBoxButtons.OKCancel) == DialogResult.Cancel)
+                    return;
+
+                if (!SaveDocumentAs())
+                    return;
+
+                saved = true;
+                fileName = DocumentFilePath;
+            }
+
+            
+            ShareType shareType;
+            using (var dlgType = new ShareTypeDlg(document))
+            {
+                if (dlgType.ShowDialog(this) == DialogResult.Cancel)
+                    return;
+                shareType = dlgType.ShareType;
+            }
+
+            using (var dlg = new SaveFileDialog
+            {
+                Title = Resources.SkylineWindow_shareDocumentMenuItem_Click_Share_Document,
+                InitialDirectory = Path.GetDirectoryName(fileName),
+                FileName = Path.GetFileNameWithoutExtension(fileName) + SrmDocumentSharing.EXT_SKY_ZIP,
+                OverwritePrompt = true,
+                DefaultExt = SrmDocumentSharing.EXT_SKY_ZIP,
+                SupportMultiDottedExtensions = true,
+                Filter = TextUtil.FileDialogFilterAll(Resources.SkylineWindow_shareDocumentMenuItem_Click_Skyline_Shared_Documents, SrmDocumentSharing.EXT),
+            })
+            {
+                if (dlg.ShowDialog(this) == DialogResult.Cancel)
+                    return;
+
+                // Make sure the document is completely saved before sharing
+                if (!saved && !SaveDocument())
+                    return;
+
+                ShareDocument(dlg.FileName, shareType);
+            }
+        }
+
+        public bool ShareDocument(string fileDest, ShareType shareType)
+        {
+            try
+            {
+                bool success = false;
+                Helpers.TryTwice(() =>
+                {
+                    using (var longWaitDlg = new LongWaitDlg { Text = Resources.SkylineWindow_ShareDocument_Compressing_Files, })
+                    {
+                        var sharing = new SrmDocumentSharing(DocumentUI, DocumentFilePath, fileDest, shareType);
+                        longWaitDlg.PerformWork(this, 1000, sharing.Share);
+                        success = !longWaitDlg.IsCanceled;
+                    }
+                });
+                return success;
+            }
+            catch (Exception x)
+            {
+                var message = TextUtil.LineSeparate(string.Format(Resources.SkylineWindow_ShareDocument_Failed_attempting_to_create_sharing_file__0__, fileDest),
+                                                    x.Message); 
+                MessageDlg.ShowWithException(this, message, x);
+            }
+            return false;
+        }
+
+        private void exportTransitionListMenuItem_Click(object sender, EventArgs e)
+        {
+            ShowExportMethodDialog(ExportFileType.List);
+        }
+
+        private void exportIsolationListMenuItem_Click(object sender, EventArgs e)
+        {
+            var isolationScheme = DocumentUI.Settings.TransitionSettings.FullScan.IsolationScheme;
+            if (Document.MoleculeCount == 0 && (isolationScheme == null || isolationScheme.FromResults))
+            {
+                MessageDlg.Show(this,
+                    Resources.SkylineWindow_exportIsolationListMenuItem_Click_There_is_no_isolation_list_data_to_export);
+                return;
+            }
+            ShowExportMethodDialog(ExportFileType.IsolationList);
+        }
+
+        private void exportMethodMenuItem_Click(object sender, EventArgs e)
+        {
+            ShowExportMethodDialog(ExportFileType.Method);
+        }
+
+        public DialogResult ShowExportMethodDialog(ExportFileType fileType)
+        {
+            using (ExportMethodDlg dlg = new ExportMethodDlg(DocumentUI, fileType))
+            {
+                return dlg.ShowDialog(this);
+            }
+        }
+
+        private void exportSpectralLibraryMenuItem_Click(object sender, EventArgs e)
+        {
+            ShowExportSpectralLibraryDialog();
+        }
+
+        public void ShowExportSpectralLibraryDialog()
+        {
+            if (Document.MoleculeTransitionGroupCount == 0)
+            {
+                MessageDlg.Show(this, Resources.SkylineWindow_ShowExportSpectralLibraryDialog_The_document_must_contain_at_least_one_peptide_precursor_to_export_a_spectral_library_);
+                return;
+            }
+            else if (!Document.Settings.HasResults)
+            {
+                MessageDlg.Show(this, Resources.SkylineWindow_ShowExportSpectralLibraryDialog_The_document_must_contain_results_to_export_a_spectral_library_);
+                return;
+            }
+
+            using (var dlg = new SaveFileDialog
+            {
+                Title = Resources.SkylineWindow_ShowExportSpectralLibraryDialog_Export_Spectral_Library,
+                OverwritePrompt = true,
+                DefaultExt = BiblioSpecLiteSpec.EXT,
+                Filter = TextUtil.FileDialogFiltersAll(BiblioSpecLiteSpec.FILTER_BLIB)
+            })
+            {
+                if (!string.IsNullOrEmpty(DocumentFilePath))
+                    dlg.InitialDirectory = Path.GetDirectoryName(DocumentFilePath);
+
+                if (dlg.ShowDialog(this) == DialogResult.Cancel)
+                    return;
+
+                try
+                {
+                    using (var longWaitDlg = new LongWaitDlg
+                    {
+                        Text = Resources.SkylineWindow_ShowExportSpectralLibraryDialog_Export_Spectral_Library,
+                        Message = string.Format(Resources.SkylineWindow_ShowExportSpectralLibraryDialog_Exporting_spectral_library__0____, Path.GetFileName(dlg.FileName))
+                    })
+                    {
+                        longWaitDlg.PerformWork(this, 800, monitor => ExportSpectralLibrary(DocumentFilePath, Document, dlg.FileName, monitor));
+                    }
+                }
+                catch (Exception x)
+                {
+                    MessageDlg.ShowWithException(this, TextUtil.LineSeparate(string.Format(Resources.SkylineWindow_ShowExportSpectralLibraryDialog_Failed_exporting_spectral_library_to__0__, dlg.FileName), x.Message), x);
+                }
+            }
+        }
+
+        public static void ExportSpectralLibrary(string sourceFile, SrmDocument document, string path, IProgressMonitor progressMonitor)
+        {
+            const string name = "exported"; // Not L10N
+            var spectra = new Dictionary<LibKey, SpectrumMzInfo>();
+            foreach (var nodePepGroup in document.MoleculeGroups)
+            {
+                foreach (var nodePep in nodePepGroup.Molecules)
+                {
+                    foreach (var nodeTranGroup in nodePep.TransitionGroups)
+                    {
+                        for (var i = 0; i < document.Settings.MeasuredResults.Chromatograms.Count; i++)
+                        {
+                            ProcessTransitionGroup(sourceFile, spectra, document, nodePep, nodeTranGroup, i);
+                        }
+                    }
+                }
+            }
+
+            var rCalcIrt = document.Settings.HasRTPrediction
+                ? document.Settings.PeptideSettings.Prediction.RetentionTime.Calculator as RCalcIrt
+                : null;
+            IProgressStatus status = new ProgressStatus();
+            if (rCalcIrt != null && progressMonitor != null)
+            {
+                progressMonitor.UpdateProgress(status = status.ChangeSegments(0, 2));
+            }
+
+            using (var blibDb = BlibDb.CreateBlibDb(path))
+            {
+                var libSpec = new BiblioSpecLiteSpec(name, path);
+                blibDb.CreateLibraryFromSpectra(libSpec, spectra.Values.ToList(), name, progressMonitor, ref status);
+            }
+
+            if (rCalcIrt != null)
+            {
+                IrtDb.CreateIrtDb(path).AddPeptides(progressMonitor, rCalcIrt.GetDbIrtPeptides().ToList(), ref status);
+            }
+        }
+
+        private static void ProcessTransitionGroup(string sourceFile, IDictionary<LibKey, SpectrumMzInfo> spectra,
+            SrmDocument document, PeptideDocNode nodePep, TransitionGroupDocNode nodeTranGroup, int replicateIndex)
+        {
+            LibKey key;
+            if (nodePep.IsProteomic)
+            {
+                var sequence = document.Settings.GetPrecursorCalc(nodeTranGroup.TransitionGroup.LabelType, nodePep.ExplicitMods).GetModifiedSequence(nodePep.Peptide.Target, false);
+                key = new LibKey(sequence, nodeTranGroup.PrecursorAdduct.AdductCharge);
+            }
+            else
+            {
+                // For small molecules, the "modification" is expressed in the adduct
+                key = new LibKey(nodeTranGroup.CustomMolecule.GetSmallMoleculeLibraryAttributes(), nodeTranGroup.PrecursorAdduct);
+            }
+            var mi = new List<SpectrumPeaksInfo.MI>();
+            var rt = 0.0;
+            var im = IonMobilityAndCCS.EMPTY;
+            var imGroup = TransitionGroupIonMobilityInfo.EMPTY; // CCS may be available only at group level
+            var groupChromInfos = nodeTranGroup.GetSafeChromInfo(replicateIndex);
+            if (!groupChromInfos.IsEmpty)
+            {
+                var chromInfo = groupChromInfos.First(info => info.OptimizationStep == 0);
+                imGroup = chromInfo.IonMobilityInfo;
+            }
+            var maxApex = float.MinValue;
+            string chromFileName = null;
+            foreach (var nodeTran in nodeTranGroup.Transitions)
+            {
+                if (nodeTran.IsMs1)
+                    continue;
+                var chromInfos = nodeTran.GetSafeChromInfo(replicateIndex);
+                if (chromInfos.IsEmpty)
+                    continue;
+                var chromInfo = chromInfos.First(info => info.OptimizationStep == 0);
+                if (chromInfo.Area == 0)
+                    continue;
+                if (chromFileName == null)
+                {
+                    var chromFileInfo = document.Settings.MeasuredResults.Chromatograms[replicateIndex].MSDataFileInfos.FirstOrDefault(file => ReferenceEquals(file.Id, chromInfo.FileId));
+                    if (chromFileInfo != null)
+                        chromFileName = chromFileInfo.FilePath.GetFileName();
+                }
+                List<SpectrumPeakAnnotation> annotations = null;
+                if (nodeTran.Transition.IsNonReporterCustomIon()) // CONSIDER(bspratt) include annotation for all non-peptide-fragment transitions?
+                {
+                    var smallMoleculeLibraryAttributes = nodeTran.Transition.CustomIon.GetSmallMoleculeLibraryAttributes();
+                    var ion = new CustomIon(smallMoleculeLibraryAttributes, nodeTran.Transition.Adduct, nodeTran.GetMoleculeMass());
+                    if (!string.IsNullOrEmpty(nodeTran.Annotations.Note))
+                    {
+                        annotations = new List<SpectrumPeakAnnotation> { SpectrumPeakAnnotation.Create(ion, nodeTran.Annotations.Note) };
+                    }
+                }
+                mi.Add(new SpectrumPeaksInfo.MI { Mz = nodeTran.Mz, Intensity = chromInfo.Area, Quantitative = nodeTran.Quantitative, Annotations = annotations});
+                if (chromInfo.Height > maxApex)
+                {
+                    maxApex = chromInfo.Height;
+                    rt = chromInfo.RetentionTime;
+                    im = IonMobilityAndCCS.GetIonMobilityAndCCS(chromInfo.IonMobility.IonMobility, chromInfo.IonMobility.CollisionalCrossSectionSqA ?? imGroup.CollisionalCrossSection, 0);
+                }
+            }
+            if (chromFileName == null)
+                return;
+            SpectrumMzInfo spectrumMzInfo;
+            if (!spectra.TryGetValue(key, out spectrumMzInfo))
+            {
+                spectrumMzInfo = new SpectrumMzInfo
+                {
+                    SourceFile = sourceFile,
+                    Key = key,
+                    PrecursorMz = nodeTranGroup.PrecursorMz,
+                    SpectrumPeaks = new SpectrumPeaksInfo(mi.ToArray()),
+                    RetentionTimes = new List<SpectrumMzInfo.IonMobilityAndRT>(),
+                    IonMobility = im,
+                    RetentionTime = rt
+                };
+                spectra[key] = spectrumMzInfo;
+            }
+            var isBest = replicateIndex == nodePep.BestResult;
+            if (isBest)
+            {
+                spectrumMzInfo.IonMobility = im;
+                spectrumMzInfo.RetentionTime = rt;
+            }
+            spectrumMzInfo.RetentionTimes.Add(new SpectrumMzInfo.IonMobilityAndRT(chromFileName, im, rt, isBest));
+        }
+
+        private void exportReportMenuItem_Click(object sender, EventArgs e)
+        {
+            ShowExportReportDialog();
+        }
+
+        public void ShowExportReportDialog()
+        {
+            using (var dlg = new ExportLiveReportDlg(this))
+            {
+                dlg.ShowDialog(this);
+            }
+        }
+
+        private void espFeaturesMenuItem_Click(object sender, EventArgs e)
+        {
+            ShowExportEspFeaturesDialog();
+        }
+
+        public void ShowExportEspFeaturesDialog()
+        {
+            if (DocumentUI.MoleculeCount == 0)
+            {
+                MessageDlg.Show(this, Resources.SkylineWindow_ShowExportEspFeaturesDialog_The_document_must_contain_targets_for_which_to_export_features_);
+                return;
+            }
+
+            using (var dlg = new SaveFileDialog
+            {
+                Title = Resources.SkylineWindow_ShowExportEspFeaturesDialog_Export_ESP_Features,
+                OverwritePrompt = true,
+                DefaultExt = EspFeatureCalc.EXT,
+                Filter = TextUtil.FileDialogFilterAll(Resources.SkylineWindow_ShowExportEspFeaturesDialog_ESP_Feature_Files,EspFeatureCalc.EXT),
+            })
+            {
+                if (!string.IsNullOrEmpty(DocumentFilePath))
+                {
+                    dlg.InitialDirectory = Path.GetDirectoryName(DocumentFilePath);
+                    dlg.FileName = Path.GetFileNameWithoutExtension(DocumentFilePath) + EspFeatureCalc.EXT;
+                }
+                if (dlg.ShowDialog(this) == DialogResult.Cancel)
+                    return;
+
+                try
+                {
+                    EspFeatureCalc.WriteFeatures(dlg.FileName,
+                        DocumentUI.Molecules.Select(nodePep => nodePep.Peptide.Target), LocalizationHelper.CurrentCulture);
+                }
+                catch (IOException x)
+                {
+                    var message = TextUtil.LineSeparate(string.Format(Resources.SkylineWindow_ShowExportEspFeaturesDialog_Failed_attempting_to_save_ESP_features_to__0__, dlg.FileName),
+                                    x.Message);
+                    MessageDlg.ShowWithException(this, message, x);
+                }
+            }
+        }
+
+
+        private void chromatogramsToolStripMenuItem_Click(object sender, EventArgs e)
+        {
+            ShowChromatogramFeaturesDialog();
+        }
+
+        public void ShowChromatogramFeaturesDialog()
+        {
+            if (!DocumentUI.Settings.HasResults)
+            {
+                MessageDlg.Show(this, Resources.SkylineWindow_ShowChromatogramFeaturesDialog_The_document_must_have_imported_results_);
+                return;
+            }
+            if (DocumentUI.MoleculeCount == 0)
+            {
+                MessageDlg.Show(this, Resources.SkylineWindow_ShowChromatogramFeaturesDialog_The_document_must_have_targets_for_which_to_export_chromatograms_);
+                return;
+            }
+
+            using (var dlg = new ExportChromatogramDlg(DocumentUI, DocumentFilePath))
+            {
+                dlg.ShowDialog(this);
+            }
+        }
+
+        private void reintegrateToolStripMenuItem_Click(object sender, EventArgs e)
+        {
+            ShowReintegrateDialog();
+        }
+        
+        public void ShowReintegrateDialog()
+        {
+            var documentOrig = DocumentUI;
+            if (!documentOrig.Settings.HasResults)
+            {
+                MessageDlg.Show(this, Resources.SkylineWindow_ShowReintegrateDialog_The_document_must_have_imported_results_);
+                return;
+            }
+            if (documentOrig.MoleculeCount == 0)
+            {
+                MessageDlg.Show(this, Resources.SkylineWindow_ShowReintegrateDialog_The_document_must_have_targets_in_order_to_reintegrate_chromatograms_);
+                return;
+            }
+            if (!documentOrig.IsLoaded)
+            {
+                MessageDlg.Show(this, Resources.SkylineWindow_ShowReintegrateDialog_The_document_must_be_fully_loaded_before_it_can_be_re_integrated_);
+                return;                
+            }
+            using (var dlg = new ReintegrateDlg(documentOrig))
+            {
+                if (dlg.ShowDialog(this) == DialogResult.Cancel)
+                    return;
+                ModifyDocument(Resources.SkylineWindow_ShowReintegrateDialog_Reintegrate_peaks, doc =>
+                {
+                    if (!ReferenceEquals(documentOrig, doc))
+                        throw new InvalidDataException(
+                            Resources.SkylineWindow_ShowReintegrateDialog_Unexpected_document_change_during_operation_);
+
+                    return dlg.Document;
+                }, dlg.EntryCreator.Create);
+            }
+        }
+
+        private void compareModelsToolStripMenuItem_Click(object sender, EventArgs e)
+        {
+            ShowCompareModelsDlg();
+        }
+
+        public void ShowCompareModelsDlg()
+        {
+            var document = DocumentUI;
+            if (!document.Settings.HasResults)
+            {
+                MessageDlg.Show(this, Resources.SkylineWindow_ShowReintegrateDialog_The_document_must_have_imported_results_);
+                return;
+            }
+            if (document.MoleculeCount == 0)
+            {
+                MessageDlg.Show(this, Resources.SkylineWindow_ShowCompareModelsDlg_The_document_must_have_targets_in_order_to_compare_model_peak_picking_);
+                return;
+            }
+            if (!document.IsLoaded)
+            {
+                MessageDlg.Show(this, Resources.SkylineWindow_ShowCompareModelsDlg_The_document_must_be_fully_loaded_in_order_to_compare_model_peak_picking_);
+                return;
+            }
+            var dlg = new ComparePeakPickingDlg(document);
+            dlg.Show(this);
+        }
+
+        private void mProphetFeaturesMenuItem_Click(object sender, EventArgs e)
+        {
+            ShowMProphetFeaturesDialog();
+        }
+
+        public void ShowMProphetFeaturesDialog()
+        {
+            if (!DocumentUI.Settings.HasResults)
+            {
+                MessageDlg.Show(this, Resources.SkylineWindow_ShowMProphetFeaturesDialog_The_document_must_have_imported_results_);
+                return;
+            }
+            if (DocumentUI.MoleculeCount == 0)
+            {
+                MessageDlg.Show(this, Resources.SkylineWindow_ShowMProphetFeaturesDialog_The_document_must_contain_targets_for_which_to_export_features_);
+                return;
+            }
+
+            using (var dlg = new MProphetFeaturesDlg(DocumentUI, DocumentFilePath))
+            {
+                dlg.ShowDialog(this);
+            }
+        }
+
+        
+        private void peakBoundariesToolStripMenuItem_Click(object sender, EventArgs e)
+        {
+            using (OpenFileDialog dlg = new OpenFileDialog
+            {
+                Title = Resources.SkylineWindow_ImportPeakBoundaries_Import_PeakBoundaries,
+                CheckPathExists = true
+            })
+            {
+                if (dlg.ShowDialog(this) == DialogResult.OK)
+                {
+                    ImportPeakBoundariesFile(dlg.FileName);
+                }
+            }
+        }
+
+        public void ImportPeakBoundariesFile(string peakBoundariesFile)
+        {
+            try
+            {
+                long lineCount = Helpers.CountLinesInFile(peakBoundariesFile);
+                ImportPeakBoundaries(peakBoundariesFile, lineCount, Resources.SkylineWindow_ImportPeakBoundaries_Import_PeakBoundaries);
+            }
+            catch (Exception x)
+            {
+                MessageDlg.ShowWithException(this,
+                                TextUtil.LineSeparate(
+                                string.Format(Resources.SkylineWindow_ImportPeakBoundariesFile_Failed_reading_the_file__0__,
+                                              peakBoundariesFile), x.Message), x);
+            }         
+        }
+
+        private static void AddMessageInfo<T>(IList<MessageInfo> messageInfos, MessageType type, IEnumerable<T> items)
+        {
+            messageInfos.AddRange(items.Select(item => new MessageInfo(type, item)));
+        }
+
+        private void ImportPeakBoundaries(string fileName, long lineCount, string description)
+        {
+            var docCurrent = DocumentUI;
+            SrmDocument docNew = null;
+
+            var peakBoundaryImporter = new PeakBoundaryImporter(docCurrent);
+            using (var longWaitDlg = new LongWaitDlg(this) { Text = description })
+            {       
+                longWaitDlg.PerformWork(this, 1000, longWaitBroker =>
+                           docNew = peakBoundaryImporter.Import(fileName, longWaitBroker, lineCount));
+
+
+                if (docNew == null)
+                    return;
+                if (!peakBoundaryImporter.UnrecognizedPeptidesCancel(this))
+                    return;
+                if (longWaitDlg.IsDocumentChanged(docCurrent))
+                {
+                    MessageDlg.Show(this, Resources.SkylineWindow_ImportPeakBoundaries_Unexpected_document_change_during_operation);
+                    return;
+                }                
+            }
+
+            ModifyDocument(description, doc =>
+            {
+                if (!ReferenceEquals(doc, docCurrent))
+                    throw new InvalidDataException(Resources.SkylineWindow_ImportPeakBoundaries_Unexpected_document_change_during_operation);
+                return docNew;
+            }, docPair =>
+            {
+                var allInfo = new List<MessageInfo>();
+                AddMessageInfo(allInfo, MessageType.removed_unrecognized_peptide, peakBoundaryImporter.UnrecognizedPeptides);
+                AddMessageInfo(allInfo, MessageType.removed_unrecognized_file,
+                    peakBoundaryImporter.UnrecognizedFiles.Select(AuditLogPath.Create));
+                AddMessageInfo(allInfo, MessageType.removed_unrecognized_charge_state, peakBoundaryImporter.UnrecognizedChargeStates);
+
+                return AuditLogEntry.CreateSimpleEntry(docPair.OldDoc, MessageType.imported_peak_boundaries,
+                        Path.GetFileName(fileName))
+                    .AppendAllInfo(allInfo);
+            });
+        }
+
+        private void importFASTAMenuItem_Click(object sender, EventArgs e)
+        {
+            using (OpenFileDialog dlg = new OpenFileDialog
+            {
+                Title = Resources.SkylineWindow_ImportFastaFile_Import_FASTA,
+                InitialDirectory = Settings.Default.FastaDirectory,
+                CheckPathExists = true
+                // FASTA files often have no extension as well as .fasta and others
+            })
+            {
+                if (dlg.ShowDialog(this) == DialogResult.OK)
+                {
+                    Settings.Default.FastaDirectory = Path.GetDirectoryName(dlg.FileName);
+                    ImportFastaFile(dlg.FileName);
+                }
+            }
+        }
+
+        public void ImportFastaFile(string fastaFile)
+        {
+            try
+            {
+                long lineCount = Helpers.CountLinesInFile(fastaFile);
+                using (var readerFasta = new StreamReader(fastaFile))
+                {
+                    ImportFasta(readerFasta, lineCount, false, Resources.SkylineWindow_ImportFastaFile_Import_FASTA, new ImportFastaInfo(true, fastaFile));
+                }
+            }
+            catch (Exception x)
+            {
+                MessageDlg.ShowWithException(this, string.Format(Resources.SkylineWindow_ImportFastaFile_Failed_reading_the_file__0__1__,
+                                                    fastaFile, x.Message), x);
+            }
+        }
+
+
+        public class ImportFastaInfo
+        {
+            public ImportFastaInfo(bool file, string text)
+            {
+                File = file;
+                Text = text;
+            }
+
+            public bool File { get; private set; }
+            public string Text { get; private set;}
+        }
+
+        public void ImportFasta(TextReader reader, long lineCount, bool peptideList, string description, ImportFastaInfo importInfo)
+        {
+            SrmTreeNode nodePaste = SequenceTree.SelectedNode as SrmTreeNode;
+            IdentityPath selectPath = null;
+            var to = nodePaste != null ? nodePaste.Path : null;
+            
+            var docCurrent = DocumentUI;
+
+            ModificationMatcher matcher = null;
+            if(peptideList)
+            {
+                matcher = new ModificationMatcher();
+                List<string> sequences = new List<string>();
+                string line;
+                var header = reader.ReadLine(); // Read past header
+                while ((line = reader.ReadLine()) != null)
+                {
+                    string sequence = FastaSequence.NormalizeNTerminalMod(line.Trim());
+                    sequences.Add(sequence);
+                }
+                try
+                {
+                    matcher.CreateMatches(docCurrent.Settings, sequences, Settings.Default.StaticModList, Settings.Default.HeavyModList);
+                    var strNameMatches = matcher.FoundMatches;
+                    if (!string.IsNullOrEmpty(strNameMatches))
+                    {
+                        var message = TextUtil.LineSeparate(Resources.SkylineWindow_ImportFasta_Would_you_like_to_use_the_Unimod_definitions_for_the_following_modifications,
+                                                            string.Empty, strNameMatches);
+                        if (DialogResult.Cancel == MultiButtonMsgDlg.Show(
+                            this,
+                            string.Format(message), Resources.SkylineWindow_ImportFasta_OK))
+                        {
+                            return;
+                        }
+                    }
+                }
+                catch(FormatException x)
+                {
+                    MessageDlg.ShowException(this, x);
+                    return;
+                }
+                reader = new StringReader(TextUtil.LineSeparate(header, TextUtil.LineSeparate(sequences.ToArray())));
+            }
+
+            SrmDocument docNew = null;
+            int emptyPeptideGroups = 0;
+            using (var longWaitDlg = new LongWaitDlg(this) { Text = description })
+            {
+                IdentityPath nextAdded;
+                longWaitDlg.PerformWork(this, 1000, longWaitBroker =>
+                    docNew = docCurrent.ImportFasta(reader, longWaitBroker, lineCount, matcher, to, out selectPath, out nextAdded, out emptyPeptideGroups));
+
+                if (docNew == null)
+                    return;
+
+                if (!ReferenceEquals(Document, docCurrent))
+                {
+                    MessageDlg.ShowWithException(this, Resources.SkylineWindow_ImportFasta_Unexpected_document_change_during_operation, new DocumentChangedException(Document, docCurrent));
+                    return;
+                }
+            }
+
+            var entryCreatorList = new AuditLogEntryCreatorList();
+            // If importing the FASTA produced any childless proteins
+            docNew = ImportFastaHelper.HandleEmptyPeptideGroups(this, emptyPeptideGroups, docNew, entryCreatorList);
+            if (docNew == null || Equals(docCurrent, docNew))
+                return;
+
+            selectPath = null;
+            using (var enumGroupsCurrent = docCurrent.MoleculeGroups.GetEnumerator())
+            {
+                foreach (PeptideGroupDocNode nodePepGroup in docNew.MoleculeGroups)
+                {
+                    if (enumGroupsCurrent.MoveNext() &&
+                        !ReferenceEquals(nodePepGroup, enumGroupsCurrent.Current))
+                    {
+                        selectPath = new IdentityPath(nodePepGroup.Id);
+                        break;
+                    }
+                }
+            }
+
+            ModifyDocument(description, doc =>
+            {
+                if (!ReferenceEquals(doc, docCurrent))
+                    throw new InvalidDataException(
+                        Resources.SkylineWindow_ImportFasta_Unexpected_document_change_during_operation,
+                        new DocumentChangedException(doc, docCurrent));
+                if (matcher != null)
+                {
+                    var pepModsNew = matcher.GetDocModifications(docNew);
+                    docNew = docNew.ChangeSettings(docNew.Settings.ChangePeptideModifications(mods => pepModsNew));
+                    docNew.Settings.UpdateDefaultModifications(false);
+                }
+
+                return docNew;
+            }, docPair =>
+            {
+                if (importInfo == null)
+                    return null;
+
+                MessageInfo info;
+                string extraInfo = null;
+                if (importInfo.File)
+                {
+                    info = new MessageInfo(MessageType.imported_fasta, importInfo.Text);
+                }
+                else
+                {
+                    info = new MessageInfo(peptideList
+                        ? MessageType.imported_peptide_list
+                        : MessageType.imported_fasta_paste);
+                    extraInfo = importInfo.Text;
+                }
+
+                return AuditLogEntry.CreateSingleMessageEntry(docPair.OldDoc, info, extraInfo)
+                    .Merge(docPair, entryCreatorList);
+            });
+
+            if (selectPath != null)
+                SequenceTree.SelectedPath = selectPath;
+        }
+
+        /// <summary>
+        /// More diagnostic information to try to catch cause of failing tests
+        /// </summary>
+        public class DocumentChangedException : Exception
+        {
+            public DocumentChangedException(SrmDocument docNow, SrmDocument docOriginal)
+                : base(GetMessage(docNow, docOriginal))
+            {
+            }
+
+            private static string GetMessage(SrmDocument docNow, SrmDocument docOriginal)
+            {
+                // ReSharper disable NonLocalizedString
+                return TextUtil.LineSeparate(string.Format("DocRevision: before = {0}, after = {1}", docOriginal.RevisionIndex, docNow.RevisionIndex),
+                    "Loaded before:", TextUtil.LineSeparate(docOriginal.NonLoadedStateDescriptionsFull),
+                    "Loaded after:", TextUtil.LineSeparate(docNow.NonLoadedStateDescriptionsFull));
+                // ReSharper restore NonLocalizedString
+            }
+        }
+
+        public void InsertSmallMoleculeTransitionList(string csvText, string description)
+        {
+            IdentityPath selectPath = null;
+            Exception modifyingDocumentException = null;
+            var transitionCount = 0;
+            ModifyDocument(description, doc =>
+            {
+                try
+                {
+                    SrmDocument docNew = null;
+                    selectPath = null;
+                    using (var longWaitDlg = new LongWaitDlg(this) {Text = description})
+                    {
+                        var smallMoleculeTransitionListReader = new SmallMoleculeTransitionListCSVReader(csvText);
+                        IdentityPath firstAdded;
+                        longWaitDlg.PerformWork(this, 1000,
+                            () => docNew = smallMoleculeTransitionListReader.CreateTargets(doc, null, out firstAdded));
+                            // CONSIDER: cancelable / progress monitor ?  This is normally pretty quick.
+
+                        transitionCount = smallMoleculeTransitionListReader.RowCount - 1;
+                        if (docNew == null)
+                            return doc;
+                    }
+
+                    using (var enumGroupsCurrent = doc.MoleculeGroups.GetEnumerator())
+                    {
+                        foreach (PeptideGroupDocNode nodePepGroup in docNew.MoleculeGroups)
+                        {
+                            if (enumGroupsCurrent.MoveNext() &&
+                                !ReferenceEquals(nodePepGroup, enumGroupsCurrent.Current))
+                            {
+                                selectPath = new IdentityPath(nodePepGroup.Id);
+                                break;
+                            }
+                        }
+                    }
+
+                    return docNew;
+                }
+                catch (Exception x)
+                {
+                    modifyingDocumentException = x;
+                    return doc;
+                }
+            }, docPair => AuditLogEntry.CreateSingleMessageEntry(docPair.OldDoc,
+                new MessageInfo(
+                    transitionCount == 1
+                        ? MessageType.pasted_single_small_molecule_transition
+                        : MessageType.pasted_small_molecule_transition_list, transitionCount), csvText));
+
+            if (modifyingDocumentException != null)
+            {
+                // If the exception is an IOException, we rethrow it in case it has line/col information
+                if (modifyingDocumentException is IOException)
+                {
+                    throw modifyingDocumentException;
+                }
+                // Otherwise, we wrap the exception to preserve the callstack
+                throw new AggregateException(modifyingDocumentException);
+            }
+
+            if (selectPath != null)
+                SequenceTree.SelectedPath = selectPath;
+        }
+
+        private void importAssayLibraryMenuItem_Click(object sender, EventArgs e)
+        {
+            using (var dlg = new OpenFileDialog
+            {
+                Title = Resources.SkylineWindow_importAssayLibraryMenuItem_Click_Import_Assay_Library,
+                InitialDirectory = Settings.Default.ActiveDirectory,
+                CheckPathExists = true,
+                SupportMultiDottedExtensions = true,
+                DefaultExt = TextUtil.EXT_CSV,
+                Filter = TextUtil.FileDialogFiltersAll(TextUtil.FileDialogFilter(
+                    Resources.SkylineWindow_importAssayLibraryMenuItem_Click_Assay_Library, TextUtil.EXT_CSV, TextUtil.EXT_TSV))
+            })
+            {
+                if (dlg.ShowDialog(this) == DialogResult.OK)
+                {
+                    Settings.Default.ActiveDirectory = Path.GetDirectoryName(dlg.FileName);
+                    ImportAssayLibrary(dlg.FileName);
+                }
+            }
+        }
+
+        public void ImportAssayLibrary(string fileName)
+        {
+            try
+            {
+                ImportAssayLibrary(new MassListInputs(fileName), Resources.SkylineWindow_importAssayLibraryMenuItem_Click_Import_Assay_Library);
+            }
+            catch (Exception x)
+            {
+                MessageDlg.ShowWithException(this, string.Format(Resources.SkylineWindow_ImportFastaFile_Failed_reading_the_file__0__1__, fileName, x.Message), x);
+            }
+        }
+
+        private void ImportAssayLibrary(MassListInputs inputs, string description)
+        {
+            if (DocumentFilePath == null &&
+                (MultiButtonMsgDlg.Show(this,
+                     Resources.SkylineWindow_ImportAssayLibrary_You_must_save_the_Skyline_document_in_order_to_import_an_assay_library_, MultiButtonMsgDlg.BUTTON_OK) == DialogResult.Cancel ||
+                 !SaveDocumentAs()))
+            {
+                return;
+            }
+
+            if (File.Exists(AssayLibraryFileName) &&
+                MultiButtonMsgDlg.Show(this,
+                    string.Format(Resources.SkylineWindow_ImportAssayLibrary_There_is_an_existing_library_with_the_same_name__0__as_the_document_library_to_be_created__Overwrite_, AssayLibraryName),
+                    MultiButtonMsgDlg.BUTTON_OK) == DialogResult.Cancel)
+            {
+                return;
+            }
+            ImportMassList(inputs, description, true);
+        }
+
+        private void importMassListMenuItem_Click(object sender, EventArgs e)
+        {
+            using (OpenFileDialog dlg = new OpenFileDialog
+            {
+                Title = Resources.SkylineWindow_importMassListMenuItem_Click_Import_Transition_List_title,
+                InitialDirectory = Settings.Default.ActiveDirectory,    // TODO: Better value?
+                CheckPathExists = true,
+                SupportMultiDottedExtensions = true,
+                DefaultExt = TextUtil.EXT_CSV,
+                Filter = TextUtil.FileDialogFiltersAll(TextUtil.FileDialogFilter(
+                    Resources.SkylineWindow_importMassListMenuItem_Click_Transition_List, TextUtil.EXT_CSV, TextUtil.EXT_TSV)),
+            })
+            {
+                if (dlg.ShowDialog(this) == DialogResult.OK)
+                {
+                    Settings.Default.ActiveDirectory = Path.GetDirectoryName(dlg.FileName);
+                    ImportMassList(dlg.FileName);
+                }
+            }
+        }
+
+        public void ImportMassList(string fileName)
+        {
+            try
+            {
+                ImportMassList(new MassListInputs(fileName), Resources.SkylineWindow_importMassListMenuItem_Click_Import_transition_list, false);
+            }
+            catch (Exception x)
+            {
+                MessageDlg.ShowWithException(this, string.Format(Resources.SkylineWindow_ImportFastaFile_Failed_reading_the_file__0__1__, fileName, x.Message), x);
+            }
+        }
+
+        private void ImportMassList(MassListInputs inputs, string description, bool assayLibrary)
+        {
+            SrmTreeNode nodePaste = SequenceTree.SelectedNode as SrmTreeNode;
+            IdentityPath insertPath = nodePaste != null ? nodePaste.Path : null;
+            IdentityPath selectPath = null;
+            List<MeasuredRetentionTime> irtPeptides = null;
+            List<SpectrumMzInfo> librarySpectra = null;
+            List<TransitionImportErrorInfo> errorList = null;
+            List<PeptideGroupDocNode> peptideGroups = null;
+            var docCurrent = DocumentUI;
+            SrmDocument docNew = null;
+            using (var longWaitDlg = new LongWaitDlg(this) {Text = description})
+            {
+                longWaitDlg.PerformWork(this, 1000, longWaitBroker =>
+                {
+                    docNew = docCurrent.ImportMassList(inputs, longWaitBroker,
+                        insertPath, out selectPath, out irtPeptides, out librarySpectra, out errorList, out peptideGroups);
+                });
+            }
+            if (assayLibrary)
+            {
+                var missingMessage = new List<string>();
+                if (!irtPeptides.Any())
+                    missingMessage.Add(TextUtil.LineSeparate(Resources.SkylineWindow_ImportMassList_The_file_does_not_contain_iRTs__Valid_column_names_for_iRTs_are_,
+                                                             TextUtil.LineSeparate(MassListImporter.IrtColumnNames)));
+                if (!librarySpectra.Any())
+                    missingMessage.Add(TextUtil.LineSeparate(Resources.SkylineWindow_ImportMassList_The_file_does_not_contain_intensities__Valid_column_names_for_intensities_are_,
+                                                             TextUtil.LineSeparate(MassListImporter.LibraryColumnNames)));
+                if (missingMessage.Any())
+                {
+                    MessageDlg.Show(this, TextUtil.LineSeparate(missingMessage));
+                    return;
+                }
+            }
+            bool isDocumentSame = ReferenceEquals(docNew, docCurrent);
+            // If nothing was imported (e.g. operation was canceled or zero error-free transitions) and also no errors, just return
+            if (isDocumentSame && !errorList.Any())
+                return;
+            // Show the errors, giving the option to accept the transitions without errors,
+            // if there are any
+            if (errorList.Any())
+            {
+                using (var errorDlg = new ImportTransitionListErrorDlg(errorList, isDocumentSame))
+                {
+                    if (errorDlg.ShowDialog(this) == DialogResult.Cancel || isDocumentSame)
+                    {
+                        return;
+                    }
+                }
+            }
+
+            RetentionTimeRegression retentionTimeRegressionStore;
+            MassListInputs irtInputs;
+            if (!ImportMassListIrts(ref docNew, irtPeptides, peptideGroups, librarySpectra, assayLibrary, out irtInputs, out retentionTimeRegressionStore))
+                return;
+
+            BiblioSpecLiteSpec docLibrarySpec = null;
+            BiblioSpecLiteLibrary docLibrary = null;
+            var indexOldLibrary = -1;
+
+            var entryCreators = new AuditLogEntryCreatorList();
+
+            var importIntensities = true;
+            if (librarySpectra.Any())
+            {
+                if (!assayLibrary)
+                {
+                    var addLibraryMessage = Resources.SkylineWindow_ImportMassList_The_transition_list_appears_to_contain_spectral_library_intensities___Create_a_document_library_from_these_intensities_;
+                    var addLibraryResult = MultiButtonMsgDlg.Show(this, addLibraryMessage,
+                        Resources.SkylineWindow_ImportMassList__Create___, Resources.SkylineWindow_ImportMassList__Skip, true);
+                    if (addLibraryResult == DialogResult.Cancel)
+                        return;
+                    importIntensities = addLibraryResult == DialogResult.Yes;
+
+                    if(importIntensities)
+                        entryCreators.Add(new MessageInfo(MessageType.imported_spectral_library_intensities));
+
+                }
+                if (importIntensities && !ImportMassListIntensities(ref docNew, librarySpectra, assayLibrary, out docLibrarySpec, out docLibrary, out indexOldLibrary))
+                    return;
+            }
+
+            ModifyDocument(description, doc =>
+            {
+                if (ReferenceEquals(doc, docCurrent))
+                    return docNew;
+                try
+                {
+                    // If the document was changed during the operation, try all the changes again
+                    // using the information given by the user.
+                    docCurrent = DocumentUI;
+                    doc = doc.ImportMassList(inputs, insertPath, out selectPath);
+                    if (irtInputs != null)
+                    {
+                        doc = doc.ImportMassList(irtInputs, null, out selectPath);
+                    }
+                    var newSettings = doc.Settings;
+                    if (retentionTimeRegressionStore != null)
+                    {
+                        newSettings = newSettings.ChangePeptidePrediction(prediction => 
+                            prediction.ChangeRetentionTime(retentionTimeRegressionStore));
+                    }
+                    if (docLibrarySpec != null)
+                    {
+                        newSettings = newSettings.ChangePeptideLibraries(libs => 
+                            libs.ChangeLibrary(docLibrary, docLibrarySpec, indexOldLibrary));
+                    }
+                    if (!ReferenceEquals(doc.Settings, newSettings))
+                        doc = doc.ChangeSettings(newSettings);
+                }
+                catch (Exception x)
+                {
+                    throw new InvalidDataException(string.Format(Resources.SkylineWindow_ImportMassList_Unexpected_document_change_during_operation___0_, x.Message, x));
+                }
+                return doc;
+            }, docPair =>
+            {
+                MessageType msgType;
+                object[] args;
+                string extraInfo = null;
+
+                // Imported from file
+                if (inputs.InputFilename != null)
+                {
+                    msgType = assayLibrary ? MessageType.imported_assay_library_from_file : MessageType.imported_transition_list_from_file;
+                    args = new object[] { AuditLogPath.Create(inputs.InputFilename) };
+                }
+                else
+                {
+                    msgType = assayLibrary ? MessageType.imported_assay_library : MessageType.imported_transition_list;
+                    args = new object[0];
+                    extraInfo = inputs.InputText;
+                }
+
+                return AuditLogEntry.CreateSingleMessageEntry(docPair.OldDoc,
+                    new MessageInfo(msgType, args), extraInfo).Merge(docPair, entryCreators);
+            });
+
+            if (selectPath != null)
+                SequenceTree.SelectedPath = selectPath;
+            if (retentionTimeRegressionStore != null)
+            {
+                Settings.Default.RetentionTimeList.Add(retentionTimeRegressionStore);
+                Settings.Default.RTScoreCalculatorList.Add(retentionTimeRegressionStore.Calculator);
+            }
+            if (docLibrarySpec != null)
+            {
+                Settings.Default.SpectralLibraryList.Insert(0, docLibrarySpec);
+            }
+        }
+
+        public string AssayLibraryFileName
+        {
+            get
+            {
+                var docLib = BiblioSpecLiteSpec.GetLibraryFileName(DocumentFilePath);
+                // ReSharper disable once AssignNullToNotNullAttribute
+                return Path.Combine(Path.GetDirectoryName(docLib), Path.GetFileNameWithoutExtension(docLib) + BiblioSpecLiteSpec.ASSAY_NAME + BiblioSpecLiteSpec.EXT);
+            }
+        }
+
+        public string AssayLibraryName
+        {
+            get { return Path.GetFileNameWithoutExtension(DocumentFilePath) + BiblioSpecLiteSpec.ASSAY_NAME; }
+        }
+
+        private bool ImportMassListIrts(ref SrmDocument doc, IEnumerable<MeasuredRetentionTime> irtPeptides,
+            IEnumerable<PeptideGroupDocNode> peptideGroups, List<SpectrumMzInfo> librarySpectra, bool assayLibrary,
+            out MassListInputs irtInputs, out RetentionTimeRegression retentionTimeRegressionStore)
+        {
+            irtInputs = null;
+            retentionTimeRegressionStore = null;
+
+            var retentionTimeRegression = DocumentUI.Settings.PeptideSettings.Prediction.RetentionTime;
+            var calcIrt = retentionTimeRegression != null ? retentionTimeRegression.Calculator as RCalcIrt : null;
+            var dbIrtPeptides = irtPeptides.Select(rt => new DbIrtPeptide(rt.PeptideSequence, rt.RetentionTime, false, TimeSource.scan)).ToList();
+            if (!assayLibrary)
+            {
+                dbIrtPeptides = ImportAssayLibraryHelper.GetUnscoredIrtPeptides(dbIrtPeptides, calcIrt);
+                // If there are no iRT peptides or none with different values than the database, don't import any iRT's
+                if (!dbIrtPeptides.Any())
+                    return true;
+            }
+
+            IrtDb db;
+            if (!assayLibrary)
+            {
+                // Ask whether or not to include iRT peptides in the paste
+                var useIrtMessage = calcIrt == null
+                    ? Resources.SkylineWindow_ImportMassList_The_transition_list_appears_to_contain_iRT_values__but_the_document_does_not_have_an_iRT_calculator___Create_a_new_calculator_and_add_these_iRT_values_
+                    : Resources.SkylineWindow_ImportMassList_The_transition_list_appears_to_contain_iRT_library_values___Add_these_iRT_values_to_the_iRT_calculator_;
+                var yesButton = calcIrt == null
+                    ? Resources.SkylineWindow_ImportMassList__Create___
+                    : Resources.SkylineWindow_ImportMassList_Add;
+                switch (MultiButtonMsgDlg.Show(this, useIrtMessage, yesButton, Resources.SkylineWindow_ImportMassList__Skip, true))
+                {
+                    case DialogResult.No:
+                        return true;
+                    case DialogResult.Cancel:
+                        return false;
+                }
+                if (calcIrt == null)
+                {
+                    // If there is no iRT calculator, ask the user to create one
+                    using (var dlg = new CreateIrtCalculatorDlg(doc, DocumentFilePath, Settings.Default.RTScoreCalculatorList, peptideGroups))
+                    {
+                        if (dlg.ShowDialog(this) != DialogResult.OK)
+                            return false;
+
+                        doc = dlg.Document;
+                        calcIrt = (RCalcIrt) doc.Settings.PeptideSettings.Prediction.RetentionTime.Calculator;
+                        dlg.UpdateLists(librarySpectra, dbIrtPeptides);
+                        if (!string.IsNullOrEmpty(dlg.IrtFile))
+                            irtInputs = new MassListInputs(dlg.IrtFile);
+                    }
+                }
+                var dbPath = calcIrt.DatabasePath;
+                db = File.Exists(dbPath) ? IrtDb.GetIrtDb(dbPath, null) : IrtDb.CreateIrtDb(dbPath);
+            }
+            else
+            {
+                db = IrtDb.CreateIrtDb(AssayLibraryFileName);
+
+                // Try to guess iRT standards
+                var matchingStandards = IrtStandard.ALL.Where(standard => standard.IsSubset(dbIrtPeptides, null)).ToArray();
+                if (matchingStandards.Length == 2 && matchingStandards.Contains(IrtStandard.BIOGNOSYS_10) && matchingStandards.Contains(IrtStandard.BIOGNOSYS_11))
+                    matchingStandards = new[] {IrtStandard.BIOGNOSYS_11};
+                if (matchingStandards.Length == 1)
+                {
+                    foreach (var peptide in dbIrtPeptides.Where(peptide => matchingStandards[0].Contains(peptide, null)))
+                        peptide.Standard = true;
+                }
+                else
+                {
+                    // Ask for standards
+                    using (var dlg = new ChooseIrtStandardPeptidesDlg(doc, DocumentFilePath, peptideGroups))
+                    {
+                        if (dlg.ShowDialog(this) != DialogResult.OK)
+                            return false;
+
+                        doc = dlg.Document;
+                        dlg.UpdateLists(librarySpectra, dbIrtPeptides);
+                        if (!string.IsNullOrEmpty(dlg.IrtFile))
+                            irtInputs = new MassListInputs(dlg.IrtFile);
+                    }
+                }
+
+                var calculator = new RCalcIrt(AssayLibraryName, AssayLibraryFileName);
+                // CONSIDER: Probably can't use just a static default like 10 below
+                retentionTimeRegression = new RetentionTimeRegression(calculator.Name, calculator, null, null, RetentionTimeRegression.DEFAULT_WINDOW, new List<MeasuredRetentionTime>());
+                doc = doc.ChangeSettings(doc.Settings.ChangePeptidePrediction(prediction => prediction.ChangeRetentionTime(retentionTimeRegression)));
+            }
+            
+            var oldPeptides = db.GetPeptides().ToList();
+            IList<DbIrtPeptide.Conflict> conflicts;
+            dbIrtPeptides = DbIrtPeptide.MakeUnique(dbIrtPeptides);
+            DbIrtPeptide.FindNonConflicts(oldPeptides, dbIrtPeptides, null, out conflicts);
+            // Ask whether to keep or overwrite peptides that are present in the import and already in the database
+            var overwriteExisting = false;
+            if (conflicts.Any())
+            {
+                var messageOverwrite = string.Format(Resources.SkylineWindow_ImportMassList_The_iRT_calculator_already_contains__0__of_the_imported_peptides_, conflicts.Count);
+                var overwriteResult = MultiButtonMsgDlg.Show(this,
+                    TextUtil.LineSeparate(messageOverwrite, conflicts.Count == 1
+                        ? Resources.SkylineWindow_ImportMassList_Keep_the_existing_iRT_value_or_overwrite_with_the_imported_value_
+                        : Resources.SkylineWindow_ImportMassList_Keep_the_existing_iRT_values_or_overwrite_with_imported_values_),
+                        Resources.SkylineWindow_ImportMassList__Keep, Resources.SkylineWindow_ImportMassList__Overwrite, true);
+                if (overwriteResult == DialogResult.Cancel)
+                    return false;
+                overwriteExisting = overwriteResult == DialogResult.No;
+            }
+            using (var longWaitDlg = new LongWaitDlg(this) { Text = Resources.SkylineWindow_ImportMassList_Adding_iRT_values_ })
+            {
+                var newDoc = doc;
+                longWaitDlg.PerformWork(this, 100, progressMonitor => newDoc = newDoc.AddIrtPeptides(dbIrtPeptides, overwriteExisting, progressMonitor));
+                doc = newDoc;
+            }
+            if (doc == null)
+                return false;
+            retentionTimeRegressionStore = doc.Settings.PeptideSettings.Prediction.RetentionTime;
+            return true;
+        }
+
+        private bool ImportMassListIntensities(ref SrmDocument doc, List<SpectrumMzInfo> librarySpectra, bool assayLibrary,
+            out BiblioSpecLiteSpec docLibrarySpec, out BiblioSpecLiteLibrary docLibrary, out int indexOldLibrary)
+        {
+            docLibrarySpec = null;
+            docLibrary = null;
+            indexOldLibrary = -1;
+
+            // Can't name a library after the document if the document is unsaved
+            // In this case, prompt to save
+            if (DocumentFilePath == null &&
+                (MultiButtonMsgDlg.Show(this,
+                     Resources.SkylineWindow_ImportMassList_You_must_save_the_Skyline_document_in_order_to_create_a_spectral_library_from_a_transition_list_,
+                     MultiButtonMsgDlg.BUTTON_OK) == DialogResult.Cancel ||
+                 !SaveDocumentAs()))
+            {
+                return false;
+            }
+
+            librarySpectra = SpectrumMzInfo.RemoveDuplicateSpectra(librarySpectra);
+
+            indexOldLibrary = doc.Settings.PeptideSettings.Libraries.LibrarySpecs.IndexOf(spec => spec != null && spec.FilePath == AssayLibraryFileName);
+            var libraryLinkedToDoc = indexOldLibrary != -1;
+            if (libraryLinkedToDoc)
+            {
+                var oldName = doc.Settings.PeptideSettings.Libraries.LibrarySpecs[indexOldLibrary].Name;
+                var libraryOld = doc.Settings.PeptideSettings.Libraries.GetLibrary(oldName);
+                var additionalSpectra = SpectrumMzInfo.GetInfoFromLibrary(libraryOld);
+                additionalSpectra = SpectrumMzInfo.RemoveDuplicateSpectra(additionalSpectra);
+                librarySpectra = SpectrumMzInfo.MergeWithOverwrite(librarySpectra, additionalSpectra);
+                foreach (var stream in libraryOld.ReadStreams)
+                    stream.CloseStream();
+            }
+
+            var libraryExists = File.Exists(AssayLibraryFileName);
+            if (!assayLibrary && libraryExists && !libraryLinkedToDoc)
+            {
+                var replaceLibraryMessage = string.Format(Resources.SkylineWindow_ImportMassList_There_is_an_existing_library_with_the_same_name__0__as_the_document_library_to_be_created___Overwrite_this_library_or_skip_import_of_library_intensities_, AssayLibraryName);
+                // If the document does not have an assay library linked to it, then ask if user wants to delete the one that we have found
+                var replaceLibraryResult = MultiButtonMsgDlg.Show(this, replaceLibraryMessage,
+                    Resources.SkylineWindow_ImportMassList__Overwrite, Resources.SkylineWindow_ImportMassList__Skip, true);
+                if (replaceLibraryResult == DialogResult.Cancel)
+                    return false;
+                if (replaceLibraryResult == DialogResult.No)
+                    librarySpectra.Clear();
+            }
+            if (!librarySpectra.Any())
+                return true;
+
+            // Delete the existing library; either it's not tied to the document or we've already extracted the spectra
+            if (!assayLibrary && libraryExists)
+            {
+                FileEx.SafeDelete(AssayLibraryFileName);
+                FileEx.SafeDelete(Path.ChangeExtension(AssayLibraryFileName, BiblioSpecLiteSpec.EXT_REDUNDANT));
+            }
+            using (var blibDb = BlibDb.CreateBlibDb(AssayLibraryFileName))
+            {
+                docLibrarySpec = new BiblioSpecLiteSpec(AssayLibraryName, AssayLibraryFileName);
+                using (var longWaitDlg = new LongWaitDlg(this) { Text = Resources.SkylineWindow_ImportMassList_Creating_Spectral_Library })
+                {
+                    var docNew = doc;
+                    BiblioSpecLiteLibrary docLibraryNew = null;
+                    var docLibrarySpec2 = docLibrarySpec;
+                    var indexOldLibrary2 = indexOldLibrary;
+                    longWaitDlg.PerformWork(this, 1000, progressMonitor =>
+                    {
+                        docLibraryNew = blibDb.CreateLibraryFromSpectra(docLibrarySpec2, librarySpectra, AssayLibraryName, progressMonitor);
+                        if (docLibraryNew == null)
+                            return;
+                        var newSettings = docNew.Settings.ChangePeptideLibraries(libs => libs.ChangeLibrary(docLibraryNew, docLibrarySpec2, indexOldLibrary2));
+                        var status = new ProgressStatus(Resources.SkylineWindow_ImportMassList_Finishing_up_import);
+                        progressMonitor.UpdateProgress(status);
+                        progressMonitor.UpdateProgress(status.ChangePercentComplete(100));
+                        docNew = docNew.ChangeSettings(newSettings);
+                    });
+                    doc = docNew;
+                    docLibrary = docLibraryNew;
+                    if (docLibrary == null)
+                        return false;
+                }
+            }
+            return true;
+        }
+
+        private void importDocumentMenuItem_Click(object sender, EventArgs e)
+        {
+            using (OpenFileDialog dlg = new OpenFileDialog
+            {
+                Title = Resources.SkylineWindow_importDocumentMenuItem_Click_Import_Skyline_Document,
+
+                InitialDirectory = Settings.Default.ActiveDirectory,
+                CheckPathExists = true,
+                Multiselect = true,
+                SupportMultiDottedExtensions = true,
+                DefaultExt = SrmDocument.EXT,
+                Filter = TextUtil.FileDialogFiltersAll(SrmDocument.FILTER_DOC),
+            })
+            {
+                if (dlg.ShowDialog(this) == DialogResult.OK)
+                {
+                    try
+                    {
+                        ImportFiles(dlg.FileNames);
+                    }
+                    catch (Exception x)
+                    {
+                        var failedImportingFiles = TextUtil.LineSeparate(Resources.SkylineWindow_importDocumentMenuItem_Click_Failed_importing_files, string.Empty,
+                                                                           TextUtil.LineSeparate(dlg.FileNames), string.Empty, x.Message);
+                        string message = dlg.FileNames.Length == 1
+                            ? string.Format(Resources.SkylineWindow_importDocumentMenuItem_Click_Failed_importing_file__0__1__, dlg.FileNames[0], x.Message)
+                            : failedImportingFiles;
+                        MessageDlg.ShowWithException(this, message, x);
+                    }
+                }
+            }
+        }
+
+        public void ImportFiles(params string[] filePaths)
+        {
+            var resultsAction = MeasuredResults.MergeAction.remove;
+            var mergePeptides = false;
+          
+            var entryCreatorList = new AuditLogEntryCreatorList();
+            if (MeasuredResults.HasResults(filePaths))
+            {
+                using (var dlgResults = new ImportDocResultsDlg(!string.IsNullOrEmpty(DocumentFilePath)))
+                {
+                    if (dlgResults.ShowDialog(this) != DialogResult.OK)
+                        return;
+                    resultsAction = dlgResults.Action;
+                    mergePeptides = dlgResults.IsMergePeptides;
+
+                    entryCreatorList.Add(dlgResults.EntryCreator);
+                }
+            }
+            SrmTreeNode nodeSel = SequenceTree.SelectedNode as SrmTreeNode;
+            IdentityPath selectPath = null;
+
+            var docCurrent = DocumentUI;
+            SrmDocument docNew = null;
+            using (var longWaitDlg = new LongWaitDlg(this)
+                {
+                    Text = Resources.SkylineWindow_ImportFiles_Import_Skyline_document_data,
+                })
+            {
+                longWaitDlg.PerformWork(this, 1000, longWaitBroker =>
+                    docNew = ImportFiles(docCurrent,
+                                         longWaitBroker,
+                                         filePaths,
+                                         resultsAction,
+                                         mergePeptides,
+                                         nodeSel != null ? nodeSel.Path : null,
+                                         out selectPath));
+
+                if (docNew == null || ReferenceEquals(docNew, docCurrent))
+                    return;
+
+                if (longWaitDlg.IsDocumentChanged(docCurrent))
+                {
+                    MessageDlg.Show(this, Resources.SkylineWindow_ImportFasta_Unexpected_document_change_during_operation);
+                    return;
+                }
+            }
+
+            ModifyDocument(Resources.SkylineWindow_ImportFiles_Import_Skyline_document_data, doc =>
+            {
+                docNew.ValidateResults();
+                if (!ReferenceEquals(doc, docCurrent))
+                    throw new InvalidDataException(Resources
+                        .SkylineWindow_ImportFasta_Unexpected_document_change_during_operation);
+                return docNew;
+            }, docPair =>
+            {
+                var entry = AuditLogEntry.CreateCountChangeEntry(docPair.OldDoc, MessageType.imported_doc,
+                    MessageType.imported_docs, filePaths.Select(AuditLogPath.Create), filePaths.Length,
+                    MessageArgs.DefaultSingular, null);
+
+                if (filePaths.Length > 1)
+                    entry.AppendAllInfo(filePaths.Select(file =>
+                        new MessageInfo(MessageType.imported_doc, AuditLogPath.Create(file))));
+
+                return entry.Merge(docPair, entryCreatorList, false);
+            });
+
+            if (selectPath != null)
+                SequenceTree.SelectedPath = selectPath;
+        }
+
+        private SrmDocument ImportFiles(SrmDocument docOrig,
+                                               ILongWaitBroker longWaitBroker,
+                                               IList<string> filePaths,
+                                               MeasuredResults.MergeAction resultsAction,
+                                               bool mergePeptides,
+                                               IdentityPath to,
+                                               out IdentityPath firstAdded)
+        {
+            firstAdded = null;
+
+            var docResult = docOrig;
+            int filesRead = 0;
+
+            // Add files in reverse order, so their nodes will end up in the right order.
+            IdentityPath first = null;
+            foreach (var filePath in filePaths)
+            {
+                if (longWaitBroker != null)
+                {
+                    if (longWaitBroker.IsCanceled || longWaitBroker.IsDocumentChanged(docOrig))
+                        return docOrig;
+                    longWaitBroker.ProgressValue = filesRead*100/filePaths.Count;
+                    longWaitBroker.Message = string.Format(Resources.SkylineWindow_ImportFiles_Importing__0__, Path.GetFileName(filePath));
+                }
+
+                using (var reader = new StreamReader(filePath))
+                {
+                    IdentityPath firstAddedForFile, nextAdd;
+                    docResult = docResult.ImportDocumentXml(reader,
+                                                filePath,
+                                                resultsAction,
+                                                mergePeptides,
+                                                FindSpectralLibrary,
+                                                Settings.Default.StaticModList,
+                                                Settings.Default.HeavyModList,
+                                                to,
+                                                out firstAddedForFile,
+                                                out nextAdd,
+                                                false);
+                    // Add the next document at the specified location
+                    to = nextAdd;
+                    // Store the first added node only for the first document
+                    if (first == null)
+                        first = firstAddedForFile;
+                }
+
+                filesRead++;
+            }
+            firstAdded = first;
+            return docResult;
+        }
+
+        private string FindSpectralLibrary(string libraryName, string fileName)
+        {
+            string result = null;
+            RunUIAction(() =>
+                            {
+                                using (var dlg = new MissingFileDlg
+                                {
+                                    ItemName = libraryName,
+                                    FileHint = fileName,
+                                    ItemType = Resources.SkylineWindow_ConnectLibrarySpecs_Spectral_Library,
+                                    Title = Resources.SkylineWindow_ConnectLibrarySpecs_Find_Spectral_Library
+                                })
+                                {
+                                    if (dlg.ShowDialog(this) == DialogResult.OK)
+                                        result = dlg.FilePath;
+                                }
+                            });
+            return result;
+        }
+
+        private void importResultsMenuItem_Click(object sender, EventArgs e)
+        {
+            if (ImportingResultsWindow != null)
+            {
+                ShowAllChromatogramsGraph();
+                return;
+            }
+            ImportResults();
+        }
+
+        public void ImportResults()
+        {
+            if (DocumentUI.MoleculeTransitionCount == 0)
+            {
+                MessageDlg.Show(this, Resources.SkylineWindow_ImportResults_You_must_add_at_least_one_target_transition_before_importing_results_);
+                return;
+            }
+            if (!CheckDocumentExists(Resources.SkylineWindow_ImportResults_You_must_save_this_document_before_importing_results))
+            {
+                return;
+            }
+
+            var entryCreatorList = new AuditLogEntryCreatorList();
+            if (!CheckRetentionTimeFilter(DocumentUI, entryCreatorList))
+            {
+                return;
+            }
+
+            var missingIrtPeptides = CheckMissingIrtPeptides(DocumentUI).ToArray();
+            if (missingIrtPeptides.Any())
+            {
+                var numStandards = RCalcIrt.IrtPeptides(DocumentUI).Count();
+                var numDocument = numStandards - missingIrtPeptides.Length;
+                var numRequired = RCalcIrt.MinStandardCount(numStandards);
+                var message = TextUtil.LineSeparate(
+                    Resources.SkylineWindow_ImportResults_The_following_iRT_standard_peptides_are_missing_from_the_document_,
+                    string.Empty,
+                    TextUtil.LineSeparate(missingIrtPeptides.Select(t=>t.ToString())),
+                    string.Empty,
+                    string.Format(Resources.SkylineWindow_ImportResults_With__0__standard_peptides___1__are_required_with_a_correlation_of__2__,
+                                  numStandards, numRequired, RCalcIrt.MIN_IRT_TO_TIME_CORRELATION));
+                if (numDocument < numRequired)
+                {
+                    message = TextUtil.LineSeparate(
+                        message,
+                        numDocument > 0
+                            ? string.Format(Resources.SkylineWindow_ImportResults_The_document_only_contains__0__of_these_iRT_standard_peptides_, numDocument)
+                            : Resources.SkylineWindow_ImportResults_The_document_does_not_contain_any_of_these_iRT_standard_peptides_,
+                        string.Empty,
+                        Resources.SkylineWindow_ImportResults_Add_missing_iRT_standard_peptides_to_your_document_or_change_the_retention_time_predictor_);
+                    MessageDlg.Show(this, message);
+                    return;
+                }
+                else
+                {
+                    var numExceptions = numDocument - numRequired;
+                    message = TextUtil.LineSeparate(
+                        message,
+                        string.Format(Resources.SkylineWindow_ImportResults_The_document_contains__0__of_these_iRT_standard_peptides_, numDocument),
+                        numExceptions > 0
+                            ? string.Format(Resources.SkylineWindow_ImportResults_A_maximum_of__0__may_be_missing_and_or_outliers_for_a_successful_import_, numExceptions)
+                            : Resources.SkylineWindow_ImportResults_None_may_be_missing_or_outliers_for_a_successful_import_,
+                        string.Empty,
+                        Resources.SkylineWindow_ImportResults_Do_you_want_to_continue_);
+                    using (var dlg = new MultiButtonMsgDlg(message, MultiButtonMsgDlg.BUTTON_YES, MultiButtonMsgDlg.BUTTON_NO, false))
+                    {
+                        if (dlg.ShowDialog(this) == DialogResult.No)
+                            return;
+                    }
+                }
+            }
+
+            using (ImportResultsDlg dlg = new ImportResultsDlg(DocumentUI, DocumentFilePath))
+            {
+                if (dlg.ShowDialog(this) == DialogResult.OK)
+                {
+                    // No idea how this could happen, but it has caused unexpected errors
+                    // so just return and do nothing if it does.
+                    if (dlg.NamedPathSets == null)
+                    {
+//                        throw new NullReferenceException("Unexpected null path sets in ImportResults.");
+                        return;
+                    }
+                    var namedResults = dlg.NamedPathSets.ToList();
+                    string description = Resources.SkylineWindow_ImportResults_Import_results;
+                    if (namedResults.Count == 1)
+                        description = string.Format(Resources.SkylineWindow_ImportResults_Import__0__, namedResults[0].Key); // Not L10N
+
+                    // Check with user for Waters lockmass settings if any, results written to Settings.Default
+                    // If lockmass correction is desired, MsDataFileUri values in namedResults are modified by this call.
+                    if (!ImportResultsLockMassDlg.UpdateNamedResultsParameters(this, DocumentUI, ref namedResults))
+                        return; // User cancelled, no change
+
+                    ModifyDocument(description,
+                        doc => ImportResults(doc, namedResults, dlg.OptimizationName),
+                        docPair => dlg.EntryCreator.Create(docPair).Merge(docPair, entryCreatorList));
+
+                    // Select the first replicate to which results were added.
+                    if (ComboResults.Visible)
+                        ComboResults.SelectedItem = namedResults[0].Key;
+                }
+            }
+        }
+
+        /// <summary>
+        /// If the Transition Full Scan settings are such that the time window for extracting
+        /// chromatograms depends on a set of replicates, then this function shows the
+        /// ChooseSchedulingReplicatesDlg.
+        /// Returns false if the user cancels the dialog, or cannot import chromatograms.
+        /// </summary>
+        public bool CheckRetentionTimeFilter(SrmDocument document, AuditLogEntryCreatorList creatorList)
+        {
+            var settings = document.Settings;
+            var fullScan = settings.TransitionSettings.FullScan;
+            if (!fullScan.IsEnabled)
+            {
+                return true;
+            }
+            if (fullScan.RetentionTimeFilterType != RetentionTimeFilterType.scheduling_windows)
+            {
+                return true;
+            }
+            if (!fullScan.IsEnabledMsMs && !document.MoleculeTransitions.Any(transition => transition.IsMs1))
+            {
+                return true;
+            }
+            var prediction = settings.PeptideSettings.Prediction;
+            if (prediction.RetentionTime != null && prediction.RetentionTime.IsAutoCalculated)
+            {
+                return true;
+            }
+            bool anyImportedResults = settings.HasResults && settings.MeasuredResults.Chromatograms.Any();
+            bool canChooseReplicatesForCalibration = anyImportedResults &&
+                                                        (prediction.UseMeasuredRTs ||
+                                                         prediction.RetentionTime != null &&
+                                                         prediction.RetentionTime.IsAutoCalculated);
+            if (null == prediction.RetentionTime)
+            {
+                if (!prediction.UseMeasuredRTs || !anyImportedResults)
+                {
+                    MessageDlg.Show(this, Resources.SkylineWindow_CheckRetentionTimeFilter_NoPredictionAlgorithm);
+                    return false;
+                }
+            }
+            else if (!prediction.RetentionTime.IsUsable)
+            {
+                if (!canChooseReplicatesForCalibration)
+                {
+                    if (MessageBox.Show(this, Resources.SkylineWindow_CheckRetentionTimeFilter_NoReplicatesAvailableForPrediction,
+                        Program.Name, MessageBoxButtons.OKCancel) == DialogResult.Cancel)
+                    {
+                        return false;
+                    }
+                }
+            }
+            if (!canChooseReplicatesForCalibration)
+            {
+                return true;
+            }
+            using (var dlg = new ChooseSchedulingReplicatesDlg(this))
+            {
+                var ok = dlg.ShowDialog(this) == DialogResult.OK;
+                if(ok)
+                    creatorList.Add(dlg.EntryCreator);
+                return ok;
+            }
+        }
+
+        private static IEnumerable<Target> CheckMissingIrtPeptides(SrmDocument document)
+        {
+            var existingPeptides = new LibKeyIndex(document.Peptides.Select(pep=>new LibKey(pep.ModifiedTarget, Adduct.EMPTY).LibraryKey));
+            return RCalcIrt.IrtPeptides(document)
+                .Where(target => !existingPeptides.ItemsMatching(new LibKey(target, Adduct.EMPTY).LibraryKey, false).Any());
+        }
+
+        public SrmDocument ImportResults(SrmDocument doc, List<KeyValuePair<string, MsDataFileUri[]>> namedResults, string optimize)
+        {
+
+            OptimizableRegression optimizationFunction = doc.Settings.TransitionSettings.Prediction.GetOptimizeFunction(optimize);
+
+            if (namedResults.Count == 1)
+                return ImportResults(doc, namedResults[0].Key, namedResults[0].Value, optimizationFunction);
+
+            // Add all chosen files as separate result sets.
+            var results = doc.Settings.MeasuredResults;
+            var listChrom = new List<ChromatogramSet>();
+            if (results != null)
+                listChrom.AddRange(results.Chromatograms);
+
+            foreach (var namedResult in namedResults)
+            {
+                string nameResult = namedResult.Key;
+
+                // Skip results that have already been loaded.
+                if (GetChromatogramByName(nameResult, results) != null)
+                    continue;
+
+                // Delete caches that will be overwritten
+                FileEx.SafeDelete(ChromatogramCache.FinalPathForName(DocumentFilePath, nameResult), true);
+
+                listChrom.Add(new ChromatogramSet(nameResult, namedResult.Value, Annotations.EMPTY, optimizationFunction));
+            }
+
+            var arrayChrom = listChrom.ToArray();
+            if (arrayChrom.Length == 0)
+            {
+                results = null;
+            }
+            else
+            {
+                if (results == null)
+                {
+                    results = new MeasuredResults(arrayChrom);
+                }
+                else
+                {
+                    results = results.ChangeChromatograms(arrayChrom);
+                }
+            }
+
+            if (results != null && Program.DisableJoining)
+                results = results.ChangeIsJoiningDisabled(true);
+
+            return doc.ChangeMeasuredResults(results);
+        }
+
+        private SrmDocument ImportResults(SrmDocument doc, string nameResult, IEnumerable<MsDataFileUri> dataSources,
+            OptimizableRegression optimizationFunction)
+        {
+            var results = doc.Settings.MeasuredResults;
+            var chrom = GetChromatogramByName(nameResult, results);
+            if (chrom == null)
+            {
+                // If the chromatogram, is not in the current set, then delete the cache
+                // file to make sure it is not on disk before starting.
+                FileEx.SafeDelete(ChromatogramCache.FinalPathForName(DocumentFilePath, nameResult), true);
+
+                chrom = new ChromatogramSet(nameResult, dataSources, Annotations.EMPTY, optimizationFunction);
+
+                if (results == null)
+                    results = new MeasuredResults(new[] {chrom});
+                else
+                {
+                    // Add the new result to the end.
+                    var listChrom = new List<ChromatogramSet>(results.Chromatograms) {chrom};
+                    results = results.ChangeChromatograms(listChrom.ToArray());
+                }
+            }
+            else
+            {
+                // Append to an existing chromatogram set
+                var dataFilePaths = new List<MsDataFileUri>(chrom.MSDataFilePaths);
+                foreach (var sourcePath in dataSources)
+                {
+                    if (!dataFilePaths.Contains(sourcePath))
+                        dataFilePaths.Add(sourcePath);
+                }
+                // If no new paths added, just return without changing.
+                if (dataFilePaths.Count == chrom.FileCount)
+                    return doc;
+
+                int replaceIndex = results.Chromatograms.IndexOf(chrom);
+                var arrayChrom = results.Chromatograms.ToArray();
+                arrayChrom[replaceIndex] = chrom.ChangeMSDataFilePaths(dataFilePaths);
+
+                results = results.ChangeChromatograms(arrayChrom);
+            }
+
+            if (results != null && Program.DisableJoining)
+                results = results.ChangeIsJoiningDisabled(true);
+
+            return doc.ChangeMeasuredResults(results);
+        }
+
+        private static ChromatogramSet GetChromatogramByName(string name, MeasuredResults results)
+        {
+            return (results == null ? null :
+                results.Chromatograms.FirstOrDefault(set => Equals(name, set.Name)));
+        }
+
+        private void manageResultsMenuItem_Click(object sender, EventArgs e)
+        {
+            ManageResults();
+        }
+
+        public void ManageResults()
+        {
+            var documentUI = DocumentUI;
+            if (!documentUI.Settings.HasResults && !documentUI.Settings.HasDocumentLibrary)
+            {
+                MessageDlg.Show(this, Resources.SkylineWindow_ManageResults_The_document_must_contain_mass_spec_data_to_manage_results_);
+                return;                
+            }
+
+            using (ManageResultsDlg dlg = new ManageResultsDlg(this, _libraryManager))
+            {
+                if (dlg.ShowDialog(this) == DialogResult.OK)
+                {
+                    // Remove from the cache chromatogram data to be reimported.  This done before changing
+                    // anything else to avoid making other changes to the results cause cache changes before
+                    // the document is saved.
+                    try
+                    {
+                        ReimportChromatograms(documentUI, dlg.ReimportChromatograms);
+                    }
+                    catch (Exception exception)
+                    {
+                        MessageDlg.ShowWithException(this, Resources.SkylineWindow_ManageResults_A_failure_occurred_attempting_to_reimport_results, exception);
+                    }
+
+                    // And update the document to reflect real changes to the results structure
+                    ModifyDocument(Resources.SkylineWindow_ManageResults_Manage_results, doc =>
+                    {
+                        if (dlg.IsRemoveAllLibraryRuns)
+                        {
+                            doc = doc.ChangeSettings(doc.Settings.ChangePeptideLibraries(lib =>
+                            {
+                                var libSpecs = new List<LibrarySpec>(lib.LibrarySpecs);
+                                var libs = new List<Library>(lib.Libraries);
+                                for (int i = 0; i < libSpecs.Count; i++)
+                                {
+                                    if (libSpecs[i].IsDocumentLibrary || libSpecs[i] is MidasLibSpec)
+                                    {
+                                        libSpecs.RemoveAt(i);
+                                        libs.RemoveAt(i);
+                                    }
+                                }
+                                return lib.ChangeDocumentLibrary(false)
+                                          .ChangeLibraries(libSpecs.ToArray(), libs.ToArray());
+                            }));
+                        }
+                        else if (dlg.LibraryRunsRemovedList.Count > 0)
+                        {
+                            var releaseLibraries = false;
+                            BiblioSpecLiteLibrary docBlib;
+                            if (DocumentUI.Settings.PeptideSettings.Libraries.TryGetDocumentLibrary(out docBlib))
+                            {
+                                try
+                                {
+                                    docBlib.DeleteDataFiles(dlg.LibraryRunsRemovedList.ToArray(), this);
+                                    releaseLibraries = true;
+                                }
+                                catch (Exception x)
+                                {
+                                    throw new IOException(TextUtil.LineSeparate(Resources.SkylineWindow_ManageResults_Failed_to_remove_library_runs_from_the_document_library_, x.Message));
+                                }
+                            }
+
+                            foreach (var midasLib in DocumentUI.Settings.PeptideSettings.Libraries.MidasLibraries)
+                            {
+                                try
+                                {
+                                    midasLib.RemoveResultsFiles(dlg.LibraryRunsRemovedList.ToArray());
+                                    releaseLibraries = true;
+                                }
+                                catch (Exception x)
+                                {
+                                    throw new IOException(TextUtil.LineSeparate(Resources.SkylineWindow_ManageResults_Failed_to_remove_library_runs_from_the_MIDAS_library_, x.Message));
+                                }
+                            }
+
+                            if (releaseLibraries)
+                            {
+                                var libSpecs = dlg.DocumentLibrarySpecs.ToArray();
+                                var libSpecNames = libSpecs.Select(libSpec => libSpec.Name);
+                                _libraryManager.ReleaseLibraries(libSpecs);
+                                var settings = doc.Settings.ChangePeptideLibraries(lib =>
+                                {
+                                    var listLib = new List<Library>(lib.Libraries);
+                                    var i = lib.LibrarySpecs.IndexOf(spec => libSpecNames.Contains(spec.Name));
+                                    if (i != -1)
+                                        listLib[i] = null;
+                                    return lib.ChangeLibraries(listLib);
+                                });
+                                doc = doc.ChangeSettings(settings);
+                            }
+                        }
+
+                        var results = doc.Settings.MeasuredResults;
+                        if (results == null)
+                            return doc;
+
+                        // Set HasMidasSpectra = false for file infos
+                        var listChrom = MidasLibrary.UnflagFiles(dlg.Chromatograms, dlg.LibraryRunsRemovedList.Select(Path.GetFileName)).ToList();
+
+                        if (ArrayUtil.ReferencesEqual(results.Chromatograms, listChrom))
+                            return doc;
+                        results = listChrom.Count > 0 ? results.ChangeChromatograms(listChrom.ToArray()) : null;
+                        doc = doc.ChangeMeasuredResults(results);
+                        doc.ValidateResults();
+
+                        return doc;
+                    }, dlg.EntryCreator.Create);
+
+                    // Modify document will have closed the streams by now.  So, it is safe to delete the files.
+                    if (dlg.IsRemoveAllLibraryRuns)
+                    {
+                        try
+                        {
+                            string docLibPath = BiblioSpecLiteSpec.GetLibraryFileName(DocumentFilePath);
+                            FileEx.SafeDelete(docLibPath);
+
+                            string redundantDocLibPath = BiblioSpecLiteSpec.GetRedundantName(docLibPath);
+                            FileEx.SafeDelete(redundantDocLibPath);
+
+                            string docLibCachePath = BiblioSpecLiteLibrary.GetLibraryCachePath(docLibPath);
+                            FileEx.SafeDelete(docLibCachePath);
+
+                            string midasLibPath = MidasLibSpec.GetLibraryFileName(DocumentFilePath);
+                            FileEx.SafeDelete(midasLibPath);
+                        }
+                        catch (FileEx.DeleteException deleteException)
+                        {
+                            MessageDlg.ShowException(this, deleteException);
+                        }
+                    }
+                }
+            }
+        }
+
+        private void ReimportChromatograms(SrmDocument document, IEnumerable<ChromatogramSet> chromatogramSets)
+        {
+            var setReimport = new HashSet<ChromatogramSet>(chromatogramSets);
+            if (setReimport.Count == 0)
+                return;
+
+            new LongOperationRunner
+                {
+                    ParentControl = this,
+                    JobTitle = Resources.SkylineWindow_ReimportChromatograms_Reimporting_chromatograms
+                }
+                .Run(longWaitBroker =>
+                {
+                    // Remove all replicates to be re-imported
+                    var results = document.Settings.MeasuredResults;
+                    var chromRemaining = results.Chromatograms.Where(chrom => !setReimport.Contains(chrom)).ToArray();
+                    var resultsNew = results.ChangeChromatograms(chromRemaining);
+                    if (chromRemaining.Length > 0)
+                    {
+                        // Optimize the cache using this reduced set to remove their data from the cache
+                        resultsNew = resultsNew.OptimizeCache(DocumentFilePath, _chromatogramManager.StreamManager, longWaitBroker);
+                    }
+                    else
+                    {
+                        // Or remove the cache entirely, if everything is being reimported
+                        foreach (var readStream in results.ReadStreams)
+                            readStream.CloseStream();
+
+                        string cachePath = ChromatogramCache.FinalPathForName(DocumentFilePath, null);
+                        FileEx.SafeDelete(cachePath, true);
+                    }
+                    // Restore the original set unchanged
+                    resultsNew = resultsNew.ChangeChromatograms(results.Chromatograms);
+
+                    // Update the document without adding an undo record, because the only information
+                    // to change should be cache related.
+                    SrmDocument docNew, docCurrent;
+                    do
+                    {
+                        docCurrent = Document;
+                        docNew = docCurrent.ChangeMeasuredResults(resultsNew);
+                    } while (!SetDocument(docNew, docCurrent));
+                });
+        }
+    
+        private void importPeptideSearchMenuItem_Click(object sender, EventArgs e)
+        {
+            ShowImportPeptideSearchDlg();
+        }
+
+        public void ShowImportPeptideSearchDlg(ImportPeptideSearchDlg.Workflow? workflowType)
+        {
+            if (!CheckDocumentExists(Resources.SkylineWindow_ShowImportPeptideSearchDlg_You_must_save_this_document_before_importing_a_peptide_search_))
+            {
+                return;
+            }
+
+            using (var dlg = !workflowType.HasValue
+                   ? new ImportPeptideSearchDlg(this, _libraryManager)
+                   : new ImportPeptideSearchDlg(this, _libraryManager, workflowType.Value))
+            {
+                if (dlg.ShowDialog(this) == DialogResult.OK)
+                {
+                    // Nothing to do; the dialog does all the work.
+                }
+            }
+        }
+
+        public void ShowImportPeptideSearchDlg()
+        {
+            ShowImportPeptideSearchDlg(null);
+        }
+
+        private bool CheckDocumentExists(String errorMsg)
+        {
+            if (string.IsNullOrEmpty(DocumentFilePath))
+            {
+                if (MultiButtonMsgDlg.Show(this,errorMsg,Resources.OK) == DialogResult.Cancel)
+                    return false;
+                if (!SaveDocument())
+                    return false;
+            }
+
+            return true;
+        }
+
+        private void publishMenuItem_Click(object sender, EventArgs e)
+        {
+            ShowPublishDlg(null);
+        }
+
+        public void ShowPublishDlg(IPanoramaPublishClient publishClient)
+        {
+            if (publishClient == null)
+                publishClient = new WebPanoramaPublishClient();
+
+            var document = DocumentUI;
+            if (!document.IsLoaded)
+            {
+                MessageDlg.Show(this, Resources.SkylineWindow_publishToolStripMenuItem_Click_The_document_must_be_fully_loaded_before_it_can_be_published);
+                return;
+            }
+
+            string fileName = DocumentFilePath;
+            if (string.IsNullOrEmpty(fileName))
+            {
+                if (MessageBox.Show(this, Resources.SkylineWindow_publishToolStripMenuItem_Click_The_document_must_be_saved_before_it_can_be_published,
+                    Program.Name, MessageBoxButtons.OKCancel) == DialogResult.Cancel)
+                    return;
+
+                if (!SaveDocumentAs())
+                    return;
+
+                fileName = DocumentFilePath;
+            }
+
+            if (!SaveDocument())
+                return;
+
+            var servers = Settings.Default.ServerList;
+            if (servers.Count == 0)
+            {
+                DialogResult buttonPress = MultiButtonMsgDlg.Show(
+                    this,
+                    TextUtil.LineSeparate(
+                        Resources.SkylineWindow_ShowPublishDlg_There_are_no_Panorama_servers_to_publish_to,
+                        Resources.SkylineWindow_ShowPublishDlg_Press_Register_to_register_for_a_project_on_PanoramaWeb_,
+                        Resources.SkylineWindow_ShowPublishDlg_Press_Continue_to_use_the_server_of_your_choice_),
+                    Resources.SkylineWindow_ShowPublishDlg_Register, Resources.SkylineWindow_ShowPublishDlg_Continue,
+                    true);
+                if (buttonPress == DialogResult.Cancel)
+                    return;
+
+                object tag = null;
+                if (buttonPress == DialogResult.Yes)
+                {
+                    // person intends to register                   
+                    WebHelpers.OpenLink(this, "http://proteome.gs.washington.edu/software/Skyline/panoramaweb-signup.html"); // Not L10N
+                    tag = true;
+                }
+
+                var serverPanoramaWeb = new Server(PanoramaUtil.PANORAMA_WEB, string.Empty, string.Empty);
+                var newServer = servers.EditItem(this, serverPanoramaWeb, null, tag);
+                if (newServer == null)
+                    return;
+
+                servers.Add(newServer);
+            }
+            var panoramaSavedUri = document.Settings.DataSettings.PanoramaPublishUri;
+            var showPublishDocDlg = true;
+
+            // if the document has a saved uri prompt user for acton, check servers, and permissions, then publish
+            // if something fails in the attempt to publish to the saved uri will bring up the usual PublishDocumentDlg
+            if (panoramaSavedUri != null && !string.IsNullOrEmpty(panoramaSavedUri.ToString()))
+            {
+                showPublishDocDlg = !PublishToSavedUri(publishClient, panoramaSavedUri, fileName, servers);
+            }
+
+            // if no uri was saved to publish to or user chose to view the dialog show the dialog
+            if (showPublishDocDlg)
+            {
+                using (var publishDocumentDlg = new PublishDocumentDlg(this, servers, fileName))
+                {
+                    publishDocumentDlg.PanoramaPublishClient = publishClient;
+                    if (publishDocumentDlg.ShowDialog(this) == DialogResult.OK)
+                    {
+                        if (ShareDocument(publishDocumentDlg.FileName, publishDocumentDlg.ShareType))
+                            publishDocumentDlg.Upload(this);
+                    }
+                }
+            }
+        }
+
+        private bool PublishToSavedUri(IPanoramaPublishClient publishClient, Uri panoramaSavedUri, string fileName,
+            ServerList servers)
+        {
+            var message = TextUtil.LineSeparate(Resources.SkylineWindow_ShowPublishDlg_This_file_was_last_published_to___0_,
+                Resources.SkylineWindow_ShowPublishDlg_Publish_to_the_same_location_);
+            if (MultiButtonMsgDlg.Show(this, string.Format(message, panoramaSavedUri),
+                    MultiButtonMsgDlg.BUTTON_YES, MultiButtonMsgDlg.BUTTON_NO, false) != DialogResult.Yes)
+                return false;
+
+            var server = servers.FirstOrDefault(s => s.URI.Host.Equals(panoramaSavedUri.Host));
+            if (server == null)
+                return false;
+
+            JToken folders;
+            var folderPath = panoramaSavedUri.AbsolutePath;
+            var folderPathNoCtx = PanoramaServer.getFolderPath(server, panoramaSavedUri); // get folder path without the context path
+            try
+            {
+                folders = publishClient.GetInfoForFolders(server, folderPathNoCtx.TrimEnd('/').TrimStart('/'));
+            }
+            catch (WebException ex)
+            {
+                // Handle this only for PanoramaWeb.  For the specific case where Skyline was upgraded
+                // to a version that does not assume the '/labkey' context path, BEFORE PanoramaWeb was
+                // re-configured to run as the ROOT webapp. In this case the panoramaSavedUri will contain '/labkey'
+                // but the server is no longer deployed at that context path.
+                if (!server.URI.Host.Contains("panoramaweb") || !folderPath.StartsWith("/labkey")) // Not L10N
+                {
+                    return false;
+                }
+
+                var response = ex.Response as HttpWebResponse;
+
+                if (response == null || response.StatusCode != HttpStatusCode.NotFound) // 404
+                {
+                    return false;
+                }
+
+                folderPathNoCtx = folderPath.Remove(0, "/labkey".Length); // Not L10N
+                try
+                {
+                    folders =
+                        publishClient.GetInfoForFolders(server, folderPathNoCtx.TrimEnd('/').TrimStart('/')); // Not L10N
+                }
+                catch (Exception)
+                {
+                    return false;
+                }
+            }
+            catch (PanoramaServerException)
+            {
+                return false;
+            }
+
+            // must escape uri string as panorama api does not and strings are escaped in schema
+            if (folders == null || !folderPath.Contains(Uri.EscapeUriString(folders["path"].ToString()))) // Not L10N
+                return false;
+
+            if (!PanoramaUtil.CheckFolderPermissions(folders) || !PanoramaUtil.CheckFolderType(folders))
+                return false;
+
+            var fileInfo = new FolderInformation(server, true);
+            ShareType shareType;
+            try
+            {
+                shareType = publishClient.DecideShareType(fileInfo, DocumentUI);
+            }
+            catch (PanoramaServerException pse)
+            {
+                MessageDlg.ShowWithException(this, pse.Message, pse);
+                return false;
+            }
+
+            var zipFilePath = FileEx.GetTimeStampedFileName(fileName);
+            if (!ShareDocument(zipFilePath, shareType))
+                return false;
+
+            var serverRelativePath = folders["path"].ToString() + '/'; // Not L10N
+            serverRelativePath = serverRelativePath.TrimStart('/'); // Not L10N
+            publishClient.UploadSharedZipFile(this, server, zipFilePath, serverRelativePath);
+            return true; // success!
+        }
+
+
+        private void chorusRequestToolStripMenuItem_Click(object sender, EventArgs e)
+        {
+            using (var dlg = new ExportChorusRequestDlg(DocumentUI, Path.GetFileNameWithoutExtension(DocumentFilePath)))
+            {
+                dlg.ShowDialog(this);
+            }
+        }
+
+        private void exportAnnotationsMenuItem_Click(object sender, EventArgs e)
+        {
+            string strSaveFileName = string.Empty;
+            if (!string.IsNullOrEmpty(DocumentFilePath))
+            {
+                strSaveFileName = Path.GetFileNameWithoutExtension(DocumentFilePath);
+            }
+            strSaveFileName += "Annotations.csv"; // Not L10N
+
+            using (var dlg = new SaveFileDialog
+            {
+                FileName = strSaveFileName,
+                DefaultExt = TextUtil.EXT_CSV,
+                Filter = TextUtil.FileDialogFiltersAll(TextUtil.FILTER_CSV),
+                InitialDirectory = Settings.Default.ExportDirectory,
+                OverwritePrompt = true,
+            })
+            {
+                if (dlg.ShowDialog(this) != DialogResult.OK)
+                {
+                    return;
+                }
+                ExportAnnotations(dlg.FileName);
+            }
+        }
+
+        public void ExportAnnotations(string filename)
+        {
+            try
+            {
+                var documentAnnotations = new DocumentAnnotations(Document);
+                using (var longWaitDlg = new LongWaitDlg(this))
+                {
+                    longWaitDlg.PerformWork(this, 1000, broker =>
+                    {
+                        using (var fileSaver = new FileSaver(filename))
+                        {
+                            documentAnnotations.WriteAnnotationsToFile(broker.CancellationToken, fileSaver.SafeName);
+                            fileSaver.Commit();
+                        }
+                    });
+                }
+            }
+            catch (Exception e)
+            {
+                MessageDlg.ShowException(this, e);
+            }
+        }
+
+        public void ImportAnnotations(string filename)
+        {
+            try
+            {
+                lock (GetDocumentChangeLock())
+                {
+                    var originalDocument = Document;
+                    SrmDocument newDocument = null;
+                    using (var longWaitDlg = new LongWaitDlg(this))
+                    {
+                        longWaitDlg.PerformWork(this, 1000, broker =>
+                        {
+                            var documentAnnotations = new DocumentAnnotations(originalDocument);
+                            newDocument =
+                                documentAnnotations.ReadAnnotationsFromFile(broker.CancellationToken, filename);
+                        });
+                    }
+                    if (newDocument != null)
+                    {
+                        ModifyDocument(Resources.SkylineWindow_ImportAnnotations_Import_Annotations, doc =>
+                        {
+                            if (!ReferenceEquals(doc, originalDocument))
+                            {
+                                throw new ApplicationException(Resources
+                                    .SkylineDataSchema_VerifyDocumentCurrent_The_document_was_modified_in_the_middle_of_the_operation_);
+                            }
+                            return newDocument;
+                        }, docPair => AuditLogEntry.CreateSingleMessageEntry(docPair.OldDoc,
+                            new MessageInfo(MessageType.imported_annotations, filename)));
+                    }
+                }
+            }
+            catch (Exception exception)
+            {
+                MessageDlg.ShowException(this, exception);
+            }
+        }
+
+
+        private void importAnnotationsMenuItem_Click(object sender, EventArgs e)
+        {
+            using (var dlg = new OpenFileDialog
+            {
+                DefaultExt = TextUtil.EXT_CSV,
+                Filter = TextUtil.FileDialogFiltersAll(TextUtil.FILTER_CSV),
+                InitialDirectory = Settings.Default.ExportDirectory,
+            })
+            {
+                if (dlg.ShowDialog(this) != DialogResult.OK)
+                {
+                    return;
+                }
+                ImportAnnotations(dlg.FileName);
+            }
+        }
+
+
+        #region Functional Test Support
+
+        public void ShowExportTransitionListDlg()
+        {
+            ShowExportMethodDialog(ExportFileType.List);
+        }
+
+        #endregion
+    }
+}